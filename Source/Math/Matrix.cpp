//
// Copyright (c) Microsoft. All rights reserved.
// Licensed under the MIT license. See LICENSE.md file in the project root for full license information.
//
// Matrix.cpp -- main CPP file that contains all Matrix functions exported by the Cntk.Math.dll
//
#include "stdafx.h"
#include "Basics.h"
#include "Matrix.h"
#include "CPUMatrix.h"
#include "CPUSparseMatrix.h"
#include "GPUMatrix.h"
#include "GPUSparseMatrix.h"
#include "File.h"
#include <assert.h>
#include <math.h>
#include "GPUWatcher.h" // bring in this class as well so that it gets exported from this DLL
#include <memory>
#include <atomic>
#include "Quantizers.h"
#include "half.hpp"
#ifndef CPUONLY
#define ANAMEFORLIB "Cntk.Math.Cuda-" ## CNTK_COMPONENT_VERSION ## ".lib"
#pragma comment(lib, ANAMEFORLIB) // built by MathCUDA project
#undef ANAMEFORLIB
#endif

#pragma warning(disable : 4127) // conditional expression is constant; "if (sizeof(ElemType)==sizeof(float))" triggers this
#pragma warning(disable : 4239) // nonstandard extension; triggered by this pattern: "auto& second = transposeB ? b.m_GPUMatrix->Transpose() : *b.m_GPUMatrix;"
#pragma warning(disable : 4702) // unreachable code; triggered for unknown reasons

// Helper to dispath matrix calls to the 4 underlying matrix libraries (CPU,GPU) x (DENSE,SPARSE)
// 'MatrixPointerToCheck' determines where the operation takes place.
// 'MatrixPointerToSetFlag' is the output. If not null and its location is BOTH, we collapse it to one.
#pragma warning(disable : 4456) // declaration of curLocation hides previous local declaration
#define DISPATCH_MATRIX_ON_FLAG(MatrixPointerToCheck, MatrixPointerToSetFlag, CPUDense, GPUDense, CPUSparse, GPUSparse) \
    {                                                                                                                   \
        CurrentDataLocation curLocation = (MatrixPointerToCheck)->GetCurrentMatrixLocation();                           \
        if (curLocation == CurrentDataLocation::GPU || curLocation == CurrentDataLocation::BOTH)                        \
        {                                                                                                               \
            if ((MatrixPointerToCheck)->GetMatrixType() != MatrixType::SPARSE)                                          \
            {                                                                                                           \
                GPUDense;                                                                                               \
                if (MatrixPointerToSetFlag != nullptr)                                                                  \
                    ((Matrix*) MatrixPointerToSetFlag)->SetDataLocation(CurrentDataLocation::GPU, MatrixType::DENSE);   \
            }                                                                                                           \
            else                                                                                                        \
            {                                                                                                           \
                GPUSparse;                                                                                              \
                if (MatrixPointerToSetFlag != nullptr)                                                                  \
                    ((Matrix*) MatrixPointerToSetFlag)->SetDataLocation(CurrentDataLocation::GPU, MatrixType::SPARSE);  \
            }                                                                                                           \
        }                                                                                                               \
        else if (curLocation == CurrentDataLocation::CPU)                                                               \
        {                                                                                                               \
            if ((MatrixPointerToCheck)->GetMatrixType() != MatrixType::SPARSE)                                          \
            {                                                                                                           \
                CPUDense;                                                                                               \
                if (MatrixPointerToSetFlag != nullptr)                                                                  \
                    ((Matrix*) MatrixPointerToSetFlag)->SetDataLocation(CurrentDataLocation::CPU, MatrixType::DENSE);   \
            }                                                                                                           \
            else                                                                                                        \
            {                                                                                                           \
                CPUSparse;                                                                                              \
                if (MatrixPointerToSetFlag != nullptr)                                                                  \
                    ((Matrix*) MatrixPointerToSetFlag)->SetDataLocation(CurrentDataLocation::CPU, MatrixType::SPARSE);  \
            }                                                                                                           \
        }                                                                                                               \
        else                                                                                                            \
        {                                                                                                               \
            RuntimeError("Matrices do not exist in either CPU or GPU.");                                                \
        }                                                                                                               \
    }

// version of dispatch macro that prefers the CPU if the 'MatrixPointerToCheck' location is BOTH
#define DISPATCH_MATRIX_ON_FLAG_USECPU_4BOTH(MatrixPointerToCheck, MatrixPointerToSetFlag, CPUDense, GPUDense, CPUSparse, GPUSparse) \
    {                                                                                                                                \
        CurrentDataLocation curLocation = (MatrixPointerToCheck)->GetCurrentMatrixLocation();                                        \
        if (curLocation == CurrentDataLocation::GPU)                                                                                 \
        {                                                                                                                            \
            if ((MatrixPointerToCheck)->GetMatrixType() != MatrixType::SPARSE)                                                       \
            {                                                                                                                        \
                GPUDense;                                                                                                            \
                if (MatrixPointerToSetFlag != nullptr)                                                                               \
                    ((Matrix*) MatrixPointerToSetFlag)->SetDataLocation(CurrentDataLocation::GPU, MatrixType::DENSE);                \
            }                                                                                                                        \
            else                                                                                                                     \
            {                                                                                                                        \
                GPUSparse;                                                                                                           \
                if (MatrixPointerToSetFlag != nullptr)                                                                               \
                    ((Matrix*) MatrixPointerToSetFlag)->SetDataLocation(CurrentDataLocation::GPU, MatrixType::SPARSE);               \
            }                                                                                                                        \
        }                                                                                                                            \
        else if (curLocation == CurrentDataLocation::CPU || curLocation == CurrentDataLocation::BOTH)                                \
        {                                                                                                                            \
            if ((MatrixPointerToCheck)->GetMatrixType() != MatrixType::SPARSE)                                                       \
            {                                                                                                                        \
                CPUDense;                                                                                                            \
                if (MatrixPointerToSetFlag != nullptr)                                                                               \
                    ((Matrix*) MatrixPointerToSetFlag)->SetDataLocation(CurrentDataLocation::CPU, MatrixType::DENSE);                \
            }                                                                                                                        \
            else                                                                                                                     \
            {                                                                                                                        \
                CPUSparse;                                                                                                           \
                if (MatrixPointerToSetFlag != nullptr)                                                                               \
                    ((Matrix*) MatrixPointerToSetFlag)->SetDataLocation(CurrentDataLocation::CPU, MatrixType::SPARSE);               \
            }                                                                                                                        \
        }                                                                                                                            \
        else                                                                                                                         \
        {                                                                                                                            \
            RuntimeError("Matrices do not exist in either CPU or GPU.");                                                             \
        }                                                                                                                            \
    }

// version of helper macro that executes both CPU and GPU macros if 'matrixPointer' location is BOTH
#define DISPATCH_MATRIX_ON_FLAG_USEBOTH_4BOTH(matrixPointer, CPUDense, GPUDense, CPUSparse, GPUSparse)  \
    {                                                                                                   \
        auto curLocation = (matrixPointer)->GetCurrentMatrixLocation();                                 \
        auto curMatrixType = (matrixPointer)->GetMatrixType();                                          \
        if (curLocation == CurrentDataLocation::NONE)                                                   \
            LogicError("Matrices do not exist in either CPU or GPU.");                                  \
        if (curMatrixType == MatrixType::UNDETERMINED)                                                  \
            LogicError("Matrices must be SPARSE or DENSE.");                                            \
        if (curLocation != CurrentDataLocation::CPU) /*GPU or BOTH*/                                    \
        {                                                                                               \
            if (curMatrixType == MatrixType::DENSE)                                                     \
            {                                                                                           \
                GPUDense;                                                                               \
            }                                                                                           \
            else                                                                                        \
            {                                                                                           \
                GPUSparse;                                                                              \
            }                                                                                           \
        }                                                                                               \
        if (curLocation != CurrentDataLocation::GPU) /*CPU or BOTH*/                                    \
        {                                                                                               \
            if (curMatrixType == MatrixType::DENSE)                                                     \
            {                                                                                           \
                CPUDense;                                                                               \
            }                                                                                           \
            else                                                                                        \
            {                                                                                           \
                CPUSparse;                                                                              \
            }                                                                                           \
        }                                                                                               \
    }

namespace Microsoft { namespace MSR { namespace CNTK {

std::atomic<int> m_mathLibTraceLevel(0);

void SetMathLibTraceLevel(int traceLevel)
{
    m_mathLibTraceLevel.store(traceLevel);
}

int GetMathLibTraceLevel()
{
    return m_mathLibTraceLevel.load();
}

MatrixBase::~MatrixBase() { }

#pragma region Constructors, destructors and other static matrix builders


// TODO: Reformat DISPATCH... macros to the following form:
//          DISPATCH..(p1, p2,
//            { Cpu code },
//            { GPU code },
//            ...

// Initialize members
template <class ElemType>
void Matrix<ElemType>::Init(DEVICEID_TYPE deviceId)
{
    ReleaseMemory();
    m_preferredDeviceId = deviceId;
    m_numTimesDeviceChanged = 0;
    m_numTimesMatrixTypeChanged = 0;
    m_devicesTransferedTo[1]    = m_devicesTransferedTo[0] = CPUDEVICE - 1; // (some value that is different from any valid value)
}

// shallow-copy all members
template <class ElemType>
void Matrix<ElemType>::ShallowCopyFrom(const Matrix<ElemType>& other)
{
    m_baseMatrix                = other.m_baseMatrix;
    m_GPUMatrix                 = other.m_GPUMatrix;
    m_CPUMatrix                 = other.m_CPUMatrix;
    m_GPUSparseMatrix           = other.m_GPUSparseMatrix;
    m_CPUSparseMatrix           = other.m_CPUSparseMatrix;

    m_matrixType                = other.m_matrixType;
    m_currentDataLocation       = other.m_currentDataLocation;

    m_preferredDeviceId         = other.m_preferredDeviceId;
    m_numTimesDeviceChanged     = other.m_numTimesDeviceChanged;
    m_numTimesMatrixTypeChanged = other.m_numTimesMatrixTypeChanged;
    m_devicesTransferedTo[0]    = other.m_devicesTransferedTo[0]; // TODO: spelling
    m_devicesTransferedTo[1]    = other.m_devicesTransferedTo[1];
}

// Call this function after an update operation has created/set/updated the respective pointers.
//  - location: BOTH|CPU|GPU
//     - pass BOTH only if object will be read from; it is not allowed to write to both and then call this function.
//     - if CPU/GPU and current is BOTH, then object was written to
// What gets updated:
//  - m_currentDataLocation: from function argument
//  - m_matrixType:          from function argument unless UNDETERMINED in which case m_matrixType remains unmodified
//  - m_baseMatrix:          to one of current values of m_[GC]PU{Sparse,}Matrix
// This function is heavily overloaded in its responsibility.
//  - first-time initialization, e.g. of a ColumnSlice (NONE->!NONE)
//  - after creating a temp copy for reading
//  - collapse temp copies after writing to one of them
//  - setting matrixType if not set yet
template <class ElemType>
void Matrix<ElemType>::SetDataLocation(CurrentDataLocation location, MatrixType type) const
{
    assert(location == CurrentDataLocation::CPU || location == CurrentDataLocation::GPU || location == CurrentDataLocation::BOTH);

    // if the object used to live on BOTH, this will collapse it to 'location' (unless we actually wrote into BOTH)
    // In that case, we do a sanity check here that the object is a singleton view,
    // since otherwise the collapsing would go unnoticed by the other views.
    // The cases to cover:
    //  - everything is allowed on a singleton view
    //     - if the current state is BOTH:
    //       -> The result was written to 'location' so we should collapse it to there.
    //  - multiple views: much is forbidden since we cannot notify the other views on which one was written to
    //     - CPU <-> GPU: FORBIDDEN
    //     - BOTH -> CPU or GPU: current state is BOTH: location says which side was written to
    //       -> FORBIDDEN to write into
    //     - CPU or GPU -> BOTH: current state is CPU or GPU
    //       and a view onto it is put into BOTH state
    //       -> OK but inefficient to read, since this is likely happening over again; but we cannot put all views into BOTH state
    //     - BOTH -> BOTH:
    //        - read case: OK
    //        - write case: forbidden to call this function in this way
    //     - NONE -> !NONE: FORBIDDEN
    if (m_currentDataLocation != location &&                  // it is attempted to change location
        m_currentDataLocation != CurrentDataLocation::NONE && // from a valid object (NONE means we are a fresh object from ColumnSlice())
        location != CurrentDataLocation::BOTH)                // and we are changing it not into a temporary copy for reading
    {
        // we get here if we wrote into this object that was BOTH but is no longer, or if we move between CPU and GPU
        // Both is forbidden on shared views since we cannot inform other views of this change.
        // We will now check any *valid* pointer will now be checked for uniqueness. There may be mismatching left-over pointers kept around in case they should be revived.
        if (m_matrixType == MatrixType::DENSE) // note: this checks the current type, not the new one passed in. Asssumption: this tells us which pointers are valid.
        {
            assert(m_currentDataLocation == CurrentDataLocation::GPU || m_CPUMatrix);
            assert(m_currentDataLocation == CurrentDataLocation::CPU || m_GPUMatrix);
            if (m_currentDataLocation != CurrentDataLocation::GPU) ((BaseMatrix<ElemType>*)m_CPUMatrix.get())->VerifyMigratable("SetDataLocation [CPUMatrix]");
            if (m_currentDataLocation != CurrentDataLocation::CPU) ((BaseMatrix<ElemType>*)m_GPUMatrix.get())->VerifyMigratable("SetDataLocation [GPUMatrix]");
        }
        else if (m_matrixType == MatrixType::SPARSE)
        {
            assert(m_currentDataLocation == CurrentDataLocation::GPU || m_CPUSparseMatrix);
            assert(m_currentDataLocation == CurrentDataLocation::CPU || m_GPUSparseMatrix);
            if (m_currentDataLocation != CurrentDataLocation::GPU) ((BaseMatrix<ElemType>*)m_CPUSparseMatrix.get())->VerifyMigratable("SetDataLocation [CPUSparseMatrix]");
            if (m_currentDataLocation != CurrentDataLocation::CPU) ((BaseMatrix<ElemType>*)m_GPUSparseMatrix.get())->VerifyMigratable("SetDataLocation [GPUSparseMatrix]");
        }
        // TODO: Why do we need these typecasts? (without it will fail with "cannot access private member declared in class 'Microsoft::MSR::CNTK::CPUMatrix<float>'")

        if (m_baseMatrix && !OwnBuffer()) // same arguments for externally owned matrices: Can read a temp but not write.
            LogicError("SetDataLocation: A non-owning object cannot be written to in BOTH state.");
    }
    // passed validation: we can now update the state

    m_currentDataLocation = location;

    // update the matrix type if passed in
    if (type != MatrixType::UNDETERMINED)
        m_matrixType = type;

    // set m_baseMatrix (if location is unchanged, this will not change the pointer)
    // Note: m_currentDataLocation may also be CurrentDataLocation::BOTH, in which case the base matrix will be GPU.
    if (m_matrixType == MatrixType::DENSE)
        m_baseMatrix = ((m_currentDataLocation == CurrentDataLocation::CPU) ? dynamic_cast<BaseMatrix<ElemType>*>(m_CPUMatrix.get()) : dynamic_cast<BaseMatrix<ElemType>*>(m_GPUMatrix.get()));
    else if (m_matrixType == MatrixType::SPARSE)
        m_baseMatrix = ((m_currentDataLocation == CurrentDataLocation::CPU) ? dynamic_cast<BaseMatrix<ElemType>*>(m_CPUSparseMatrix.get()) : dynamic_cast<BaseMatrix<ElemType>*>(m_GPUSparseMatrix.get()));
    // Note: Typecasts are necessary since C++ cannot figure out the common base type (probably due to shared_ptr).
    // sanity check
    if (!m_baseMatrix && m_matrixType != MatrixType::UNDETERMINED)
        LogicError("SetDataLocation: New m_baseMatrix must not be NULL.");
}

//this is a private constructor only used internally to initialize a blank matrix
template <class ElemType>
Matrix<ElemType>::Matrix(const MatrixFlags matrixFlags, const MatrixType matrixType, const MatrixFormat matrixFormat, DEVICEID_TYPE deviceID)
{
    Init(deviceID);

    if (!(matrixFlags & matrixFlagDontOwnBuffer))
        SwitchToMatrixType(matrixType, matrixFormat, false);
}

//this is a private constructor only used internally to initialize a blank matrix
template <class ElemType>
Matrix<ElemType>::Matrix(const MatrixFlags matrixFlags, const MatrixType matrixType, DEVICEID_TYPE deviceID)
{
    Init(deviceID);

    if (!(matrixFlags & matrixFlagDontOwnBuffer))
        SwitchToMatrixType(matrixType, matrixType == MatrixType::DENSE ? MatrixFormat::matrixFormatDense : MatrixFormat::matrixFormatSparseCSC, false);
}

//this is a private constructor only used internally to initialize a blank matrix
template <class ElemType>
Matrix<ElemType>::Matrix(const MatrixFlags matrixFlags, DEVICEID_TYPE deviceID)
{
    Init(deviceID);

    if (!(matrixFlags & matrixFlagDontOwnBuffer))
        SwitchToMatrixType(MatrixType::DENSE, MatrixFormat::matrixFormatDense, false);
}

template <class ElemType>
Matrix<ElemType>::Matrix(DEVICEID_TYPE deviceID)
{
    Init(deviceID);

    SwitchToMatrixType(MatrixType::DENSE, MatrixFormat::matrixFormatDense, false);
}

// constructor for Matrix class to wrap an externally managed BaseMatrix, indicated by the use of shared_ptr.
//    The appropriate destructor should be passed in by the caller.
// baseMatrix - base matrix for this element
// pArray - pointer to current data array, will replace existing pointer in baseMatrix if != NULL
// deviceId - deviceId where the pArray exists
#if 0
template <class ElemType>
Matrix<ElemType>::Matrix(shared_ptr<BaseMatrix<ElemType>> baseMatrix, ElemType* pArray, DEVICEID_TYPE deviceId) // constructor for setting Matrix from a base matrix
{
    Init(deviceId);

    if (baseMatrix->GetFormat() & matrixFormatSparse)
    {
        if (m_preferredDeviceId == CPUDEVICE)
        {
            m_CPUSparseMatrix = DownCast<CPUSparseMatrix<ElemType>>(baseMatrix);
            SetDataLocation(CPU, SPARSE);
        }
        else
        {
            m_GPUSparseMatrix = DownCast<GPUSparseMatrix<ElemType>>(baseMatrix);
            SetDataLocation(GPU, SPARSE);
        }
    }
    else
    {
        if (m_preferredDeviceId == CPUDEVICE)
        {
            m_CPUMatrix = DownCast<CPUMatrix<ElemType>>(baseMatrix);
            SetDataLocation(CPU, DENSE);
        }
        else
        {
            m_GPUMatrix = DownCast<GPUMatrix<ElemType>>(baseMatrix);
            SetDataLocation(GPU, DENSE);
        }
    }
    m_baseMatrix = baseMatrix;
    m_baseMatrix->SetBuffer(pArray,0);
}
#endif

template <class ElemType>
Matrix<ElemType>::Matrix(const size_t numRows, const size_t numCols, DEVICEID_TYPE deviceId, const MatrixType matrixType, const MatrixFormat matrixFormat, const size_t nnz)
{
    Init(deviceId);

    if (matrixType == MatrixType::SPARSE)
    {
        if (m_preferredDeviceId == CPUDEVICE)
        {
            m_CPUSparseMatrix = make_shared<CPUSparseMatrix<ElemType>>(matrixFormat, numRows, numCols, nnz);
            SetDataLocation(CPU, SPARSE);
        }
        else
        {
            m_GPUSparseMatrix = make_shared<GPUSparseMatrix<ElemType>>(numRows, numCols, nnz, m_preferredDeviceId, matrixFormat);
            SetDataLocation(GPU, SPARSE);
        }
    }
    else
    {
        if (matrixFormat != matrixFormatDense)
        {
            NOT_IMPLEMENTED;
        }

        if (m_preferredDeviceId == CPUDEVICE)
        {
            m_CPUMatrix = make_shared<CPUMatrix<ElemType>>(numRows, numCols);
            SetDataLocation(CPU, DENSE);
        }
        else
        {
            m_GPUMatrix = make_shared<GPUMatrix<ElemType>>(numRows, numCols, m_preferredDeviceId);
            SetDataLocation(GPU, DENSE);
        }

        SetValue(0);
    }
}

template <class ElemType>
Matrix<ElemType>::Matrix(const size_t numRows, const size_t numCols, ElemType* pArray, DEVICEID_TYPE deviceId, const size_t matrixFlags, const size_t nnz)
{
    Init(deviceId);

    if (m_preferredDeviceId == CPUDEVICE)
    {
        if (matrixFlags & matrixFormatSparse)
        {
            // WARNING: matrixFlag is not passed in and externally managed array cannot be passed in
            m_CPUSparseMatrix = make_shared<CPUSparseMatrix<ElemType>>(matrixFormatSparseCSC, numRows, numCols, nnz);
            SetDataLocation(CPU, SPARSE);
        }
        else
        {
            m_CPUMatrix = make_shared<CPUMatrix<ElemType>>(numRows, numCols, pArray, matrixFlags);
            SetDataLocation(CPU, DENSE);
        }
    }
    else
    {
        if (matrixFlags & matrixFormatSparse)
        {
            // m_GPUSparseMatrix = new GPUSparseMatrix<ElemType>(numRows,numCols,nnz, pArray,matrixFlags,m_preferredDeviceId);
            m_GPUSparseMatrix = make_shared<GPUSparseMatrix<ElemType>>(m_preferredDeviceId, MatrixFormat(matrixFlags & MatrixFormat::matrixFormatMask));
            m_GPUSparseMatrix->RequireSizeAndAllocate(numRows, numCols, nnz, true, false);
            SetDataLocation(GPU, SPARSE);
        }
        else
        {
            m_GPUMatrix = make_shared<GPUMatrix<ElemType>>(numRows, numCols, m_preferredDeviceId, pArray, matrixFlags);
            SetDataLocation(GPU, DENSE);
        }
    }

    // Why is this here??
    /*
    if (matrixFlagDontOwnBuffer & matrixFlags)
        m_baseMatrix->SetOwnBuffer(false);
        */
}

//copy constructor, deep copy
template <class ElemType>
Matrix<ElemType> Matrix<ElemType>::DeepClone() const
{
    return Matrix<ElemType>(*this, GetDeviceId());
}

template <class ElemType>
Matrix<ElemType>::Matrix(const Matrix<ElemType>& deepCopyFrom, DEVICEID_TYPE deviceId)
{
    int origCopyFromDeviceId = deepCopyFrom.GetDeviceId();

    Init(deviceId); // will set m_preferredDeviceId

    deepCopyFrom._transferToDevice(m_preferredDeviceId, true);

    DISPATCH_MATRIX_ON_FLAG(&deepCopyFrom,
                            this,
                            m_CPUMatrix = make_shared<CPUMatrix<ElemType>>(*(deepCopyFrom.m_CPUMatrix)),
                            m_GPUMatrix = make_shared<GPUMatrix<ElemType>>(*(deepCopyFrom.m_GPUMatrix)),
                            m_CPUSparseMatrix = make_shared<CPUSparseMatrix<ElemType>>(*(deepCopyFrom.m_CPUSparseMatrix)),
                            m_GPUSparseMatrix = make_shared<GPUSparseMatrix<ElemType>>(*(deepCopyFrom.m_GPUSparseMatrix)));

    // should we move back?
    deepCopyFrom._transferToDevice(origCopyFromDeviceId, true);

    m_preferredDeviceId = deepCopyFrom.m_preferredDeviceId;
}


//move constructor, shallow copy
template <class ElemType>
Matrix<ElemType>::Matrix(Matrix<ElemType>&& moveFrom)
{
    Init((DEVICEID_TYPE)moveFrom.GetDeviceId());

#if 1
    operator=(move(moveFrom));
#else
    DISPATCH_MATRIX_ON_FLAG(&moveFrom,
                            this,
                            m_CPUMatrix = new CPUMatrix<ElemType>(static_cast<CPUMatrix<ElemType>&&>(*(moveFrom.m_CPUMatrix))),
                            m_GPUMatrix = new GPUMatrix<ElemType>(static_cast<GPUMatrix<ElemType>&&>(*(moveFrom.m_GPUMatrix))),
                            m_CPUSparseMatrix = new CPUSparseMatrix<ElemType>(static_cast<CPUSparseMatrix<ElemType>&&>(*(moveFrom.m_CPUSparseMatrix))),
                            m_GPUSparseMatrix = new GPUSparseMatrix<ElemType>(static_cast<GPUSparseMatrix<ElemType>&&>(*(moveFrom.m_GPUSparseMatrix))));

    m_preferredDeviceId = moveFrom.m_preferredDeviceId;
#endif
}

//move assignment operator, shallow copy
template <class ElemType>
Matrix<ElemType>& Matrix<ElemType>::operator=(Matrix<ElemType>&& moveFrom)
{
    if (this == &moveFrom)
        LogicError("Matrix: Move assignment into itself is forbidden.");
#if 1
    // shallow-copy all members
    ShallowCopyFrom(moveFrom);
    // virgin-init the source
    moveFrom.Init(CPUDEVICE);
#else
    m_preferredDeviceId = moveFrom.m_preferredDeviceId;

    DISPATCH_MATRIX_ON_FLAG(&moveFrom,
                            this,
                            if (m_CPUMatrix != nullptr) m_CPUMatrix->operator=(static_cast<CPUMatrix<ElemType>&&>(*(moveFrom.m_CPUMatrix)));
                            else m_CPUMatrix = new CPUMatrix<ElemType>(static_cast<CPUMatrix<ElemType>&&>(*(moveFrom.m_CPUMatrix))),

                            if (m_GPUMatrix != nullptr) m_GPUMatrix->operator=(static_cast<GPUMatrix<ElemType>&&>(*(moveFrom.m_GPUMatrix)));
                            else m_GPUMatrix = new GPUMatrix<ElemType>(static_cast<GPUMatrix<ElemType>&&>(*(moveFrom.m_GPUMatrix))),

                            if (m_CPUSparseMatrix != nullptr) m_CPUSparseMatrix->operator=(static_cast<CPUSparseMatrix<ElemType>&&>(*(moveFrom.m_CPUSparseMatrix)));
                            else m_CPUSparseMatrix = new CPUSparseMatrix<ElemType>(static_cast<CPUSparseMatrix<ElemType>&&>(*(moveFrom.m_CPUSparseMatrix))),

                            if (m_GPUSparseMatrix != nullptr) m_GPUSparseMatrix->operator=(static_cast<GPUSparseMatrix<ElemType>&&>(*(moveFrom.m_GPUSparseMatrix)));
                            else m_GPUSparseMatrix = new GPUSparseMatrix<ElemType>(static_cast<GPUSparseMatrix<ElemType>&&>(*(moveFrom.m_GPUSparseMatrix))));

#endif
    return *this;
}

template <class ElemType>
void Matrix<ElemType>::ReleaseMemory()
{
    m_baseMatrix = nullptr;
    // Perf: Avoid assignments to shared_ptr unless necessary. In certain versions of the standard library
    // they cause ref counting, and this piece of code is called often..
    if (m_GPUMatrix.get() != nullptr)
        m_GPUMatrix = nullptr;
    if (m_CPUMatrix.get() != nullptr)
        m_CPUMatrix = nullptr;
    if (m_GPUSparseMatrix.get() != nullptr)
        m_GPUSparseMatrix = nullptr;
    if (m_CPUSparseMatrix.get() != nullptr)
        m_CPUSparseMatrix = nullptr;
    m_matrixType = MatrixType::UNDETERMINED;
    m_currentDataLocation = CurrentDataLocation::NONE;
}

template <class ElemType>
Matrix<ElemType>::~Matrix(void)
{
    ReleaseMemory();
}

template <class ElemType>
Matrix<ElemType> Matrix<ElemType>::Ones(const size_t rows, const size_t cols, DEVICEID_TYPE deviceId)
{
    Matrix<ElemType> c(rows, cols, deviceId); // will initialize to 0
    c.SetValue(1);
    return c;
}

template <class ElemType>
Matrix<ElemType> Matrix<ElemType>::Zeros(const size_t rows, const size_t cols, DEVICEID_TYPE deviceId)
{
    Matrix<ElemType> c(rows, cols, deviceId); // will initialize to 0
    c.SetValue(0);
    return c;
}

template <class ElemType>
Matrix<ElemType> Matrix<ElemType>::Eye(const size_t rows, DEVICEID_TYPE deviceId)
{
    Matrix<ElemType> c(rows, rows, deviceId); // will initialize to 0
    c.SetDiagonalValue(1);
    return c;
}

template <class ElemType>
Matrix<ElemType> Matrix<ElemType>::RandomUniform(const size_t rows, const size_t cols, DEVICEID_TYPE deviceId, const ElemType low, const ElemType high, unsigned long seed)
{
    Matrix<ElemType> c(rows, cols, deviceId); // will initialize to 0
    c.SetUniformRandomValue(low, high, seed);
    return c;
}

template <class ElemType>
Matrix<ElemType> Matrix<ElemType>::RandomGaussian(const size_t rows, const size_t cols, DEVICEID_TYPE deviceId, const ElemType mean, const ElemType sigma, unsigned long seed)
{
    Matrix<ElemType> c(rows, cols, deviceId); // will initialize to 0
    c.SetGaussianRandomValue(mean, sigma, seed);
    return c;
}

template <class ElemType>
void Matrix<ElemType>::SetDevice(DEVICEID_TYPE deviceId)
{
    if (deviceId >= 0)
        GPUMatrix<ElemType>::SetDevice(deviceId);
}

template <class ElemType>
void Matrix<ElemType>::Read(File& stream)
{
    Matrix<ElemType>& M = *this;
    char type;
    stream >> type;
    if (type == 'd')
    {
        if (M.GetDeviceId() < 0)
        {
            if (!M.m_CPUMatrix)
                M.m_CPUMatrix = make_shared<CPUMatrix<ElemType>>();
            stream >> (*M.m_CPUMatrix);
            M.SetDataLocation(CPU, DENSE);
        }
        else
        {
            if (!M.m_GPUMatrix)
                M.m_GPUMatrix = make_shared<GPUMatrix<ElemType>>(M.GetDeviceId());
            stream >> (*M.m_GPUMatrix);
            M.SetDataLocation(GPU, DENSE);
        }
    }
    else if (type == 's')
    {
        if (M.GetDeviceId() < 0)
        {
            NOT_IMPLEMENTED; // You might want to tranfer your matrix to GPU
        }
        else
        {
            if (M.m_GPUSparseMatrix == NULL)
                M.m_GPUSparseMatrix = make_shared<GPUSparseMatrix<ElemType>>(M.GetDeviceId());
            stream >> (*M.m_GPUSparseMatrix);
            M.SetDataLocation(GPU, SPARSE);
        }
    }
    else
        LogicError("Read: Input file corrupt (invalid matrix type field 0x%02d, should be 'f' or 'd').", type);
}

template <class ElemType>
void Matrix<ElemType>::Write(File& stream) const
{
    const Matrix<ElemType>& M = *this;
    if (M.GetMatrixType() == MatrixType::DENSE)
    {
        stream << 'd';
        if (M.GetDeviceId() < 0)
            stream << (*M.m_CPUMatrix);
        else
            stream << (*M.m_GPUMatrix);
    }
    else
    {
        stream << 's';
        if (M.GetDeviceId() < 0)
            NOT_IMPLEMENTED // stream<<(*M.m_CPUMatrix);
                else stream
                << (*M.m_GPUSparseMatrix);
    }
}

#pragma endregion Constructors, destructors and other static matrix builders

#pragma region Basic Operators

template <class ElemType>
size_t Matrix<ElemType>::BufferSize() const
{
    DISPATCH_MATRIX_ON_FLAG(this,
                            nullptr,
                            return m_baseMatrix->GetSizeAllocated() * sizeof(ElemType),
                            return m_baseMatrix->GetSizeAllocated() * sizeof(ElemType),
                            return m_CPUSparseMatrix->BufferSize(),
                            return m_GPUSparseMatrix->BufferSizeAllocated());
}

// BUGBUG: This is ugly code. The outside world should not have access to the raw data pointers.
// if this is to be used, then at least it should also return a number of bytes as well.
template <class ElemType>
ElemType* Matrix<ElemType>::Data() const
{
    DISPATCH_MATRIX_ON_FLAG(this,
                            nullptr,
                            return m_CPUMatrix->Data(),
                            return m_GPUMatrix->Data(),
                            return m_CPUSparseMatrix->Data(),
                            return m_GPUSparseMatrix->Data());
}

template <class ElemType>
ElemType* Matrix<ElemType>::CopyToArray() const
{
    DISPATCH_MATRIX_ON_FLAG(this,
                            nullptr,
                            return m_CPUMatrix->CopyToArray(),
                            return m_GPUMatrix->CopyToArray(),
                            { CPUMatrix<ElemType> tmpDense(m_CPUSparseMatrix->GetNumRows(), m_CPUSparseMatrix->GetNumCols()); tmpDense.SetValue((ElemType)0); CPUSparseMatrix<ElemType>::ScaleAndAdd((ElemType)1, *m_CPUSparseMatrix, tmpDense); return tmpDense.CopyToArray(); },
                            return m_GPUSparseMatrix->CopyToDenseMatrix().CopyToArray());
}

//memory will be allocated by the callee if not enough but need to be deleted by the caller after it's done
//return number of elements copied
template <class ElemType>
size_t Matrix<ElemType>::CopyToArray(ElemType*& arrayCopyTo, size_t& currentArraySize) const
{
    DISPATCH_MATRIX_ON_FLAG(this,
                            nullptr,
                            return m_CPUMatrix->CopyToArray(arrayCopyTo, currentArraySize),
                            return m_GPUMatrix->CopyToArray(arrayCopyTo, currentArraySize),
                            NOT_IMPLEMENTED,
                            NOT_IMPLEMENTED);
}

template <class ElemType>
void Matrix<ElemType>::CopySection(size_t numRows, size_t numCols, ElemType* dst, size_t colStride) const
{
    DISPATCH_MATRIX_ON_FLAG(this,
                            nullptr,
                            m_CPUMatrix->CopySection(numRows, numCols, dst, colStride),
                            m_GPUMatrix->CopySection(numRows, numCols, dst, colStride),
                            NOT_IMPLEMENTED,
                            NOT_IMPLEMENTED);
}

// BUGBUG: Some code checks before calling here whether one of the dimensions is 0.
//         This function must handle that case properly, that is, preserving the non-zero dimension.
template <class ElemType>
Matrix<ElemType> Matrix<ElemType>::ColumnSlice(size_t startColumn, size_t numCols) const
{
    int devId = GetDeviceId();

    Matrix<ElemType> slice(matrixFlagDontOwnBuffer, (DEVICEID_TYPE) devId); // this already creates pointers

    slice.m_preferredDeviceId = m_preferredDeviceId;

    // create slices for the underlying object
    // Note: In case of data location == BOTH, this creates two objects just like in the source.
    if (GetMatrixType() == MatrixType::DENSE)
    {
        if (GetCurrentMatrixLocation() == CPU || GetCurrentMatrixLocation() == BOTH)
        {
            if (slice.m_CPUMatrix)
                slice.m_CPUMatrix->operator=(static_cast<CPUMatrix<ElemType>&&>(m_CPUMatrix->ColumnSlice(startColumn, numCols)));
            else
                slice.m_CPUMatrix = make_shared<CPUMatrix<ElemType>>(static_cast<CPUMatrix<ElemType>&&>(m_CPUMatrix->ColumnSlice(startColumn, numCols)));
        }
        if (GetCurrentMatrixLocation() == GPU || GetCurrentMatrixLocation() == BOTH)
        {
            if (slice.m_GPUMatrix)
                slice.m_GPUMatrix->operator=(static_cast<GPUMatrix<ElemType>&&>(m_GPUMatrix->ColumnSlice(startColumn, numCols)));
            else
                slice.m_GPUMatrix = make_shared<GPUMatrix<ElemType>>(static_cast<GPUMatrix<ElemType>&&>(m_GPUMatrix->ColumnSlice(startColumn, numCols)));
        }
    }
    else if (GetMatrixType() == MatrixType::SPARSE)
    {
        if (GetCurrentMatrixLocation() == CPU || GetCurrentMatrixLocation() == BOTH)
        {
            if (slice.m_CPUSparseMatrix)
                slice.m_CPUSparseMatrix->operator=(static_cast<CPUSparseMatrix<ElemType>&&>(m_CPUSparseMatrix->ColumnSlice(startColumn, numCols)));
            else
                slice.m_CPUSparseMatrix = make_shared<CPUSparseMatrix<ElemType>>(static_cast<CPUSparseMatrix<ElemType>&&>(m_CPUSparseMatrix->ColumnSlice(startColumn, numCols)));
        }
        if (GetCurrentMatrixLocation() == GPU || GetCurrentMatrixLocation() == BOTH)
        {
            if (slice.m_GPUSparseMatrix)
                slice.m_GPUSparseMatrix->operator=(static_cast<GPUSparseMatrix<ElemType>&&>(m_GPUSparseMatrix->ColumnSlice(startColumn, numCols)));
            else
                slice.m_GPUSparseMatrix = make_shared<GPUSparseMatrix<ElemType>>(static_cast<GPUSparseMatrix<ElemType>&&>(m_GPUSparseMatrix->ColumnSlice(startColumn, numCols)));
        }
    }
    else
        LogicError("Undetermined matrix type");

    // update the slice's m_currentDataLocation, m_matrixType, and m_baseMatrix
    // This will work for CPU, GPU, and BOTH.
    slice.SetDataLocation(GetCurrentMatrixLocation(), GetMatrixType());

    return slice;
}

template <class ElemType>
Matrix<ElemType>& Matrix<ElemType>::AssignColumnSlice(const Matrix<ElemType>& fromMatrix, size_t startColumn, size_t numCols)
{
    ReleaseMemory();
    m_preferredDeviceId = fromMatrix.m_preferredDeviceId;

    DISPATCH_MATRIX_ON_FLAG(&fromMatrix,
                            this,
                            if (m_CPUMatrix) m_CPUMatrix->AssignColumnSlice(*fromMatrix.m_CPUMatrix, startColumn, numCols);
                            else m_CPUMatrix = make_shared<CPUMatrix<ElemType>>(fromMatrix.m_CPUMatrix->ColumnSlice(startColumn, numCols)),

                            if (m_GPUMatrix) m_GPUMatrix->AssignColumnSlice(*fromMatrix.m_GPUMatrix, startColumn, numCols);
                            else m_GPUMatrix = make_shared<GPUMatrix<ElemType>>(fromMatrix.m_GPUMatrix->ColumnSlice(startColumn, numCols)),

                            NOT_IMPLEMENTED,

                            NOT_IMPLEMENTED);

    return *this;
}

template <class ElemType>
Matrix<ElemType>& Matrix<ElemType>::SetColumnSlice(const Matrix<ElemType>& fromMatrix, size_t startColumn, size_t numCols)
{
    assert(m_CPUMatrix || m_GPUMatrix);
    // must already been allocated

    DISPATCH_MATRIX_ON_FLAG(&fromMatrix,
                            this,
                            m_CPUMatrix->SetColumnSlice(*fromMatrix.m_CPUMatrix, startColumn, numCols),
                            m_GPUMatrix->SetColumnSlice(*fromMatrix.m_GPUMatrix, startColumn, numCols),
                            NOT_IMPLEMENTED,
                            NOT_IMPLEMENTED);

    return *this;
}

template <class ElemType>
void Matrix<ElemType>::CopyColumnsStrided(const Matrix<ElemType>& fromMatrix, size_t numCols, size_t srcNumColsStride, size_t destNumColsStride)
{
    assert(m_CPUMatrix || m_GPUMatrix);

    DISPATCH_MATRIX_ON_FLAG(&fromMatrix,
                            this,
                            m_CPUMatrix->CopyColumnsStrided(*fromMatrix.m_CPUMatrix, numCols, srcNumColsStride, destNumColsStride),
                            m_GPUMatrix->CopyColumnsStrided(*fromMatrix.m_GPUMatrix, numCols, srcNumColsStride, destNumColsStride),
                            NOT_IMPLEMENTED,
                            NOT_IMPLEMENTED);
}

template <class ElemType>
Matrix<ElemType> Matrix<ElemType>::Diagonal() const
{
    int devId = GetDeviceId();

    Matrix<ElemType> diag(matrixFlagDontOwnBuffer, (DEVICEID_TYPE) devId);
    diag.m_preferredDeviceId = m_preferredDeviceId;

    AssignDiagonalValuesTo(diag);

    return diag;
}

template <class ElemType>
void Matrix<ElemType>::AssignDiagonalValuesTo(Matrix<ElemType>& diag) const
{
    int devId = GetDeviceId();
    DecideAndMoveToRightDevice(*this, diag);

    if (GetMatrixType() == MatrixType::DENSE)
    {
        if (devId == CPUDEVICE)
        {
            if (diag.m_CPUMatrix)
                diag.m_CPUMatrix->operator=(static_cast<CPUMatrix<ElemType>&&>(m_CPUMatrix->Diagonal()));
            else
                diag.m_CPUMatrix = make_shared<CPUMatrix<ElemType>>(static_cast<CPUMatrix<ElemType>&&>(m_CPUMatrix->Diagonal()));
            diag.SetDataLocation(CPU, DENSE);
        }
        else
        {
            if (diag.m_GPUMatrix)
                diag.m_GPUMatrix->operator=(static_cast<GPUMatrix<ElemType>&&>(m_GPUMatrix->Diagonal()));
            else
                diag.m_GPUMatrix = make_shared<GPUMatrix<ElemType>>(static_cast<GPUMatrix<ElemType>&&>(m_GPUMatrix->Diagonal()));
            diag.SetDataLocation(GPU, DENSE);
        }
    }
    else if (GetMatrixType() == MatrixType::SPARSE)
    {
        // TODO: Implement optimized diagonal functions for sparse matrices. For now use the DiagonalToDense instead.
        if (devId == CPUDEVICE)
        {
            if (diag.m_CPUMatrix)
                diag.m_CPUMatrix->operator=(static_cast<CPUMatrix<ElemType>&&>(m_CPUSparseMatrix->DiagonalToDense()));
            else
                diag.m_CPUMatrix = make_shared<CPUMatrix<ElemType>>(static_cast<CPUMatrix<ElemType>&&>(m_CPUSparseMatrix->DiagonalToDense()));
            diag.SetDataLocation(CPU, DENSE);
        }
        else
        {
            if (diag.m_GPUMatrix)
                diag.m_GPUMatrix->operator=(static_cast<GPUMatrix<ElemType>&&>(m_GPUSparseMatrix->DiagonalToDense()));
            else
                diag.m_GPUMatrix = make_shared<GPUMatrix<ElemType>>(static_cast<GPUMatrix<ElemType>&&>(m_GPUSparseMatrix->DiagonalToDense()));
            diag.SetDataLocation(GPU, DENSE);
        }
    }
    else
        LogicError("Undetermined matrix type");

}

// This function will change the matrix type between DENSE and SPARSE.
// WARNING: The correct implementation is to copy the matrix between DENSE and SPARSE
//         However, the conversion functions are not implemented yet and so it will always create
//         a new blank matrix and destroy all info in the original matrix if different matrix type is asked.
// In case of !keepValues, the matrix content will be undefined.
template <class ElemType>
void Matrix<ElemType>::SwitchToMatrixType(MatrixType newMatrixType, MatrixFormat newMatrixFormat, bool keepValues)
{
    // This check should be uncommented but unfortunately there are still places
    // this function is being called with incorrect "default" format value
    /*if (m_matrixType == newMatrixType && GetFormat() != newMatrixFormat)
            NOT_IMPLEMENTED;*/

    if (m_matrixType == newMatrixType)
        return;

    if (!m_baseMatrix)
        keepValues = false;

#define NUM_MATRIXTYPE_CHANGED_WARN 20
    m_numTimesMatrixTypeChanged++;

    if ((GetMathLibTraceLevel() > 0) && (m_numTimesMatrixTypeChanged == NUM_MATRIXTYPE_CHANGED_WARN))
        fprintf(stderr, "WARNING: The same matrix with dim [%lu, %lu] has been transferred between different devices for %d times.\n", (unsigned long) GetNumRows(), (unsigned long) GetNumCols(), NUM_MATRIXTYPE_CHANGED_WARN);

    if (GetDeviceId() < 0) // CPU
    {
        if (newMatrixType == MatrixType::SPARSE)
        {
            if (!m_baseMatrix)
                m_CPUSparseMatrix = make_shared<CPUSparseMatrix<ElemType>>(newMatrixFormat);
            else
                m_CPUSparseMatrix = make_shared<CPUSparseMatrix<ElemType>>(newMatrixFormat, GetNumRows(), GetNumCols(), 1);

            if (keepValues)
                CopyElementsFromDenseToSparse(*m_CPUMatrix, *m_CPUSparseMatrix);

            SetDataLocation(CPU, SPARSE);
            m_CPUMatrix = nullptr;
        }
        else if (newMatrixType == MatrixType::DENSE)
        {
            if (!m_baseMatrix)
                m_CPUMatrix = make_shared<CPUMatrix<ElemType>>();
            else
                m_CPUMatrix = make_shared<CPUMatrix<ElemType>>(GetNumRows(), GetNumCols());

            if (keepValues)
                m_CPUMatrix->SetValue(m_CPUSparseMatrix->CopyColumnSliceToDense(0, GetNumCols()));

            SetDataLocation(CPU, DENSE);
            m_CPUSparseMatrix = nullptr;
        }
        else
            LogicError("SwitchToMatrixType: Unexpected/invalid new matrix type");
    }
    else // GPU
    {
        if (newMatrixType == MatrixType::SPARSE)
        {
            if (!m_baseMatrix)
                m_GPUSparseMatrix = make_shared<GPUSparseMatrix<ElemType>>(GetDeviceId(), newMatrixFormat);
            else
                m_GPUSparseMatrix = make_shared<GPUSparseMatrix<ElemType>>(GetNumRows(), GetNumCols(), 0, GetDeviceId(), newMatrixFormat);

            if (keepValues)
                m_GPUSparseMatrix->SetValue(*m_GPUMatrix);

            SetDataLocation(GPU, SPARSE);
            m_GPUMatrix = nullptr;
        }
        else if (newMatrixType == MatrixType::DENSE)
        {
            if (!m_baseMatrix)
                m_GPUMatrix = make_shared<GPUMatrix<ElemType>>(GetDeviceId());
            else
                m_GPUMatrix = make_shared<GPUMatrix<ElemType>>(GetNumRows(), GetNumCols(), GetDeviceId());

            if (keepValues)
                m_GPUSparseMatrix->CopyToDenseMatrix(*m_GPUMatrix);

            SetDataLocation(GPU, DENSE);
            m_GPUSparseMatrix = nullptr;
        }
        else
            LogicError("SwitchToMatrixType: Unexpected/invalid new matrix type");
    }
}

template <class ElemType>
void Matrix<ElemType>::CopyElementsFromDenseToSparse(CPUMatrix<ElemType>& from, CPUSparseMatrix<ElemType>& dest)
{
    foreach_coord (row, col, from)
    {
        auto val = from(row, col);
        dest.SetValue(row, col, val);
    }
}

template <class ElemType>
ElemType Matrix<ElemType>::Get00Element() const
{
    DISPATCH_MATRIX_ON_FLAG(this, nullptr,
        { return m_CPUMatrix->Get00Element(); },
        { return m_GPUMatrix->Get00Element(); },
        { NOT_IMPLEMENTED; },
        { NOT_IMPLEMENTED; });
}

// const operator(,)
template <class ElemType>
const ElemType Matrix<ElemType>::operator()(const size_t row, const size_t col) const
{
    DISPATCH_MATRIX_ON_FLAG_USECPU_4BOTH(this, nullptr,
        { return m_CPUMatrix->operator()(row, col); },
        { _transferFromDeviceToDevice(GetDeviceId(), CPUDEVICE, false); return m_CPUMatrix->operator()(row, col); },
        { NOT_IMPLEMENTED; },
        { NOT_IMPLEMENTED; });
}

// non-const operator(,)
//WARNING: This function is very slow for GPUs since it requires copying values between CPUs and GPUs.
//In addition, if ColumnSlice is used after this function but before the values are copied back to GPU
//the operation will fail since the memory is not managed by the slice.
// If you don't need to modify the values, to call the const version above, or GetValue(row,col) which does that for you unambiguously.
// TODO: Can we remove this, and have users use SetValue() instead? To avoid this potential error?
template <class ElemType>
ElemType& Matrix<ElemType>::operator()(const size_t row, const size_t col)
{
    DISPATCH_MATRIX_ON_FLAG_USECPU_4BOTH(this, nullptr,
        { return m_CPUMatrix->operator()(row, col); },
        {
            _transferFromDeviceToDevice(GetDeviceId(), CPUDEVICE, false);
            SetDataLocation(CPU, DENSE);
            return m_CPUMatrix->operator()(row, col);
        },
        { NOT_IMPLEMENTED; },
        { NOT_IMPLEMENTED; });
}

template <class ElemType>
Matrix<ElemType> Matrix<ElemType>::Transpose()
{
    if (IsEmpty())
        LogicError("Transpose: Matrix is empty.");

    Matrix<ElemType> c(GetNumCols(), GetNumRows(), (DEVICEID_TYPE) GetDeviceId(), this->GetMatrixType(), this->GetFormat());
    c.AssignTransposeOf(*this);
    return c;
}

template <class ElemType>
Matrix<ElemType>& Matrix<ElemType>::AssignTransposeOf(const Matrix<ElemType>& a)
{
    DecideAndMoveToRightDevice(a, *this);
    SwitchToMatrixType(a.GetMatrixType(), a.GetFormat(), false);

    DISPATCH_MATRIX_ON_FLAG(&a, this,
        { m_CPUMatrix->AssignTransposeOf(*a.m_CPUMatrix); },
        { m_GPUMatrix->AssignTransposeOf(*a.m_GPUMatrix); },
        { NOT_IMPLEMENTED; },
        { m_GPUSparseMatrix->AssignTransposeOf(*a.m_GPUSparseMatrix); });

    return *this;
}

// *this[:,j] = a[:,idx[j]] * alpha + *this[:,j] * beta
// idx has width of 'this' and contains values w.r.t. 'a'
// Invalid entries (gap columns) are denoted by idx(0,j) == -1.
template <class ElemType>
Matrix<ElemType>& Matrix<ElemType>::DoGatherColumnsOf(ElemType beta, const Matrix<ElemType>& idx, const Matrix<ElemType>& a, ElemType alpha)
{
    DecideAndMoveToRightDevice(*this, idx, a); // TODO: only move target if beta != 0

    if (a.GetMatrixType() != this->GetMatrixType())
        RuntimeError("Matrix::DoGatherColumnsOf: The source and target matrices must have same storage type (SPARSE/DENSE).");

    DISPATCH_MATRIX_ON_FLAG(&a, this,
        { m_CPUMatrix->DoGatherColumnsOf(beta, *idx.m_CPUMatrix, *a.m_CPUMatrix, alpha); },
        { m_GPUMatrix->DoGatherColumnsOf(beta, *idx.m_GPUMatrix, *a.m_GPUMatrix, alpha); },
        { m_CPUSparseMatrix->DoGatherColumnsOf(beta, *idx.m_CPUMatrix, *a.m_CPUSparseMatrix, alpha); },
        {
            // TODO replace by more performant version directly on GPU that does not require the round-trip over CPU.

            Matrix<ElemType> tempIdx(CPUDEVICE); tempIdx.AssignValuesOf(idx);

            CPUSparseMatrix<ElemType> tempA(a.GetFormat(), a.GetNumRows(), a.GetNumCols(), a.m_GPUSparseMatrix->GetNumNZElements());
            a.m_GPUSparseMatrix->CopyToCPUSparseMatrix(tempA);

            CPUSparseMatrix<ElemType> tempThis(m_GPUSparseMatrix->GetFormat(), m_GPUSparseMatrix->GetNumRows(), m_GPUSparseMatrix->GetNumCols(), m_GPUSparseMatrix->GetNumNZElements());
            m_GPUSparseMatrix->CopyToCPUSparseMatrix(tempThis);

            tempThis.DoGatherColumnsOf(beta, *tempIdx.m_CPUMatrix, tempA, alpha);
            m_GPUSparseMatrix->SetValue(tempThis);
        });

    return *this;
}

// *this[:,idx[j]] = a[:,j] * alpha + *this[:,idx[j]] * beta
// idx has width of 'a' and contains values w.r.t. 'this'
// Unlike gather, for scatter, 'this' must have been sized already.
// Invalid entries (gap columns) are denoted by idx(0,j) == -1.
template <class ElemType>
Matrix<ElemType>& Matrix<ElemType>::DoScatterColumnsOf(ElemType beta, const Matrix<ElemType>& idx, const Matrix<ElemType>& a, ElemType alpha)
{
    DecideAndMoveToRightDevice(*this, idx, a); // TODO: only move target if beta != 0

    if (a.GetMatrixType() != this->GetMatrixType())
        RuntimeError("Matrix::DoScatterColumnsOf: The source and target matrices must have same storage type (SPARSE/DENSE).");

    DISPATCH_MATRIX_ON_FLAG(&a, this,
        { m_CPUMatrix->DoScatterColumnsOf(beta, *idx.m_CPUMatrix, *a.m_CPUMatrix, alpha); },
        { m_GPUMatrix->DoScatterColumnsOf(beta, *idx.m_GPUMatrix, *a.m_GPUMatrix, alpha); },
        { m_CPUSparseMatrix->DoScatterColumnsOf(beta, *idx.m_CPUMatrix, *a.m_CPUSparseMatrix, alpha); },
        {
            // TODO replace by more performant version directly on GPU that does not require the round-trip over CPU.

            Matrix<ElemType> tempIdx(CPUDEVICE); tempIdx.AssignValuesOf(idx);

            CPUSparseMatrix<ElemType> tempA(a.GetFormat(), a.GetNumRows(), a.GetNumCols(), a.m_GPUSparseMatrix->GetNumNZElements());
            a.m_GPUSparseMatrix->CopyToCPUSparseMatrix(tempA);

            CPUSparseMatrix<ElemType> tempThis(m_GPUSparseMatrix->GetFormat(), m_GPUSparseMatrix->GetNumRows(), m_GPUSparseMatrix->GetNumCols(), m_GPUSparseMatrix->GetNumNZElements());
            m_GPUSparseMatrix->CopyToCPUSparseMatrix(tempThis);

            tempThis.DoScatterColumnsOf(beta, *tempIdx.m_CPUMatrix, tempA, alpha);
            m_GPUSparseMatrix->SetValue(tempThis);
        });

    return *this;
}

// set all elements of a matrix to a scalar value
// For sparse matrices, the only allowed value is 0.
template <class ElemType>
void Matrix<ElemType>::SetValue(const ElemType v)
{
    if (IsEmpty()) // if empty then we are done
        return;

    if (v == 0 && GetMatrixType() == MatrixType::SPARSE) // if sparse, setting it to 0 is special
    {
        Reset();
        return;
    }

    DISPATCH_MATRIX_ON_FLAG(this, this,
        { m_CPUMatrix->SetValue(v); },
        { m_GPUMatrix->SetValue(v); },
        { NOT_IMPLEMENTED; },
        { NOT_IMPLEMENTED; });
}

template <class ElemType>
void Matrix<ElemType>::SetValue(const DeviceBoundNumber<ElemType>& db_number)
{
    if (IsEmpty()) // if empty then we are done
        return;

    DISPATCH_MATRIX_ON_FLAG(this, this,
        { m_CPUMatrix->SetValue(*db_number.ExposePointer2Value()); },
        {
            if (GetDeviceId() != db_number.GetDeviceId())
            RuntimeError("Matrix and device bound number must be on the same device");
            m_GPUMatrix->SetValue(db_number.ExposePointer2Value());
        },
        { NOT_IMPLEMENTED; },
        { NOT_IMPLEMENTED; });
}

template <>
/*static*/ float Matrix<float>::MakeNan(size_t /*payload*/)
{
    return nanf("");
}
template <>
/*static*/ double Matrix<double>::MakeNan(size_t /*payload*/)
{
    return nan("");
}
template <>
/*static*/ half Matrix<half>::MakeNan(size_t /*payload*/)
{
    RuntimeError("MakeNan half is not implemented.");
    return 0;
}
template <>
/*static*/ char Matrix<char>::MakeNan(size_t)
{
    return 0;
} // (needed for completeness and to pass unit tests)
template <>
/*static*/ short Matrix<short>::MakeNan(size_t)
{
    return 0;
} // (needed for completeness and to pass unit tests)

template <class ElemType>
void Matrix<ElemType>::MaskColumnsValue(const Matrix<char>& columnsMask, ElemType val, size_t numColsPerMaskEntry)
{
    if (GetNumCols() != (columnsMask.GetNumCols() * numColsPerMaskEntry))
        RuntimeError("MaskColumnsValue: Matrix number of columns must equal [column mask * numColsPerMaskEntry].");

    if (GetCurrentMatrixLocation() == CPU && (columnsMask.GetCurrentMatrixLocation() == CPU || columnsMask.GetCurrentMatrixLocation() == BOTH))
        ; // OK
    else if (GetDeviceId() != columnsMask.GetDeviceId() && columnsMask.GetCurrentMatrixLocation() != BOTH)
        RuntimeError("MaskColumnsValue: Matrix and column mask must be on the same device.");

    DISPATCH_MATRIX_ON_FLAG(this, this,
        { m_CPUMatrix->MaskColumnsValue(*columnsMask.m_CPUMatrix, val, numColsPerMaskEntry); },
        { m_GPUMatrix->MaskColumnsValue(*columnsMask.m_GPUMatrix, val, numColsPerMaskEntry); },
        { m_CPUSparseMatrix->MaskColumnsValue(*columnsMask.m_CPUMatrix, val, numColsPerMaskEntry); },
        { m_GPUSparseMatrix->MaskColumnsValue(*columnsMask.m_GPUMatrix, val, numColsPerMaskEntry); });
}

template <class ElemType>
void Matrix<ElemType>::SetColumn(const ElemType* colPointer, size_t colInd)
{
    if (colPointer == nullptr)
        InvalidArgument("SetColumn: colPointer is null.");

    DISPATCH_MATRIX_ON_FLAG(this,
                            this,
                            m_CPUMatrix->SetColumn(colPointer, colInd),
                            m_GPUMatrix->SetColumn(colPointer, colInd),
                            NOT_IMPLEMENTED,
                            NOT_IMPLEMENTED);
}

template <class ElemType>
void Matrix<ElemType>::SetColumn(const ElemType val, size_t colInd)
{
    DISPATCH_MATRIX_ON_FLAG(this,
                            this,
                            m_CPUMatrix->SetColumn(val, colInd),
                            NOT_IMPLEMENTED,
                            NOT_IMPLEMENTED,
                            NOT_IMPLEMENTED);
}

template <class ElemType>
void Matrix<ElemType>::SetColumn(const Matrix<ElemType>& colMat, size_t colInd)
{
    DecideAndMoveToRightDevice(*this, colMat);

    DISPATCH_MATRIX_ON_FLAG(this,
                            this,
                            m_CPUMatrix->SetColumn(*colMat.m_CPUMatrix, colInd),
                            m_GPUMatrix->SetColumn(*colMat.m_GPUMatrix, colInd),
                            NOT_IMPLEMENTED,
                            NOT_IMPLEMENTED);
}

template <class ElemType>
void Matrix<ElemType>::SetValue(const Matrix<ElemType>& deepCopyFrom)
{
    if (this == &deepCopyFrom)
        return;

    m_preferredDeviceId = deepCopyFrom.m_preferredDeviceId;
    DecideAndMoveToRightDevice(deepCopyFrom, *this);
    SwitchToMatrixType(deepCopyFrom.GetMatrixType(), deepCopyFrom.GetFormat(), false);

    DISPATCH_MATRIX_ON_FLAG(&deepCopyFrom, this,
        { m_CPUMatrix->SetValue(*deepCopyFrom.m_CPUMatrix); },
        { m_GPUMatrix->SetValue(*deepCopyFrom.m_GPUMatrix); },
        { m_CPUSparseMatrix->SetValue(*deepCopyFrom.m_CPUSparseMatrix); },
        { m_GPUSparseMatrix->SetValue(*deepCopyFrom.m_GPUSparseMatrix); });
}

template <class ElemType>
void Matrix<ElemType>::AssignValuesOf(const Matrix<ElemType>& deepCopyFrom)
{
    if (this == &deepCopyFrom)
        return;

    // TODO: do we need all these 'this->'?
    DISPATCH_MATRIX_ON_FLAG(this, this,
        {
            // Set CPUMatrix from:
            DISPATCH_MATRIX_ON_FLAG(&deepCopyFrom, nullptr,
                { m_CPUMatrix->SetValue(*deepCopyFrom.m_CPUMatrix); },
                { this->Resize(deepCopyFrom.GetNumRows(), deepCopyFrom.GetNumCols()); deepCopyFrom.CopySection(deepCopyFrom.GetNumRows(), deepCopyFrom.GetNumCols(), m_CPUMatrix->Data(), this->GetNumRows()); },
                { deepCopyFrom.m_CPUSparseMatrix->AssignColumnSliceToDense(*m_CPUMatrix, 0, deepCopyFrom.GetNumCols()); },
                { CPUSparseMatrix<ElemType> tempCPUSparseMatrix(deepCopyFrom.GetFormat(), deepCopyFrom.GetNumRows(), deepCopyFrom.GetNumCols(), deepCopyFrom.m_GPUSparseMatrix->GetNumNZElements()); deepCopyFrom.m_GPUSparseMatrix->CopyToCPUSparseMatrix(tempCPUSparseMatrix); tempCPUSparseMatrix.AssignColumnSliceToDense(*m_CPUMatrix, 0, deepCopyFrom.GetNumCols()); });
        },
        {
            // Set GPUMatrix from:
            DISPATCH_MATRIX_ON_FLAG(&deepCopyFrom, nullptr,
                { m_GPUMatrix->SetValue(deepCopyFrom.GetNumRows(), deepCopyFrom.GetNumCols(), this->GetDeviceId(), deepCopyFrom.m_CPUMatrix->Data()); },
                { m_GPUMatrix->SetValue(*deepCopyFrom.m_GPUMatrix); },
                {
                    CPUMatrix<ElemType> tempCPUDenseMatrix(deepCopyFrom.GetNumRows(), deepCopyFrom.GetNumCols());
                    deepCopyFrom.m_CPUSparseMatrix->AssignColumnSliceToDense(tempCPUDenseMatrix, 0, deepCopyFrom.GetNumCols());
                    m_GPUMatrix->SetValue(deepCopyFrom.GetNumRows(), deepCopyFrom.GetNumCols(), this->GetDeviceId(), tempCPUDenseMatrix.Data());
                },//{ m_GPUMatrix->SetValue(*deepCopyFrom.m_CPUSparseMatrix); },
                { deepCopyFrom.m_GPUSparseMatrix->AssignColumnSliceToDense(*m_GPUMatrix, 0, deepCopyFrom.GetNumCols()); });
        },
        {
            // Set CPUSparseMatrix from:
            DISPATCH_MATRIX_ON_FLAG(&deepCopyFrom, nullptr,
                { auto matrixType = GetMatrixType(); auto matrixFormat = GetFormat(); *this = deepCopyFrom.DeepClone(); SwitchToMatrixType(matrixType, matrixFormat, true); },
                { LogicError("AssignValuesOf: Assigning a GPUMatrix to a CPUSparseMatrix is not yet implemented."); },//{ m_CPUSparseMatrix->SetValue(*deepCopyFrom.m_GPUMatrix); },
                { m_CPUSparseMatrix->SetValue(*deepCopyFrom.m_CPUSparseMatrix); },
                { LogicError("AssignValuesOf: Assigning a GPUSparseMatrix to a CPUSparseMatrix is not yet implemented."); });//{ m_CPUSparseMatrix->SetValue(*deepCopyFrom.m_GPUSparseMatrix); });
        },
        {
            // Set GPUSparseMatrix from:
            DISPATCH_MATRIX_ON_FLAG(&deepCopyFrom, nullptr,
                { Matrix<ElemType> tempCPUSparseMatrix(deepCopyFrom.DeepClone()); tempCPUSparseMatrix.SwitchToMatrixType(GetMatrixType(), GetFormat(), true); m_GPUSparseMatrix->SetValue(*tempCPUSparseMatrix.m_CPUSparseMatrix); },
                { m_GPUSparseMatrix->SetValue(*deepCopyFrom.m_GPUMatrix); },
                { m_GPUSparseMatrix->SetValue(*deepCopyFrom.m_CPUSparseMatrix); },
                { m_GPUSparseMatrix->SetValue(*deepCopyFrom.m_GPUSparseMatrix); });
        });
}

// CastAssignValuesOf() -- assign a matrix with type conversion, needed for feeding 'float' data to 'double' inputs in V2
// This version is a stop-gap for debugging and testing. If any conversion is done, it will be slow.
// If this is ever used for something that needs performance, it should not be too hard (but labor) to implement this efficiently.
static void DoCastAssignValuesOf(Matrix<float>&  target, const Matrix<float>&  other) { target.AssignValuesOf(other); }
static void DoCastAssignValuesOf(Matrix<double>& target, const Matrix<double>& other) { target.AssignValuesOf(other); }
template<class ElemType>
static void CopyToVector(const Matrix<ElemType>& source, vector<ElemType>& sourceData)
{
    sourceData.resize(source.GetNumElements());
    ElemType* datap = sourceData.data();
    size_t datasz = sourceData.size();
    source.CopyToArray(datap, datasz);
    assert(datap == sourceData.data() && datasz == sourceData.size()); // (make sure it used my buffer; a somewhat awkward API)
}

template<>
void Matrix<int>::AssignValuesOf(const Matrix<int>&) { NOT_IMPLEMENTED; }
template<class ElemType, class ElemTypeOther>
static void DoCastAssignValuesOf(Matrix<ElemType>& target, const Matrix<ElemTypeOther>& source)
{
    target; source;
    // this is implemented in a rather tedious way:
    //  - copy to a CPU-side STL vector
    //  - type-cast
    //  - copy to target
    vector<ElemTypeOther> sourceData;
    if (source.GetMatrixType() == MatrixType::SPARSE) // if sparse then convert it over (V2 cannot read sparse data into dense input_variables)
    {
        Matrix<ElemTypeOther> temp(source.GetNumRows(), source.GetNumCols(), CPUDEVICE, DENSE);
        temp.AssignValuesOf(source);
        CopyToVector(temp, sourceData);
    }
    else
    {
        CopyToVector(source, sourceData);
    }
    // cast all values
    vector<ElemType> targetData(sourceData.size());
    transform(sourceData.begin(), sourceData.end(), targetData.begin(), [](ElemTypeOther v){ return (ElemType)v; });
    // set the target
    if (target.GetMatrixType() == MatrixType::SPARSE) // if target is sparse then we cannot assign from a vector directly, but we can from a matrix object
    {
        Matrix<ElemType> temp(source.GetNumRows(), source.GetNumCols(), targetData.data(), CPUDEVICE);
        target.AssignValuesOf(temp);
    }
    else
    {
        target.SetValue(source.GetNumRows(), source.GetNumCols(), target.GetDeviceId(), targetData.data());
    }
}

template <class ElemType>
void Matrix<ElemType>::CastAssignValuesOf(const MatrixBase& other) /*override*/ // allows for mixed assignment with conversion
{
    const Matrix<float> * otherf = dynamic_cast<const Matrix<float>*>(&other);
    if (otherf)
        return DoCastAssignValuesOf(*this, *otherf);
    const Matrix<double> * otherd = dynamic_cast<const Matrix<double>*>(&other);
    if (otherd)
        return DoCastAssignValuesOf(*this, *otherd);
    LogicError("CastAssignValuesOf: Only accepts float and double matrices.");
}

template<>
void Matrix<int>::SetValue(const size_t, const size_t, int, int*, const size_t, DataTransferer*) { NOT_IMPLEMENTED; }
template <class ElemType>
void Matrix<ElemType>::SetValue(const size_t numRows, const size_t numCols, int deviceId, ElemType* pArray, const size_t matrixFlags, DataTransferer* transferer)
{
    if (((numRows * numCols) > 0) && (pArray == nullptr))
        InvalidArgument("Invalid pArray.");

    // Only gpu matrix supports async data transfers, so data transferer passed only to gpu matrix.
    DISPATCH_MATRIX_ON_FLAG(this,
                            this,
                            m_CPUMatrix->SetValue(numRows, numCols, pArray, matrixFlags),
                            m_GPUMatrix->SetValue(numRows, numCols, deviceId, pArray, matrixFlags, transferer),
                            NOT_IMPLEMENTED,
                            NOT_IMPLEMENTED);
}

template <class ElemType>
void Matrix<ElemType>::SetValue(const size_t rIdx, const size_t cIdx, ElemType val)
{
    DISPATCH_MATRIX_ON_FLAG_USECPU_4BOTH(this,
                                         this,
                                         (*m_CPUMatrix)(rIdx, cIdx) = val,
                                         NOT_IMPLEMENTED,
                                         m_CPUSparseMatrix->SetValue(rIdx, cIdx, val),
                                         NOT_IMPLEMENTED);
}

// read features
template <class ElemType>
void Matrix<ElemType>::SetMatrixFromCSCFormat(const CPUSPARSE_INDEX_TYPE* h_CSCCol, const CPUSPARSE_INDEX_TYPE* h_Row, const ElemType* h_Val,
    const size_t nz, const size_t numRows, const size_t numCols, DataTransferer* transferer)
{
    // Note: The current implementation uses the xPUSparseMatrix as temporary space. This allows for memory sharing between calls. If
    // xPUSparseMatrix is a view, this code will cause an error during runtime stating that the view is not writable nor resizable.

    // Only gpu matrix supports async data transfers, so data transferer passed only to gpu matrix in case we do not need to reassign to dense.
    // When we have to reassign sparse to dense we cannot use async operation, because at the time when AssignColumnSliceToDense is called the
    // data should already be copied to destination.
    DISPATCH_MATRIX_ON_FLAG(this, this,
        {
            if (!m_CPUSparseMatrix) m_CPUSparseMatrix = make_shared<CPUSparseMatrix<ElemType>>(matrixFormatSparseCSC, numRows, numCols, nz);
            m_CPUSparseMatrix->SetMatrixFromCSCFormat(h_CSCCol, h_Row, h_Val, nz, numRows, numCols);
            m_CPUSparseMatrix->AssignColumnSliceToDense(*m_CPUMatrix, 0, numCols);
        },
        {
            if (!m_GPUSparseMatrix) m_GPUSparseMatrix = make_shared<GPUSparseMatrix<ElemType>>(numRows, numCols, nz, GetDeviceId(), matrixFormatSparseCSC);
            m_GPUSparseMatrix->SetMatrixFromCSCFormat(h_CSCCol, h_Row, h_Val, nz, numRows, numCols);
            m_GPUSparseMatrix->AssignColumnSliceToDense(*m_GPUMatrix, 0, numCols);
        },
        { m_CPUSparseMatrix->SetMatrixFromCSCFormat(h_CSCCol, h_Row, h_Val, nz, numRows, numCols); },
        { m_GPUSparseMatrix->SetMatrixFromCSCFormat(h_CSCCol, h_Row, h_Val, nz, numRows, numCols, false, -1, transferer); });
}

///
/// adjusts the sparse block column matrix with the new Col2BlockId
/// For each column, if new Col2BlockId contains valid index, a corresponding block exists at the index
/// if old col2BlockId[i] contains value at that column, it would be copied over; otherwise the block would be filled with zeros
///
template <class ElemType>
void Matrix<ElemType>::AdjustSparseBlockColumn(const GPUSPARSE_INDEX_TYPE* cpuCol2BlockId, size_t numBlocks, bool useBlockId2Col)
{
    DISPATCH_MATRIX_ON_FLAG(this,
        this,
        NOT_IMPLEMENTED,
        NOT_IMPLEMENTED,
        NOT_IMPLEMENTED,
        m_GPUSparseMatrix->AdjustCol2BlockId(cpuCol2BlockId, numBlocks, useBlockId2Col));
}

template <class ElemType>
void Matrix<ElemType>::SetDiagonalValue(const ElemType v)
{
    if (IsEmpty())
        LogicError("SetDiagonalValue: Matrix is empty.");

    if (GetNumRows() != GetNumCols())
        LogicError("SetDiagonalValue: NumRows and NumCols do not agree.");

    DISPATCH_MATRIX_ON_FLAG(this,
                            this,
                            m_CPUMatrix->SetDiagonalValue(v),
                            m_GPUMatrix->SetDiagonalValue(v),
                            NOT_IMPLEMENTED,
                            NOT_IMPLEMENTED);
}

template <class ElemType>
void Matrix<ElemType>::SetDiagonalValue(const Matrix<ElemType>& vector)
{
    if (GetNumRows() != GetNumCols())
        LogicError("SetDiagonalValue: NumRows and NumCols do not agree.");

    if (vector.GetNumRows() != 1 && vector.GetNumCols() != 1)
        LogicError("SetDiagonalValue: Input vector must be a vector.");

    if (vector.GetNumRows() * vector.GetNumCols() != GetNumRows())
        LogicError("SetDiagonalValue: Input vector must match matrix dimension.");

    if (IsEmpty())
        return;

    DecideAndMoveToRightDevice(*this, vector);

    if (vector.GetNumElements() == 1) // reduce to simple form
    {
        DISPATCH_MATRIX_ON_FLAG(&vector,
                                nullptr,
                                SetDiagonalValue(vector(0, 0)),
                                SetDiagonalValue(vector.m_GPUMatrix->Get00Element()), // BUGBUG: efficiency
                                SetDiagonalValue(vector(0, 0)),
                                SetDiagonalValue(vector.m_GPUMatrix->Get00Element()) // BUGBUG: efficiency
                                );
    }
    else if (vector.GetNumRows() != GetNumRows() && vector.GetNumCols() != GetNumRows())
        LogicError("SetDiagonalValue: input vector's dimension does not agree with [this].");
    else
    {
        // WARNING: we use this pointer to decide which function to call. However, vector may be stored in a different matrix type (DENSE, SPARSE)
        DISPATCH_MATRIX_ON_FLAG(this,
                                this,
                                assert(vector.m_CPUMatrix);
                                m_CPUMatrix->SetDiagonalValue(*vector.m_CPUMatrix),
                                assert(vector.m_GPUMatrix);
                                m_GPUMatrix->SetDiagonalValue(*vector.m_GPUMatrix),
                                NOT_IMPLEMENTED,
                                NOT_IMPLEMENTED);
    }
}

template <class ElemType>
void Matrix<ElemType>::SetUniformRandomValue(const ElemType low, const ElemType high, unsigned long seed)
{
    if (IsEmpty())
        return;

    DISPATCH_MATRIX_ON_FLAG(this,
                            this,
                            m_CPUMatrix->SetUniformRandomValue(low, high, seed),
                            m_GPUMatrix->SetUniformRandomValue(low, high, seed),
                            NOT_IMPLEMENTED,
                            NOT_IMPLEMENTED);
}

template <class ElemType>
void Matrix<ElemType>::SetUniformRandomValue(RNGHandle& rngHandle, const ElemType low, const ElemType high)
{
    if (IsEmpty())
        return;

    DISPATCH_MATRIX_ON_FLAG(this,
        this,
        m_CPUMatrix->SetUniformRandomValue(rngHandle, low, high),
        m_GPUMatrix->SetUniformRandomValue(rngHandle, low, high),
        NOT_IMPLEMENTED,
        NOT_IMPLEMENTED);
}

template <class ElemType>
void Matrix<ElemType>::SetGaussianRandomValue(RNGHandle& rngHandle, const ElemType mean, const ElemType stdev)
{
    if (IsEmpty())
        return;

    DISPATCH_MATRIX_ON_FLAG(this,
        this,
        m_CPUMatrix->SetGaussianRandomValue(rngHandle, mean, stdev),
        m_GPUMatrix->SetGaussianRandomValue(rngHandle, mean, stdev),
        NOT_IMPLEMENTED,
        NOT_IMPLEMENTED);
}

template <class ElemType>
void Matrix<ElemType>::SetGumbelRandomValue(RNGHandle& rngHandle, const ElemType loc, const ElemType scale)
{
    if (IsEmpty())
        return;

    DISPATCH_MATRIX_ON_FLAG(this,
        this,
        m_CPUMatrix->SetGumbelRandomValue(rngHandle, loc, scale),
        m_GPUMatrix->SetGumbelRandomValue(rngHandle, loc, scale),
        NOT_IMPLEMENTED,
        NOT_IMPLEMENTED);
}

template <class ElemType>
void Matrix<ElemType>::SetGaussianRandomValue(const ElemType mean, const ElemType sigma, unsigned long seed)
{
    if (sigma <= 0)
        InvalidArgument("SetGaussianRandomValue: sigma must be a positive value.");

    if (IsEmpty())
        return;

    DISPATCH_MATRIX_ON_FLAG(this,
                            this,
                            m_CPUMatrix->SetGaussianRandomValue(mean, sigma, seed),
                            m_GPUMatrix->SetGaussianRandomValue(mean, sigma, seed),
                            NOT_IMPLEMENTED,
                            NOT_IMPLEMENTED);
}

template <class ElemType>
void Matrix<ElemType>::SetTruncatedNormalRandomValue(const ElemType mean, const ElemType sigma, unsigned long seed)
{
    if (sigma <= 0)
        InvalidArgument("SetTruncatedNormalRandomValue: sigma must be a positive value.");

    if (IsEmpty())
        return;

    DISPATCH_MATRIX_ON_FLAG(this,
        this,
        m_CPUMatrix->SetTruncatedNormalRandomValue(mean, sigma, seed),
        m_GPUMatrix->SetTruncatedNormalRandomValue(mean, sigma, seed),
        NOT_IMPLEMENTED,
        NOT_IMPLEMENTED);
}

template <class ElemType>
void Matrix<ElemType>::AddGaussianRandomValue(const ElemType mean, const ElemType sigma, unsigned long seed)
{
    if (sigma <= 0)
        InvalidArgument("AddGaussianRandomValue: sigma must be a positive value.");

    if (IsEmpty())
        return;

    DISPATCH_MATRIX_ON_FLAG(this,
                            this,
                            m_CPUMatrix->AddGaussianRandomValue(mean, sigma, seed),
                            NOT_IMPLEMENTED,
                            NOT_IMPLEMENTED,
                            NOT_IMPLEMENTED);
}

//maskRate: percentage of values masked out (similar to dropout rate)
//scaleValue: which scale value to set to the left ones (unmasked items).
template <class ElemType>
void Matrix<ElemType>::SetUniformRandomMask(const ElemType maskRate, const ElemType scaleValue, RNGHandle& rngHandle)
{
    if (IsEmpty())
        return;

    DISPATCH_MATRIX_ON_FLAG(this,
                            this,
                            m_CPUMatrix->SetUniformRandomMask(maskRate, scaleValue, rngHandle),
                            m_GPUMatrix->SetUniformRandomMask(maskRate, scaleValue, rngHandle),
                            NOT_IMPLEMENTED,
                            NOT_IMPLEMENTED);
}

// Vanilla SGD update.
// Modifies "this" parameter matrix, on which this method is invoked.
template <class ElemType>
void Matrix<ElemType>::SGDUpdate(Matrix<ElemType>& gradients, ElemType learnRatePerSample)
{
    DecideAndMoveToRightDevice(gradients, *this);

    DISPATCH_MATRIX_ON_FLAG(&gradients, nullptr,
    {
        // w_t = w_{t-1} - learnRatePerSample * g_{t-1},
        ScaleAndAdd(ElemType(-learnRatePerSample), gradients, *this);
    },
    {
        // BUGBUG: cannot call ScaleAndAdd(ElemType(-learnRatePerSample), gradients, *this) here,
        // it produces different results from the scale and add below.
        // g'_{t-1} = learnRatePerSample * g_{t-1}
        // w_t = w_{t-1} - g'_{t-1}
        Scale(ElemType(learnRatePerSample), gradients);
        *this -= gradients;
    },
    {
        ScaleAndAdd(ElemType(-learnRatePerSample), gradients, *this);
    },
    {
        ScaleAndAdd(ElemType(-learnRatePerSample), gradients, *this);
    });

}

// SGD update with momentum.
// Modifies "this" parameter matrix, on which this method is invoked.
template <class ElemType>
void Matrix<ElemType>::MomentumSGDUpdate(Matrix<ElemType>& gradients,
                                         Matrix<ElemType>& smoothedGradients,
                                         ElemType learnRatePerSample,
                                         ElemType momentum,
                                         ElemType unitGainFactor)
{
    DecideAndMoveToRightDevice(smoothedGradients, gradients, *this);

    DISPATCH_MATRIX_ON_FLAG(&gradients, nullptr,
        {
            // Classic momentum (unitGainFactor == 1.0):
            // 1) sg_t = momentum * sg_{t-1} + learnRatePerSample * g_{t-1}
            // Unit-gain momentum (unitGainFactor == 1.0 - momentum):
            // 1) sg_t = momentum * sg_{t-1} + learnRatePerSample * (1.0 - momentum) * g_{t-1}
            // 2) w_t = w_{t-1} - sg_t
            ScaleAndAdd(unitGainFactor * learnRatePerSample, gradients, momentum, smoothedGradients);
            *this -= smoothedGradients;
        },
        {
            ScaleAndAdd(unitGainFactor * learnRatePerSample, gradients, momentum, smoothedGradients);
            *this -= smoothedGradients;
        },
        {
            // The sparse update is slightly different from the dense implementation above:
            // Classic momentum (unitGainFactor == 1.0):
            // 1) sg_t = momentum * sg_{t-1} + g_{t-1}
            // Unit-gain momentum (unitGainFactor == 1.0 - momentum):
            // 1) sg_t = momentum * sg_{t-1} + (1.0 - momentum) * g_{t-1}
            // 2) g'_{t-1} = sg_t
            // 3) w_t = w_{t-1} - learnRatePerSample * g'_{t-1}
            if (momentum != 0)
            {
                gradients.m_CPUSparseMatrix->NormalGrad(*smoothedGradients.m_CPUMatrix, momentum, unitGainFactor);
            }
            ScaleAndAdd(-learnRatePerSample, gradients, *this);
        },
        {
            if (momentum != 0)
            {
                gradients.m_GPUSparseMatrix->NormalGrad(*smoothedGradients.m_GPUMatrix, momentum, unitGainFactor);
            }
            ScaleAndAdd(-learnRatePerSample, gradients, *this);
        });
}

// Nesterov accelerated SGD update.
// Modifies "this" parameter matrix, on which this method is invoked.
template <class ElemType>
void Matrix<ElemType>::NesterovAcceleratedMomentumSGDUpdate(Matrix<ElemType>& gradients,
                                                            Matrix<ElemType>& smoothedGradients,
                                                            ElemType learnRatePerSample,
                                                            ElemType momentum,
                                                            ElemType unitGainFactor)
{
    DecideAndMoveToRightDevice(smoothedGradients, gradients, *this);

    DISPATCH_MATRIX_ON_FLAG(&gradients, nullptr,
        { /* CPU dense */
            // 1) sg_t = momentum * sg_{t-1} + learnRatePerSample * unitGainFactor * g_{t-1}
            // 2) w'_t = w_{t-1} - momentum * sg_t
            // 3) w_t = w'_t - learnRatePerSample * unitGainFactor * g_{t-1}
            // The end result:
            //  w_t = w_{t-1} - momentum^2 * sg_{t-1} - learnRatePerSample * unitGainFactor * (1 + momentum) * g_{t-1}
            //  sg_t = momentum * sg_{t-1} + learnRatePerSample * unitGainFactor * g_{t-1}
            ScaleAndAdd( unitGainFactor * learnRatePerSample, gradients, momentum, smoothedGradients);
            ScaleAndAdd(-momentum, smoothedGradients, *this);
            ScaleAndAdd(-unitGainFactor * learnRatePerSample, gradients, *this);
        },
        { /* GPU dense */
            ScaleAndAdd(unitGainFactor * learnRatePerSample, gradients, momentum, smoothedGradients);
            ScaleAndAdd(-momentum, smoothedGradients, *this);
            ScaleAndAdd(-unitGainFactor * learnRatePerSample, gradients, *this);
        },
        { /* CPU sparse */
            if (momentum != 0)
            {
                // Identical to the above, except that as a side effect "NormalGrad" modifies
                // gradient values in place, so that gradientCache is needed to store the original values.
                Matrix<ElemType> gradientCache(gradients.GetDeviceId());
                gradientCache.AssignValuesOf(gradients);
                gradients.m_CPUSparseMatrix->NormalGrad(*smoothedGradients.m_CPUMatrix, momentum, unitGainFactor);
                ScaleAndAdd(-momentum, smoothedGradients, *this);
                ScaleAndAdd(-unitGainFactor * learnRatePerSample, gradientCache, *this);
            }
        },
        { /* GPU sparse */
            if (momentum != 0)
            {
                Matrix<ElemType> gradientCache(gradients.GetDeviceId());
                gradientCache.AssignValuesOf(gradients);
                gradients.m_GPUSparseMatrix->NormalGrad(*smoothedGradients.m_GPUMatrix, momentum, unitGainFactor);
                ScaleAndAdd(-momentum, smoothedGradients, *this);
                ScaleAndAdd(-unitGainFactor * learnRatePerSample, gradientCache, *this);
            }
        });
}

// both 'this' and gradients will be changed
template <class ElemType>
ElemType Matrix<ElemType>::Adagrad(Matrix<ElemType>& gradients, const bool needAveMultiplier)
{
    DecideAndMoveToRightDevice(*this, gradients);

    DISPATCH_MATRIX_ON_FLAG(&gradients, &gradients,
        { return m_CPUMatrix->Adagrad(*gradients.m_CPUMatrix, needAveMultiplier);       SetDataLocation(CPU); },
        { return m_GPUMatrix->Adagrad(*gradients.m_GPUMatrix, needAveMultiplier);       SetDataLocation(GPU); },
        { return gradients.m_CPUSparseMatrix->Adagrad(*m_CPUMatrix, needAveMultiplier); SetDataLocation(CPU); },
        { return gradients.m_GPUSparseMatrix->Adagrad(*m_GPUMatrix, needAveMultiplier); SetDataLocation(GPU); });
    // Note: Since both 'this' and gradients are changed, we must call SetDataLocation() on 'this' as well.
}

// FSAdaGrad update -- Frank's "fix" of AdaGrad, very similar to what became later known as Adam
// updates
//  - momentum accumulator
//  - var momentum accumulator
//  - denominator
// then
//  - the model itself
template <class ElemType>
void Matrix<ElemType>::FSAdagradUpdate(Matrix<ElemType>& gradients, Matrix<ElemType>& functionValues, const double targetAdagradAvDenom_x_sqrtAdagradSqrFrames,
                                       const double learnRatePerSample, const double meanMomentum, const double varMomentum, ElemType unitGainFactor)
{
    DISPATCH_MATRIX_ON_FLAG(&gradients, &gradients,
<<<<<<< HEAD
        { 
            m_CPUMatrix->FSAdagrad(*gradients.m_CPUMatrix, *functionValues.m_CPUMatrix, 
                                   (ElemType)learnRatePerSample, (ElemType)meanMomentum, (ElemType)varMomentum, 
                                   (ElemType)targetAdagradAvDenom_x_sqrtAdagradSqrFrames, unitGainFactor);
            SetDataLocation(CPU); 
        },
        {
            m_GPUMatrix->FSAdagrad(*gradients.m_GPUMatrix, *functionValues.m_GPUMatrix, 
                                   (ElemType)learnRatePerSample, (ElemType)meanMomentum, (ElemType)varMomentum, 
                                   (ElemType)targetAdagradAvDenom_x_sqrtAdagradSqrFrames, unitGainFactor);
            SetDataLocation(GPU); 
=======
        {
            m_CPUMatrix->FSAdagrad(*gradients.m_CPUMatrix, *functionValues.m_CPUMatrix,
                                   (ElemType)learnRatePerSample, (ElemType)meanMomentum, (ElemType)varMomentum,
                                   (ElemType)targetAdagradAvDenom_x_sqrtAdagradSqrFrames, unitGainMomentum);
            SetDataLocation(CPU);
        },
        {
            m_GPUMatrix->FSAdagrad(*gradients.m_GPUMatrix, *functionValues.m_GPUMatrix,
                                   (ElemType)learnRatePerSample, (ElemType)meanMomentum, (ElemType)varMomentum,
                                   (ElemType)targetAdagradAvDenom_x_sqrtAdagradSqrFrames, unitGainMomentum);
            SetDataLocation(GPU);
>>>>>>> fd20c107
        },
        { NOT_IMPLEMENTED; },
        {
            gradients.m_GPUSparseMatrix->FSAdagrad(*m_GPUMatrix, *functionValues.m_GPUMatrix,
                                                   (ElemType)learnRatePerSample, (ElemType)meanMomentum, (ElemType)varMomentum,
<<<<<<< HEAD
                                                   (ElemType)targetAdagradAvDenom_x_sqrtAdagradSqrFrames, unitGainFactor);
            SetDataLocation(GPU); 
=======
                                                   (ElemType)targetAdagradAvDenom_x_sqrtAdagradSqrFrames, unitGainMomentum);
            SetDataLocation(GPU);
>>>>>>> fd20c107
        });

    // Note: Since both 'this' and gradients are changed, we must call SetDataLocation() on 'this' as well.
}

///
// Implement the original adam algorithm according to the paper
// Ref: ADAM: A METHOD FOR STOCHASTIC OPTIMIZATION, https://arxiv.org/pdf/1412.6980.pdf
///
template <class ElemType>
void Matrix<ElemType>::AdamUpdate(Matrix<ElemType>& gradients, Matrix<ElemType>& functionValues, const double smoothedCount,
    const double learnRatePerSample, const double meanMomentum, const double varMomentum, const double epsilon, ElemType unitGainFactor, bool adamax)
{
    // Bias correction
    let biasCorrection = adamax? (ElemType)(1. / (1- pow(meanMomentum, smoothedCount))) : (ElemType)(sqrt(1- pow(varMomentum, smoothedCount))/(1- pow(meanMomentum, smoothedCount)));

    DISPATCH_MATRIX_ON_FLAG(&gradients, &gradients,
    {
        m_CPUMatrix->Adam(*gradients.m_CPUMatrix, *functionValues.m_CPUMatrix,
        (ElemType)learnRatePerSample, (ElemType)meanMomentum, (ElemType)varMomentum,
        biasCorrection, (ElemType)epsilon, unitGainFactor, adamax);
        SetDataLocation(CPU);
    },
    {
        m_GPUMatrix->Adam(*gradients.m_GPUMatrix, *functionValues.m_GPUMatrix,
        (ElemType)learnRatePerSample, (ElemType)meanMomentum, (ElemType)varMomentum,
        biasCorrection, (ElemType)epsilon, unitGainFactor, adamax);
        SetDataLocation(GPU);
    },
    { NOT_IMPLEMENTED; },
<<<<<<< HEAD
    { gradients.m_GPUSparseMatrix->Adam(*m_GPUMatrix, *functionValues.m_GPUMatrix, 
        (ElemType)learnRatePerSample, (ElemType)meanMomentum, 
        (ElemType)varMomentum, biasCorrection, (ElemType)epsilon, unitGainFactor, adamax);
=======
    { gradients.m_GPUSparseMatrix->Adam(*m_GPUMatrix, *functionValues.m_GPUMatrix,
        (ElemType)learnRatePerSample, (ElemType)meanMomentum,
        (ElemType)varMomentum, biasCorrection, (ElemType)epsilon, unitGainMomentum, adamax);
>>>>>>> fd20c107
        SetDataLocation(GPU); });

    // Note: Since both 'this' and gradients are changed, we must call SetDataLocation() on 'this' as well.
}

template <class ElemType>
ElemType Matrix<ElemType>::RmsProp(Matrix<ElemType>& gradients,
                                   ElemType RMS_GAMMA,
                                   ElemType RMS_WGT_INC,
                                   ElemType RMS_WGT_MAX,
                                   ElemType RMS_WGT_DEC,
                                   ElemType RMS_WGT_MIN,
                                   const bool needAveMultiplier,
                                   const bool initialized)
{
    DecideAndMoveToRightDevice(*this, gradients);

    DISPATCH_MATRIX_ON_FLAG(&gradients, &gradients,
        { return m_CPUMatrix->RmsProp(*gradients.m_CPUMatrix, RMS_GAMMA, RMS_WGT_INC, RMS_WGT_MAX, RMS_WGT_DEC, RMS_WGT_MIN, needAveMultiplier, initialized); SetDataLocation(CPU); },
        { return m_GPUMatrix->RmsProp(*gradients.m_GPUMatrix, RMS_GAMMA, RMS_WGT_INC, RMS_WGT_MAX, RMS_WGT_DEC, RMS_WGT_MIN, needAveMultiplier, initialized); SetDataLocation(GPU); },
        { NOT_IMPLEMENTED; },
        { return gradients.m_GPUSparseMatrix->RmsProp(*m_GPUMatrix, RMS_GAMMA, RMS_WGT_INC, RMS_WGT_MAX, RMS_WGT_DEC, RMS_WGT_MIN, needAveMultiplier, initialized); SetDataLocation(GPU); });
    // Note: Since both 'this' and gradients are changed, we must call SetDataLocation() on 'this' as well.
}

template <class ElemType>
void Matrix<ElemType>::AdaDeltaUpdate(Matrix<ElemType>& gradients,
    Matrix<ElemType>& functionValues,
    ElemType learningRate, ElemType rho, ElemType epsilon)
{
    DecideAndMoveToRightDevice(*this, gradients);

    DISPATCH_MATRIX_ON_FLAG(&gradients, &gradients,
    { return m_CPUMatrix->AdaDelta(*gradients.m_CPUMatrix, *functionValues.m_CPUMatrix, learningRate, rho, epsilon); SetDataLocation(CPU); },
    { return m_GPUMatrix->AdaDelta(*gradients.m_GPUMatrix, *functionValues.m_GPUMatrix, learningRate, rho, epsilon); SetDataLocation(GPU); },
    { return gradients.m_CPUSparseMatrix->AdaDelta(*m_CPUMatrix, *functionValues.m_CPUMatrix, learningRate, rho, epsilon); SetDataLocation(CPU); },
    { return gradients.m_GPUSparseMatrix->AdaDelta(*m_GPUMatrix, *functionValues.m_GPUMatrix, learningRate, rho, epsilon); SetDataLocation(GPU); });
}

template <class ElemType>
void Matrix<ElemType>::Reshape(const size_t numRows, const size_t numCols)
{
    if (numRows != GetNumRows() || numCols != GetNumCols())
    {
        DISPATCH_MATRIX_ON_FLAG(this, this,
            { m_CPUMatrix->Reshape(numRows, numCols); },
            { m_GPUMatrix->Reshape(numRows, numCols); },
            { NOT_IMPLEMENTED; },
            { m_GPUSparseMatrix->Reshape(numRows, numCols); });
    }
}

// Note: Resize() will leave the matrix content undefined.
// Note: Resize calls RequireSizeAndAllocate on the sparse versions in for performance reasons. If the external caller knows the nz, then we should set it.
template <class ElemType>
void Matrix<ElemType>::Resize(const size_t numRows, const size_t numCols, const size_t numNZElemToReserve /*=0*/, bool growOnly /*=true*/)
{
    // TODO: should this function test whether the size is changing, and skip if it isn't? We have at least one explicit test for this code calling this (recurrent node)
    DISPATCH_MATRIX_ON_FLAG_USEBOTH_4BOTH(this,
        { m_CPUMatrix->Resize(numRows, numCols, growOnly); },
        { m_GPUMatrix->Resize(numRows, numCols, growOnly); },
        { m_CPUSparseMatrix->RequireSizeAndAllocate(numRows, numCols, numNZElemToReserve, growOnly, false); },
        { m_GPUSparseMatrix->RequireSizeAndAllocate(numRows, numCols, numNZElemToReserve, growOnly, false); });
#ifdef _DEBUG
    if (GetMatrixType() != MatrixType::SPARSE)
        Invalidate(); // Fill the matrix with NaNs to detect using the content which is undefined. Unfortunately this won't work for sparse matrices.
#endif
}

template <class ElemType>
Matrix<ElemType> Matrix<ElemType>::RepMat(const Matrix<ElemType>& frmMat, const size_t rowRatio, const size_t colRatio)
{
    size_t nCols = frmMat.GetNumCols();
    size_t nRows = frmMat.GetNumRows();

    if (rowRatio > 1)
        RuntimeError("RepMat not yet supporting raw ratio larger than 1");
    size_t newCols = colRatio * nCols;

    Matrix<ElemType> c(nRows, newCols, frmMat.GetDeviceId());
    for (size_t i = 0; i < colRatio; i++)
    {
        c.ColumnSlice(i * nCols, nCols).AssignValuesOf(frmMat);
    }

    return c;
}

template <class ElemType>
size_t Matrix<ElemType>::GetAllocatedSize() const
{
    return m_baseMatrix->GetSizeAllocated();
}

// reset for sparse matrix. Semantically the same as setting all values to 0.
template <class ElemType>
void Matrix<ElemType>::Reset()
{
    DISPATCH_MATRIX_ON_FLAG_USEBOTH_4BOTH(this,
        { NOT_IMPLEMENTED; },
        { NOT_IMPLEMENTED; },
        { m_CPUSparseMatrix->Reset(); },
        { m_GPUSparseMatrix->Reset(); });
}

template <class ElemType>
size_t Matrix<ElemType>::GetNumRows() const
{
    return m_baseMatrix->GetNumRows();
}

template <class ElemType>
size_t Matrix<ElemType>::GetNumCols() const
{
    return m_baseMatrix->GetNumCols();
}

template <class ElemType>
size_t Matrix<ElemType>::GetNumElements() const
{
    return GetNumRows() * GetNumCols();
}

template <class ElemType>
bool Matrix<ElemType>::IsEmpty() const
{
    return m_baseMatrix->IsEmpty();
}

#pragma endregion Basic Operators

#pragma region Member BLAS Functions

template <class ElemType>
Matrix<ElemType>& Matrix<ElemType>::operator+=(ElemType alpha)
{
    return AssignSumOf(alpha, *this);
}

template <class ElemType>
Matrix<ElemType> Matrix<ElemType>::operator+(ElemType alpha) const
{
    Matrix<ElemType> c(GetNumRows(), GetNumCols(), GetDeviceId());
    c.AssignSumOf(alpha, *this);
    return c;
}

template <class ElemType>
Matrix<ElemType>& Matrix<ElemType>::AssignSumOf(const ElemType alpha, const Matrix<ElemType>& a)
{
    if (a.IsEmpty())
        LogicError("AssignSumOf: Matrix a is empty.");

    DecideAndMoveToRightDevice(a, *this);
    SwitchToMatrixType(a.GetMatrixType(), a.GetFormat(), false);

    DISPATCH_MATRIX_ON_FLAG(&a,
                            this,
                            m_CPUMatrix->AssignSumOf(alpha, *a.m_CPUMatrix),
                            m_GPUMatrix->AssignSumOf(alpha, *a.m_GPUMatrix),
                            NOT_IMPLEMENTED,
                            NOT_IMPLEMENTED);

    return *this;
}

//if [this] and a have same dimension then [this]=[this]+a
//if a is a column vector, add to all columns of [this]
//if a is a row vector, add to all rows of [this]
//if a is a scalar, add it to all elements.
template <class ElemType>
Matrix<ElemType>& Matrix<ElemType>::operator+=(const Matrix<ElemType>& a)
{
    DecideAndMoveToRightDevice(*this, a);

    if (!(GetMatrixType() == a.GetMatrixType()))
        NOT_IMPLEMENTED;

    DISPATCH_MATRIX_ON_FLAG(this,
                            this,
                            m_CPUMatrix->operator+=(*a.m_CPUMatrix),
                            m_GPUMatrix->operator+=(*a.m_GPUMatrix),
                            NOT_IMPLEMENTED,
                            NOT_IMPLEMENTED);

    return *this;
}

//if [this] and a have same dimension then OUTPUT=[this]+a
//if a is a column vector, add to all columns of [this]
//if a is a row vector, add to all rows of [this]
template <class ElemType>
Matrix<ElemType> Matrix<ElemType>::operator+(const Matrix<ElemType>& a) const
{
    if (GetNumElements() == 1)
    {
        Matrix<ElemType> c(a.DeepClone());

        DISPATCH_MATRIX_ON_FLAG(this,
                                &c,
                                c += (*this)(0, 0),
                                c += (m_GPUMatrix->Get00Element()), // BUGBUG: efficiency
                                c += (*this)(0, 0),
                                NOT_IMPLEMENTED);
        return c;
    }
    else if (a.GetNumElements() == 1)
    {
        Matrix<ElemType> c(this->DeepClone());

        DISPATCH_MATRIX_ON_FLAG(&a,
                                &c,
                                c += a(0, 0),
                                c += (a.m_GPUMatrix->Get00Element()), // BUGBUG: efficiency
                                c += a(0, 0),
                                NOT_IMPLEMENTED);
        return c;
    }
    else
    {
        Matrix<ElemType> c(this->DeepClone()); // this implementation will introduce a copy overhead. but make resue of the code
        c += a;
        return c;
    }
}

template <class ElemType>
Matrix<ElemType>& Matrix<ElemType>::AssignSumOf(const Matrix<ElemType>& a, const Matrix<ElemType>& b)
{
    if (this == &a)
    {
        *this += b;
        return *this;
    }
    if (this == &b)
    {
        *this += a;
        return *this;
    }
    if (a.GetNumElements() == 1)
    {
        SetValue(b);
        (*this) += a;
    }
    else
    {
        SetValue(a);
        (*this) += b;
    }
    return *this;
}

template <class ElemType>
Matrix<ElemType>& Matrix<ElemType>::operator-=(ElemType alpha)
{
    return AssignDifferenceOf(*this, alpha);
}

template <class ElemType>
Matrix<ElemType> Matrix<ElemType>::operator-(ElemType alpha) const
{
    Matrix<ElemType> c(GetNumRows(), GetNumCols(), GetDeviceId());
    c.AssignDifferenceOf(*this, alpha);
    return c;
}

//for each column of a, we assign numRows starting from startIndex to this
template <class ElemType>
Matrix<ElemType>& Matrix<ElemType>::AssignRowSliceValuesOf(const Matrix<ElemType>& a, const size_t startIndex, const size_t numRows)
{
    DecideAndMoveToRightDevice(a, *this);
    SwitchToMatrixType(a.GetMatrixType(), a.GetFormat(), false);

    DISPATCH_MATRIX_ON_FLAG(this,
                            this,
                            m_CPUMatrix->AssignRowSliceValuesOf(*a.m_CPUMatrix, startIndex, numRows),
                            m_GPUMatrix->AssignRowSliceValuesOf(*a.m_GPUMatrix, startIndex, numRows),
                            NOT_IMPLEMENTED,
                            NOT_IMPLEMENTED);
    return *this;
}

//for each column of a, we assign all rows of a to this starting from startIndex
template <class ElemType>
Matrix<ElemType>& Matrix<ElemType>::AssignToRowSliceValuesOf(const Matrix<ElemType>& a, const size_t startIndex, const size_t numRows)
{
    DecideAndMoveToRightDevice(*this, a);

    // WARNING: a and this must have same type
    if (!(GetMatrixType() == a.GetMatrixType()))
        NOT_IMPLEMENTED;

    DISPATCH_MATRIX_ON_FLAG(this,
                            this,
                            m_CPUMatrix->AssignToRowSliceValuesOf(*a.m_CPUMatrix, startIndex, numRows),
                            m_GPUMatrix->AssignToRowSliceValuesOf(*a.m_GPUMatrix, startIndex, numRows),
                            NOT_IMPLEMENTED,
                            NOT_IMPLEMENTED);

    return *this;
}

//for the row slice of this starting from startIndex we add a to it.
template <class ElemType>
Matrix<ElemType>& Matrix<ElemType>::AddToRowSliceValuesOf(const Matrix<ElemType>& a, const size_t startIndex, const size_t numRows)
{
    DecideAndMoveToRightDevice(*this, a);

    // WARNING: a and this must have same type
    if (!(GetMatrixType() == a.GetMatrixType()))
        NOT_IMPLEMENTED;

    DISPATCH_MATRIX_ON_FLAG(this,
                            this,
                            m_CPUMatrix->AddToRowSliceValuesOf(*a.m_CPUMatrix, startIndex, numRows),
                            m_GPUMatrix->AddToRowSliceValuesOf(*a.m_GPUMatrix, startIndex, numRows),
                            NOT_IMPLEMENTED,
                            NOT_IMPLEMENTED);

    return *this;
}

//for each column of this, we add row slice of a starting from startIndex
template <class ElemType>
Matrix<ElemType>& Matrix<ElemType>::AddWithRowSliceValuesOf(const Matrix<ElemType>& a, const size_t startIndex, const size_t numRows)
{
    DecideAndMoveToRightDevice(*this, a);

    // WARNING: a and this must have same type
    if (!(GetMatrixType() == a.GetMatrixType()))
        NOT_IMPLEMENTED;

    DISPATCH_MATRIX_ON_FLAG(this,
                            this,
                            m_CPUMatrix->AddWithRowSliceValuesOf(*a.m_CPUMatrix, startIndex, numRows),
                            m_GPUMatrix->AddWithRowSliceValuesOf(*a.m_GPUMatrix, startIndex, numRows),
                            NOT_IMPLEMENTED,
                            NOT_IMPLEMENTED);

    return *this;
}

template <class ElemType>
Matrix<ElemType>& Matrix<ElemType>::AssignRepeatOf(const Matrix<ElemType>& a, const size_t numRowRepeats, const size_t numColRepeats)
{
    DecideAndMoveToRightDevice(*this, a);

    // WARNING: a and this must have same type
    if (!(GetMatrixType() == a.GetMatrixType()))
        NOT_IMPLEMENTED;

    DISPATCH_MATRIX_ON_FLAG(this,
                            this,
                            m_CPUMatrix->AssignRepeatOf(*a.m_CPUMatrix, numRowRepeats, numColRepeats),
                            m_GPUMatrix->AssignRepeatOf(*a.m_GPUMatrix, numRowRepeats, numColRepeats),
                            NOT_IMPLEMENTED,
                            NOT_IMPLEMENTED);

    return *this;
}

template <class ElemType>
Matrix<ElemType>& Matrix<ElemType>::AddToRowRepeatValuesOf(const Matrix<ElemType>& a, const size_t numRepeats)
{
    DecideAndMoveToRightDevice(*this, a);

    // WARNING: a and this must have same type
    if (!(GetMatrixType() == a.GetMatrixType()))
        NOT_IMPLEMENTED;

    DISPATCH_MATRIX_ON_FLAG(this,
                            this,
                            m_CPUMatrix->AddToRowRepeatValuesOf(*a.m_CPUMatrix, numRepeats),
                            m_GPUMatrix->AddToRowRepeatValuesOf(*a.m_GPUMatrix, numRepeats),
                            NOT_IMPLEMENTED,
                            NOT_IMPLEMENTED);

    return *this;
}

//used in the DSSM model. The resulted *this is a [a.GetRows()*(negNumber+1), a.GetCols()] matrix
//each column contains posNumber of  positive samples (original) and negNumber negative samples generated by copying
//sample shifted by shiftNumber columns
template <class ElemType>
Matrix<ElemType>& Matrix<ElemType>::AssignPositiveAndShiftedNegSample(const Matrix<ElemType>& a, const size_t posNumber, const size_t negNumber, const size_t shiftNumber)
{
    DecideAndMoveToRightDevice(*this, a);

    // WARNING: a and this must have same type
    if (!(GetMatrixType() == a.GetMatrixType()))
        NOT_IMPLEMENTED;

    DISPATCH_MATRIX_ON_FLAG(this,
                            this,
                            m_CPUMatrix->AssignPositiveAndShiftedNegSample(*a.m_CPUMatrix, posNumber, negNumber, shiftNumber),
                            m_GPUMatrix->AssignPositiveAndShiftedNegSample(*a.m_GPUMatrix, posNumber, negNumber, shiftNumber),
                            NOT_IMPLEMENTED,
                            NOT_IMPLEMENTED);

    return *this;
}

//used in the DSSM model. *this = *this + positive and negative samples folded back to the right place
//each column of a contains posNumber of  positive samples (original) and negNumber negative samples generated by copying
//sample shifted by shiftNumber columns
template <class ElemType>
Matrix<ElemType>& Matrix<ElemType>::AddFoldedPositiveAndShiftedNegSample(const Matrix<ElemType>& a, const size_t posNumber, const size_t negNumber, const size_t shiftNumber)
{
    DecideAndMoveToRightDevice(*this, a);

    // WARNING: a and this must have same type
    if (!(GetMatrixType() == a.GetMatrixType()))
        NOT_IMPLEMENTED;

    DISPATCH_MATRIX_ON_FLAG(this,
                            this,
                            m_CPUMatrix->AddFoldedPositiveAndShiftedNegSample(*a.m_CPUMatrix, posNumber, negNumber, shiftNumber),
                            m_GPUMatrix->AddFoldedPositiveAndShiftedNegSample(*a.m_GPUMatrix, posNumber, negNumber, shiftNumber),
                            NOT_IMPLEMENTED,
                            NOT_IMPLEMENTED);

    return *this;
}

template <class ElemType>
Matrix<ElemType>& Matrix<ElemType>::AssignDifferenceOf(const ElemType alpha, const Matrix<ElemType>& a)
{
    if (a.IsEmpty())
        LogicError("AssignDifferenceOf: Matrix a is empty.");

    DecideAndMoveToRightDevice(a, *this);
    SwitchToMatrixType(a.GetMatrixType(), a.GetFormat(), false);

    DISPATCH_MATRIX_ON_FLAG(this,
                            this,
                            m_CPUMatrix->AssignDifferenceOf(alpha, *a.m_CPUMatrix),
                            m_GPUMatrix->AssignDifferenceOf(alpha, *a.m_GPUMatrix),
                            NOT_IMPLEMENTED,
                            NOT_IMPLEMENTED);

    return *this;
}

template <class ElemType>
Matrix<ElemType>& Matrix<ElemType>::AssignDifferenceOf(const Matrix<ElemType>& a, const ElemType alpha)
{
    if (a.IsEmpty())
        LogicError("AssignDifferenceOf: Matrix a is empty.");

    DecideAndMoveToRightDevice(a, *this);
    SwitchToMatrixType(a.GetMatrixType(), a.GetFormat(), false);

    DISPATCH_MATRIX_ON_FLAG(this,
                            this,
                            m_CPUMatrix->AssignDifferenceOf(*a.m_CPUMatrix, alpha),
                            m_GPUMatrix->AssignDifferenceOf(*a.m_GPUMatrix, alpha),
                            NOT_IMPLEMENTED,
                            NOT_IMPLEMENTED);

    return *this;
}

//if [this] and a have same dimension then [this]=[this]-a
//if a is a column vector, minus it from all columns of [this]
//if a is a row vector, minus it from all rows of [this]
template <class ElemType>
Matrix<ElemType>& Matrix<ElemType>::operator-=(const Matrix<ElemType>& a)
{
    if (a.IsEmpty())
        LogicError("Minus Operation: Matrix a is empty.");
    DecideAndMoveToRightDevice(*this, a);

    DISPATCH_MATRIX_ON_FLAG(this,
                            this,
                            *m_CPUMatrix -= *a.m_CPUMatrix,
                            *m_GPUMatrix -= *a.m_GPUMatrix,
                            NOT_IMPLEMENTED,
                            NOT_IMPLEMENTED);

    return *this;
}

//if [this] and a have same dimension then output=[this]-a
//if a is a column vector, minus it from all columns of [this]
//if a is a row vector, minus it from all rows of [this]
template <class ElemType>
Matrix<ElemType> Matrix<ElemType>::operator-(const Matrix<ElemType>& a) const
{
    Matrix<ElemType> c(this->DeepClone()); // this implementation will introduce a copy overhead. but make resue of the code
    ScaleAndAdd(-1, a, c);
    return c;
}

template <class ElemType>
Matrix<ElemType>& Matrix<ElemType>::AssignDifferenceOf(const Matrix<ElemType>& a, const Matrix<ElemType>& b)
{
    // if first arg broadcasts, we swap first and the flip the sign
    // This is because there is no equivalent to operator-=() that works the other way round.
    // TODO: We need ternary ops where the output storage is separate.
    if (a.GetNumRows() < b.GetNumRows() || a.GetNumCols() < b.GetNumCols())
    {
        if (a.GetNumRows() > b.GetNumRows() || a.GetNumCols() > b.GetNumCols())
            LogicError("AssignDifferenceOf: Invalid dimensions.");
        AssignDifferenceOf(b, a);
        *this *= -1;
        return *this;
    }
    if (this != &a)
        SetValue(a);
    (*this) -= b;
    return *this;
}

template <class ElemType>
Matrix<ElemType>& Matrix<ElemType>::operator*=(ElemType alpha)
{
    Scale(alpha, *this);
    return *this;
}

template <class ElemType>
Matrix<ElemType> Matrix<ElemType>::operator*(ElemType alpha) const
{
    Matrix<ElemType> c(GetNumRows(), GetNumCols(), (DEVICEID_TYPE) m_preferredDeviceId);
    Scale(alpha, *this, c);
    return c;
}

template <class ElemType>
Matrix<ElemType>& Matrix<ElemType>::AssignProductOf(const ElemType alpha, const Matrix<ElemType>& a)
{
    Scale(alpha, a, *this);
    return *this;
}

// [this]=a*b
template <class ElemType>
Matrix<ElemType>& Matrix<ElemType>::AssignProductOf(const Matrix<ElemType>& a, const bool transposeA, const Matrix<ElemType>& b, const bool transposeB)
{
    if (a.GetNumElements() == 1)
    {
        if (transposeB)
            AssignTransposeOf(b);
        else
            this->SetValue(b);

        DISPATCH_MATRIX_ON_FLAG(this,
                                nullptr,
                                (*this) *= a(0, 0),
                                (*this) *= a.m_GPUMatrix->Get00Element(),
                                (*this) *= a(0, 0),
                                NOT_IMPLEMENTED);
    }
    else if (b.GetNumElements() == 1)
    {
        if (transposeA)
            AssignTransposeOf(a);
        else
            this->SetValue(a);

        DISPATCH_MATRIX_ON_FLAG(this,
                                nullptr,
                                (*this) *= b(0, 0),
                                (*this) *= b.m_GPUMatrix->Get00Element(),
                                (*this) *= b(0, 0),
                                NOT_IMPLEMENTED);
    }
    else
        Multiply(a, transposeA, b, transposeB, *this);

    return *this;
}

template <class ElemType>
Matrix<ElemType> Matrix<ElemType>::operator*(const Matrix<ElemType>& a) const
{
    if (GetNumElements() == 1)
    {
        Matrix<ElemType> c((DEVICEID_TYPE) a.GetPreferredDeviceId());

        DISPATCH_MATRIX_ON_FLAG(this,
                                nullptr,
                                c.AssignProductOf((*this)(0, 0), a),
                                c.AssignProductOf(m_GPUMatrix->Get00Element(), a), // BUGBUG: efficiency
                                c.AssignProductOf((*this)(0, 0), a),
                                NOT_IMPLEMENTED);

        return c;
    }
    else if (a.GetNumElements() == 1)
    {
        Matrix<ElemType> c((DEVICEID_TYPE) GetPreferredDeviceId());

        DISPATCH_MATRIX_ON_FLAG(&a,
                                nullptr,
                                c.AssignProductOf(a(0, 0), (*this)),
                                c.AssignProductOf(a.m_GPUMatrix->Get00Element(), (*this)), // BUGBUG: efficiency
                                c.AssignProductOf(a(0, 0), (*this)),
                                NOT_IMPLEMENTED);

        return c;
    }
    else
    {
        Matrix<ElemType> c(GetNumRows(), a.GetNumCols(), (DEVICEID_TYPE) GetPreferredDeviceId());
        Multiply(*this, a, c);
        return c;
    }
}

// [this]=a*b  where a is a 1x1 scalar
template <class ElemType>
Matrix<ElemType>& Matrix<ElemType>::Assign1x1ProductOf(const Matrix<ElemType>& a, const Matrix<ElemType>& b)
{
    Multiply1x1AndWeightedAdd(+1, a, b, 0.0f, *this);
    return *this;
}

template <class ElemType>
Matrix<ElemType>& Matrix<ElemType>::operator/=(ElemType alpha)
{
    (*this) *= 1 / alpha;
    return (*this);
}

template <class ElemType>
Matrix<ElemType> Matrix<ElemType>::operator/(ElemType alpha) const
{
    return ((*this) * (1 / alpha));
}

//element-wise power
template <class ElemType>
Matrix<ElemType>& Matrix<ElemType>::operator^=(ElemType alpha)
{
    auto& us = *this;
    ElementWisePower(alpha, us, us);
    return us;
}

//element-wise power
template <class ElemType>
Matrix<ElemType> Matrix<ElemType>::operator^(ElemType alpha) const
{
    Matrix<ElemType> c(GetNumRows(), GetNumCols(), (DEVICEID_TYPE) GetDeviceId());
    ElementWisePower(alpha, *this, c);
    return c;
}

template <class ElemType>
Matrix<ElemType>& Matrix<ElemType>::AssignElementPowerOf(const Matrix<ElemType>& a, const ElemType power)
{
    ElementWisePower(power, a, *this);
    return *this;
}

//[this]=[this] .* a (we cannot override operator .* in c++)
template <class ElemType>
Matrix<ElemType>& Matrix<ElemType>::ElementMultiplyWith(const Matrix<ElemType>& a)
{
    return AssignElementProductOf(*this, a);
}

template <class ElemType>
Matrix<ElemType>& Matrix<ElemType>::ElementDivideBy(const Matrix<ElemType>& a)
{
    return AssignElementDivisionOf(*this, a);
}

//[this]=a .* b
template <class ElemType>
Matrix<ElemType>& Matrix<ElemType>::AssignElementProductOf(const Matrix<ElemType>& a, const Matrix<ElemType>& b)
{
    if (a.IsEmpty() || b.IsEmpty())
        LogicError("AssignElementProductOf: Matrix is empty.");

    assert(a.GetNumRows() == b.GetNumRows() && a.GetNumCols() == b.GetNumCols());
    if (!(a.GetNumRows() == b.GetNumRows() && a.GetNumCols() == b.GetNumCols()))
        InvalidArgument("The input matrix dimensions do not match.");

    DecideAndMoveToRightDevice(a, b, *this);
    if (!(a.GetMatrixType() == b.GetMatrixType()))
        NOT_IMPLEMENTED;

    SwitchToMatrixType(a.GetMatrixType(), a.GetFormat(), false);

    DISPATCH_MATRIX_ON_FLAG(this,
                            this,
                            m_CPUMatrix->AssignElementProductOf(*a.m_CPUMatrix, *b.m_CPUMatrix),
                            m_GPUMatrix->AssignElementProductOf(*a.m_GPUMatrix, *b.m_GPUMatrix),
                            NOT_IMPLEMENTED,
                            NOT_IMPLEMENTED);

    return *this;
}

template <class ElemType>
Matrix<ElemType>& Matrix<ElemType>::AddElementProductOf(const Matrix<ElemType>& a, const Matrix<ElemType>& b)
{
    if (a.IsEmpty() || b.IsEmpty())
        LogicError("AddElementProductOf: Matrix is empty.");

    assert(a.GetNumRows() == b.GetNumRows() && a.GetNumCols() == b.GetNumCols());
    if (!(a.GetNumRows() == b.GetNumRows() && a.GetNumCols() == b.GetNumCols()))
        InvalidArgument("The input matrix dimensions do not match.");

    if (!(a.GetNumRows() == GetNumRows() && a.GetNumCols() == GetNumCols()))
        InvalidArgument("The input matrix dimensions do not match [this].");

    DecideAndMoveToRightDevice(*this, a, b);

    if (!(a.GetMatrixType() == b.GetMatrixType() && GetMatrixType() == b.GetMatrixType()))
        NOT_IMPLEMENTED;

    DISPATCH_MATRIX_ON_FLAG(this,
                            nullptr,
                            m_CPUMatrix->AddElementProductOf(*a.m_CPUMatrix, *b.m_CPUMatrix),
                            m_GPUMatrix->AddElementProductOf(*a.m_GPUMatrix, *b.m_GPUMatrix),
                            NOT_IMPLEMENTED,
                            NOT_IMPLEMENTED);

    return *this;
}

//[this]=a ./ b
template <class ElemType>
Matrix<ElemType>& Matrix<ElemType>::AssignElementDivisionOf(const Matrix<ElemType>& a, const Matrix<ElemType>& b)
{
    if (a.IsEmpty() || b.IsEmpty())
        LogicError("AssignElementDivisionOf: Matrix is empty.");

    assert(a.GetNumRows() == b.GetNumRows() && a.GetNumCols() == b.GetNumCols());
    if (!(a.GetNumRows() == b.GetNumRows() && a.GetNumCols() == b.GetNumCols()))
        InvalidArgument("The input matrix dimensions do not match.");

    DecideAndMoveToRightDevice(a, b, *this);
    // WARNING: a and b must have same type
    if (!(a.GetMatrixType() == b.GetMatrixType()))
        NOT_IMPLEMENTED;

    SwitchToMatrixType(a.GetMatrixType(), a.GetFormat(), false);

    DISPATCH_MATRIX_ON_FLAG(this,
                            this,
                            m_CPUMatrix->AssignElementDivisionOf(*a.m_CPUMatrix, *b.m_CPUMatrix),
                            m_GPUMatrix->AssignElementDivisionOf(*a.m_GPUMatrix, *b.m_GPUMatrix),
                            NOT_IMPLEMENTED,
                            NOT_IMPLEMENTED);

    return *this;
}

template <class ElemType>
Matrix<ElemType>& Matrix<ElemType>::ColumnElementMultiplyWith(const Matrix<ElemType>& a)
{
    if (a.IsEmpty() || IsEmpty())
        LogicError("ColumnElementMultiplyWith: Matrix is empty.");

    if (!(a.GetNumRows() == GetNumRows() && a.GetNumCols() == 1))
        InvalidArgument("ColumnElementMultiplyWith: The input matrix should be a col vector and match [this]'s rows.");

    DecideAndMoveToRightDevice(*this, a);
    // WARNING: a and this must have same type
    if (!(GetMatrixType() == a.GetMatrixType()))
        NOT_IMPLEMENTED;

    SwitchToMatrixType(a.GetMatrixType(), a.GetFormat(), false);

    DISPATCH_MATRIX_ON_FLAG(&a,
                            this,
                            m_CPUMatrix->ColumnElementMultiplyWith(*a.m_CPUMatrix),
                            m_GPUMatrix->ColumnElementMultiplyWith(*a.m_GPUMatrix),
                            NOT_IMPLEMENTED,
                            NOT_IMPLEMENTED);

    return *this;
}

template <class ElemType>
Matrix<ElemType>& Matrix<ElemType>::RowElementMultiplyWith(const Matrix<ElemType>& a)
{
    if (a.IsEmpty() || IsEmpty())
        LogicError("RowElementMultiplyWith: Matrix is empty.");

    if (!(a.GetNumCols() == GetNumCols() && a.GetNumRows() == 1))
        InvalidArgument("RowElementMultiplyWith: The input matrix should be a row vector and match [this]'s columns.");

    // WARNING: a and this must have same type
    if (!(GetMatrixType() == a.GetMatrixType()))
        NOT_IMPLEMENTED;

    SwitchToMatrixType(a.GetMatrixType(), a.GetFormat(), false);

    DISPATCH_MATRIX_ON_FLAG(this,
                            this,
                            m_CPUMatrix->RowElementMultiplyWith(*a.m_CPUMatrix),
                            m_GPUMatrix->RowElementMultiplyWith(*a.m_GPUMatrix),
                            NOT_IMPLEMENTED,
                            NOT_IMPLEMENTED);

    return *this;
}

template <class ElemType>
Matrix<ElemType>& Matrix<ElemType>::RowElementDivideBy(const Matrix<ElemType>& a)
{
    if (a.IsEmpty() || IsEmpty())
        LogicError("RowElementDivideBy: Matrix is empty.");

    if (!(a.GetNumCols() == GetNumCols() && a.GetNumRows() == 1))
        InvalidArgument("RowElementDivideBy: The input matrix should be a row vector and match [this]'s columns.");

    // WARNING: a and this must have same type
    if (!(GetMatrixType() == a.GetMatrixType()))
        NOT_IMPLEMENTED;

    SwitchToMatrixType(a.GetMatrixType(), a.GetFormat(), false);

    DISPATCH_MATRIX_ON_FLAG(this,
                            this,
                            m_CPUMatrix->RowElementDivideBy(*a.m_CPUMatrix),
                            m_GPUMatrix->RowElementDivideBy(*a.m_GPUMatrix),
                            NOT_IMPLEMENTED,
                            NOT_IMPLEMENTED);

    return *this;
}

template <class ElemType>
Matrix<ElemType>& Matrix<ElemType>::ColumnElementDivideBy(const Matrix<ElemType>& a)
{
    if (a.IsEmpty() || IsEmpty())
        LogicError("ColumnElementDivideBy: Matrix is empty.");

    if (!(a.GetNumRows() == GetNumRows() && a.GetNumCols() == 1))
        InvalidArgument("ColumnElementDivideBy: The input matrix should be a col vector and match [this]'s rows.");

    DecideAndMoveToRightDevice(*this, a);
    // WARNING: a and this must have same type
    if (!(GetMatrixType() == a.GetMatrixType()))
        NOT_IMPLEMENTED;

    SwitchToMatrixType(a.GetMatrixType(), a.GetFormat(), false);

    DISPATCH_MATRIX_ON_FLAG(&a,
                            this,
                            m_CPUMatrix->ColumnElementDivideBy(*a.m_CPUMatrix),
                            m_GPUMatrix->ColumnElementDivideBy(*a.m_GPUMatrix),
                            NOT_IMPLEMENTED,
                            NOT_IMPLEMENTED);

    return *this;
}

//[this]=1 ./ a
template <class ElemType>
Matrix<ElemType>& Matrix<ElemType>::ElementInverse()
{
    DISPATCH_MATRIX_ON_FLAG(this,
                            this,
                            m_CPUMatrix->ElementInverse(),
                            m_GPUMatrix->ElementInverse(),
                            NOT_IMPLEMENTED,
                            m_GPUSparseMatrix->ElementInverse());

    return (*this);
}

template <class ElemType>
Matrix<ElemType>& Matrix<ElemType>::AssignElementInverseOf(const Matrix<ElemType>& a)
{
    if (a.IsEmpty())
        LogicError("AssignElementInverseOf: Matrix a is empty.");

    DecideAndMoveToRightDevice(a, *this);
    SwitchToMatrixType(a.GetMatrixType(), a.GetFormat(), false);

    DISPATCH_MATRIX_ON_FLAG(&a,
                            this,
                            m_CPUMatrix->AssignElementInverseOf(*a.m_CPUMatrix),
                            m_GPUMatrix->AssignElementInverseOf(*a.m_GPUMatrix),
                            NOT_IMPLEMENTED,
                            m_GPUSparseMatrix->AssignElementInverseOf(*a.m_GPUSparseMatrix));

    return *this;
}

template <class ElemType>
Matrix<ElemType>& Matrix<ElemType>::InplaceSigmoid()
{
    DISPATCH_MATRIX_ON_FLAG(this,
                            this,
                            m_CPUMatrix->InplaceSigmoid(),
                            m_GPUMatrix->InplaceSigmoid(),
                            NOT_IMPLEMENTED,
                            m_GPUSparseMatrix->InplaceSigmoid());

    return (*this);
}

template <class ElemType>
Matrix<ElemType>& Matrix<ElemType>::AssignSigmoidOf(const Matrix<ElemType>& a)
{
    DecideAndMoveToRightDevice(a, *this);
    SwitchToMatrixType(a.GetMatrixType(), a.GetFormat(), false);

    DISPATCH_MATRIX_ON_FLAG(&a,
                            this,
                            m_CPUMatrix->AssignSigmoidOf(*a.m_CPUMatrix),
                            m_GPUMatrix->AssignSigmoidOf(*a.m_GPUMatrix),
                            NOT_IMPLEMENTED,
                            m_GPUSparseMatrix->AssignSigmoidOf(*a.m_GPUSparseMatrix));

    return *this;
}

//[this]=sigmoid([this]) element wise
template <class ElemType>
Matrix<ElemType>& Matrix<ElemType>::InplaceLinearRectifierDerivative()
{
    DISPATCH_MATRIX_ON_FLAG(this,
                            this,
                            m_CPUMatrix->InplaceLinearRectifierDerivative(),
                            m_GPUMatrix->InplaceLinearRectifierDerivative(),
                            NOT_IMPLEMENTED,
                            m_GPUSparseMatrix->InplaceLinearRectifierDerivative());

    return (*this);
}

template <class ElemType>
Matrix<ElemType>& Matrix<ElemType>::AssignLinearRectifierDerivativeOf(const Matrix<ElemType>& a)
{
    DecideAndMoveToRightDevice(a, *this);
    SwitchToMatrixType(a.GetMatrixType(), a.GetFormat(), false);

    DISPATCH_MATRIX_ON_FLAG(&a,
                            this,
                            m_CPUMatrix->AssignLinearRectifierDerivativeOf(*a.m_CPUMatrix),
                            m_GPUMatrix->AssignLinearRectifierDerivativeOf(*a.m_GPUMatrix),
                            NOT_IMPLEMENTED,
                            m_GPUSparseMatrix->AssignLinearRectifierDerivativeOf(*a.m_GPUSparseMatrix));

    return *this;
}

//[this]=sigmoid([this]) element wise
template <class ElemType>
Matrix<ElemType>& Matrix<ElemType>::InplaceSigmoidDerivative()
{
    DISPATCH_MATRIX_ON_FLAG(this,
                            this,
                            m_CPUMatrix->InplaceSigmoidDerivative(),
                            m_GPUMatrix->InplaceSigmoidDerivative(),
                            NOT_IMPLEMENTED,
                            NOT_IMPLEMENTED);

    return (*this);
}

template <class ElemType>
Matrix<ElemType>& Matrix<ElemType>::AssignSigmoidDerivativeOf(const Matrix<ElemType>& a)
{
    DecideAndMoveToRightDevice(a, *this);
    SwitchToMatrixType(a.GetMatrixType(), a.GetFormat(), false);

    DISPATCH_MATRIX_ON_FLAG(&a,
                            this,
                            m_CPUMatrix->AssignSigmoidDerivativeOf(*a.m_CPUMatrix),
                            m_GPUMatrix->AssignSigmoidDerivativeOf(*a.m_GPUMatrix),
                            NOT_IMPLEMENTED,
                            NOT_IMPLEMENTED);

    return *this;
}

template <class ElemType>
Matrix<ElemType>& Matrix<ElemType>::AssignNumOfDiff(const Matrix<ElemType>& a, const Matrix<ElemType>& b, bool searchInCol)
{
    DecideAndMoveToRightDevice(a, b, *this);
    // WARNING: a and b must have same type
    if (!(a.GetMatrixType() == b.GetMatrixType()))
        NOT_IMPLEMENTED;

    SwitchToMatrixType(a.GetMatrixType(), a.GetFormat(), false);

    DISPATCH_MATRIX_ON_FLAG(this,
                            this,
                            m_CPUMatrix->AssignNumOfDiff(*a.m_CPUMatrix, *b.m_CPUMatrix, searchInCol),
                            m_GPUMatrix->AssignNumOfDiff(*a.m_GPUMatrix, *b.m_GPUMatrix, searchInCol),
                            NOT_IMPLEMENTED,
                            NOT_IMPLEMENTED);

    return *this;
}
//[this]=tanh([this]) element wise
template <class ElemType>
Matrix<ElemType>& Matrix<ElemType>::InplaceTanh()
{
    DISPATCH_MATRIX_ON_FLAG(this,
                            this,
                            m_CPUMatrix->InplaceTanh(),
                            m_GPUMatrix->InplaceTanh(),
                            NOT_IMPLEMENTED,
                            m_GPUSparseMatrix->InplaceTanh());

    return (*this);
}

template <class ElemType>
Matrix<ElemType>& Matrix<ElemType>::AssignTanhOf(const Matrix<ElemType>& a)
{
    DecideAndMoveToRightDevice(a, *this);
    SwitchToMatrixType(a.GetMatrixType(), a.GetFormat(), false);

    DISPATCH_MATRIX_ON_FLAG(&a,
                            this,
                            m_CPUMatrix->AssignTanhOf(*a.m_CPUMatrix),
                            m_GPUMatrix->AssignTanhOf(*a.m_GPUMatrix),
                            NOT_IMPLEMENTED,
                            m_GPUSparseMatrix->AssignTanhOf(*a.m_GPUSparseMatrix));

    return *this;
}

//[this]=softmax([this]) element wise
template <class ElemType>
Matrix<ElemType>& Matrix<ElemType>::InplaceLogSoftmax(const bool isColWise)
{
    DISPATCH_MATRIX_ON_FLAG(this,
                            this,
                            m_CPUMatrix->InplaceLogSoftmax(isColWise),
                            m_GPUMatrix->InplaceLogSoftmax(isColWise),
                            NOT_IMPLEMENTED,
                            NOT_IMPLEMENTED);

    return *this;
}

template <class ElemType>
Matrix<ElemType>& Matrix<ElemType>::AssignLogSoftmaxOf(const Matrix<ElemType>& a, const bool isColWise)
{
    if (a.IsEmpty())
        LogicError("AssignLogSoftmaxOf: Matrix a is empty.");
    DecideAndMoveToRightDevice(a, *this);
    SwitchToMatrixType(a.GetMatrixType(), a.GetFormat(), false);

    DISPATCH_MATRIX_ON_FLAG(&a,
                            this,
                            m_CPUMatrix->AssignLogSoftmaxOf(*a.m_CPUMatrix, isColWise),
                            m_GPUMatrix->AssignLogSoftmaxOf(*a.m_GPUMatrix, isColWise),
                            NOT_IMPLEMENTED,
                            NOT_IMPLEMENTED);

    return *this;
}

//[this]=softmax([this]) element wise
template <class ElemType>
Matrix<ElemType>& Matrix<ElemType>::InplaceHardmax(const bool isColWise)
{
    DISPATCH_MATRIX_ON_FLAG(this,
                            this,
                            m_CPUMatrix->InplaceHardmax(isColWise),
                            m_GPUMatrix->InplaceHardmax(isColWise),
                            NOT_IMPLEMENTED,
                            NOT_IMPLEMENTED);

    return *this;
}

template <class ElemType>
Matrix<ElemType>& Matrix<ElemType>::AssignHardmaxOf(const Matrix<ElemType>& a, const bool isColWise)
{
    if (a.IsEmpty())
        LogicError("AssignHardmaxOf: Matrix a is empty.");
    DecideAndMoveToRightDevice(a, *this);
    SwitchToMatrixType(a.GetMatrixType(), a.GetFormat(), false);

    DISPATCH_MATRIX_ON_FLAG(&a,
                            this,
                            m_CPUMatrix->AssignHardmaxOf(*a.m_CPUMatrix, isColWise),
                            m_GPUMatrix->AssignHardmaxOf(*a.m_GPUMatrix, isColWise),
                            NOT_IMPLEMENTED,
                            NOT_IMPLEMENTED);

    return *this;
}

template <class ElemType>
Matrix<ElemType>& Matrix<ElemType>::InplaceSqrt()
{
    DISPATCH_MATRIX_ON_FLAG(this,
                            this,
                            m_CPUMatrix->InplaceSqrt(),
                            m_GPUMatrix->InplaceSqrt(),
                            NOT_IMPLEMENTED,
                            m_GPUSparseMatrix->InplaceSqrt());

    return *this;
}

template <class ElemType>
Matrix<ElemType>& Matrix<ElemType>::AssignSqrtOf(const Matrix<ElemType>& a)
{
    if (a.IsEmpty())
        LogicError("AssignSqrtOf: Matrix a is empty.");

    DecideAndMoveToRightDevice(a, *this);
    SwitchToMatrixType(a.GetMatrixType(), a.GetFormat(), false);

    DISPATCH_MATRIX_ON_FLAG(&a,
                            this,
                            m_CPUMatrix->AssignSqrtOf(*a.m_CPUMatrix),
                            m_GPUMatrix->AssignSqrtOf(*a.m_GPUMatrix),
                            NOT_IMPLEMENTED,
                            m_GPUSparseMatrix->AssignSqrtOf(*a.m_GPUSparseMatrix));

    return *this;
}

//[this]=exp([this]) element wise
template <class ElemType>
Matrix<ElemType>& Matrix<ElemType>::InplaceExp()
{
    DISPATCH_MATRIX_ON_FLAG(this,
                            this,
                            m_CPUMatrix->InplaceExp(),
                            m_GPUMatrix->InplaceExp(),
                            NOT_IMPLEMENTED,
                            m_GPUSparseMatrix->InplaceExp());

    return *this;
}

template <class ElemType>
Matrix<ElemType>& Matrix<ElemType>::AssignExpOf(const Matrix<ElemType>& a)
{
    if (a.IsEmpty())
        LogicError("AssignExpOf: Matrix a is empty.");

    DecideAndMoveToRightDevice(a, *this);
    SwitchToMatrixType(a.GetMatrixType(), a.GetFormat(), false);

    DISPATCH_MATRIX_ON_FLAG(&a,
                            this,
                            m_CPUMatrix->AssignExpOf(*a.m_CPUMatrix),
                            m_GPUMatrix->AssignExpOf(*a.m_GPUMatrix),
                            NOT_IMPLEMENTED,
                            m_GPUSparseMatrix->AssignExpOf(*a.m_GPUSparseMatrix));

    return *this;
}

//[this]=exp([this]) element wise
template <class ElemType>
Matrix<ElemType>& Matrix<ElemType>::InplaceAbs()
{
    DISPATCH_MATRIX_ON_FLAG(this,
                            nullptr,
                            m_CPUMatrix->InplaceAbs(),
                            m_GPUMatrix->InplaceAbs(),
                            NOT_IMPLEMENTED,
                            m_GPUSparseMatrix->InplaceAbs());

    return *this;
}

template <class ElemType>
Matrix<ElemType>& Matrix<ElemType>::AssignAbsOf(const Matrix<ElemType>& a)
{
    if (a.IsEmpty())
        LogicError("AssignAbsOf: Matrix a is empty.");

    DecideAndMoveToRightDevice(a, *this);
    SwitchToMatrixType(a.GetMatrixType(), a.GetFormat(), false);

    DISPATCH_MATRIX_ON_FLAG(&a,
                            this,
                            m_CPUMatrix->AssignAbsOf(*a.m_CPUMatrix),
                            m_GPUMatrix->AssignAbsOf(*a.m_GPUMatrix),
                            NOT_IMPLEMENTED,
                            m_GPUSparseMatrix->AssignAbsOf(*a.m_GPUSparseMatrix));

    return *this;
}

//[this]=log([this]) element wise
template <class ElemType>
Matrix<ElemType>& Matrix<ElemType>::InplaceLog()
{
    DISPATCH_MATRIX_ON_FLAG(this,
                            this,
                            m_CPUMatrix->InplaceLog(),
                            m_GPUMatrix->InplaceLog(),
                            NOT_IMPLEMENTED,
                            m_GPUSparseMatrix->InplaceLog());

    return *this;
}

//[this]=log([this]) element wise
template <class ElemType>
Matrix<ElemType>& Matrix<ElemType>::InplaceLog10()
{
    DISPATCH_MATRIX_ON_FLAG(this,
                            this,
                            m_CPUMatrix->InplaceLog10(),
                            NOT_IMPLEMENTED,
                            NOT_IMPLEMENTED,
                            NOT_IMPLEMENTED);

    return *this;
}

template <class ElemType>
Matrix<ElemType>& Matrix<ElemType>::AssignLogOf(const Matrix<ElemType>& a)
{
    if (a.IsEmpty())
        LogicError("AssignLogOf: Matrix a is empty.");

    DecideAndMoveToRightDevice(a, *this);
    SwitchToMatrixType(a.GetMatrixType(), a.GetFormat(), false);

    DISPATCH_MATRIX_ON_FLAG(&a,
                            this,
                            m_CPUMatrix->AssignLogOf(*a.m_CPUMatrix),
                            m_GPUMatrix->AssignLogOf(*a.m_GPUMatrix),
                            NOT_IMPLEMENTED,
                            m_GPUSparseMatrix->AssignLogOf(*a.m_GPUSparseMatrix));

    return *this;
}

template <class ElemType>
Matrix<ElemType>& Matrix<ElemType>::AssignLog10Of(const Matrix<ElemType>& a)
{
    if (a.IsEmpty())
        LogicError("AssignLogOf: Matrix a is empty.");

    DecideAndMoveToRightDevice(a, *this);
    SwitchToMatrixType(a.GetMatrixType(), a.GetFormat(), false);

    DISPATCH_MATRIX_ON_FLAG(&a,
                            this,
                            m_CPUMatrix->AssignLog10Of(*a.m_CPUMatrix),
                            NOT_IMPLEMENTED,
                            NOT_IMPLEMENTED,
                            m_GPUSparseMatrix->AssignLogOf(*a.m_GPUSparseMatrix));

    return *this;
}

//[this]=cos([this]) element wise
template <class ElemType>
Matrix<ElemType>& Matrix<ElemType>::InplaceCosine()
{
    DISPATCH_MATRIX_ON_FLAG(this,
                            this,
                            m_CPUMatrix->InplaceCosine(),
                            m_GPUMatrix->InplaceCosine(),
                            NOT_IMPLEMENTED,
                            NOT_IMPLEMENTED);

    return *this;
}

template <class ElemType>
Matrix<ElemType>& Matrix<ElemType>::AssignCosineOf(const Matrix<ElemType>& a)
{
    if (a.IsEmpty())
        LogicError("AssignCosineOf: Matrix a is empty.");

    DecideAndMoveToRightDevice(a, *this);
    SwitchToMatrixType(a.GetMatrixType(), a.GetFormat(), false);

    DISPATCH_MATRIX_ON_FLAG(&a,
                            this,
                            m_CPUMatrix->AssignCosineOf(*a.m_CPUMatrix),
                            m_GPUMatrix->AssignCosineOf(*a.m_GPUMatrix),
                            NOT_IMPLEMENTED,
                            NOT_IMPLEMENTED);

    return *this;
}

//[this]= -sin([this]) element wise
template <class ElemType>
Matrix<ElemType>& Matrix<ElemType>::InplaceNegativeSine()
{
    DISPATCH_MATRIX_ON_FLAG(this,
                            this,
                            m_CPUMatrix->InplaceNegativeSine(),
                            m_GPUMatrix->InplaceNegativeSine(),
                            NOT_IMPLEMENTED,
                            NOT_IMPLEMENTED);

    return *this;
}

template <class ElemType>
Matrix<ElemType>& Matrix<ElemType>::AssignNegativeSineOf(const Matrix<ElemType>& a)
{
    if (a.IsEmpty())
        LogicError("AssignNegativeSineOf: Matrix a is empty.");

    DecideAndMoveToRightDevice(a, *this);
    SwitchToMatrixType(a.GetMatrixType(), a.GetFormat(), false);

    DISPATCH_MATRIX_ON_FLAG(&a,
                            this,
                            m_CPUMatrix->AssignNegativeSineOf(*a.m_CPUMatrix),
                            m_GPUMatrix->AssignNegativeSineOf(*a.m_GPUMatrix),
                            NOT_IMPLEMENTED,
                            NOT_IMPLEMENTED);

    return *this;
}

//[this]=acos([this]) element wise
template <class ElemType>
Matrix<ElemType>& Matrix<ElemType>::InplaceAcos()
{
    DISPATCH_MATRIX_ON_FLAG(this,
                            this,
                            m_CPUMatrix->InplaceAcos(),
                            m_GPUMatrix->InplaceAcos(),
                            NOT_IMPLEMENTED,
                            NOT_IMPLEMENTED);

    return *this;
}

template <class ElemType>
Matrix<ElemType>& Matrix<ElemType>::AssignAcosOf(const Matrix<ElemType>& a)
{
    if (a.IsEmpty())
        LogicError("AssignAcosOf: Matrix a is empty.");

    DecideAndMoveToRightDevice(a, *this);
    SwitchToMatrixType(a.GetMatrixType(), a.GetFormat(), false);

    DISPATCH_MATRIX_ON_FLAG(&a,
                            this,
                            m_CPUMatrix->AssignAcosOf(*a.m_CPUMatrix),
                            m_GPUMatrix->AssignAcosOf(*a.m_GPUMatrix),
                            NOT_IMPLEMENTED,
                            NOT_IMPLEMENTED);

    return *this;
}

//[this]=asin([this]) element wise
template <class ElemType>
Matrix<ElemType>& Matrix<ElemType>::InplaceAsin()
{
    DISPATCH_MATRIX_ON_FLAG(this,
                            this,
                            m_CPUMatrix->InplaceAsin(),
                            m_GPUMatrix->InplaceAsin(),
                            NOT_IMPLEMENTED,
                            NOT_IMPLEMENTED);

    return *this;
}

template <class ElemType>
Matrix<ElemType>& Matrix<ElemType>::AssignAsinOf(const Matrix<ElemType>& a)
{
    if (a.IsEmpty())
        LogicError("AssignAsinOf: Matrix a is empty.");

    DecideAndMoveToRightDevice(a, *this);
    SwitchToMatrixType(a.GetMatrixType(), a.GetFormat(), false);

    DISPATCH_MATRIX_ON_FLAG(&a,
                            this,
                            m_CPUMatrix->AssignAsinOf(*a.m_CPUMatrix),
                            m_GPUMatrix->AssignAsinOf(*a.m_GPUMatrix),
                            NOT_IMPLEMENTED,
                            NOT_IMPLEMENTED);

    return *this;
}

//[this]=cosh([this]) element wise
template <class ElemType>
Matrix<ElemType>& Matrix<ElemType>::InplaceCosh()
{
    DISPATCH_MATRIX_ON_FLAG(this,
                            this,
                            m_CPUMatrix->InplaceCosh(),
                            m_GPUMatrix->InplaceCosh(),
                            NOT_IMPLEMENTED,
                            NOT_IMPLEMENTED);

    return *this;
}

template <class ElemType>
Matrix<ElemType>& Matrix<ElemType>::AssignCoshOf(const Matrix<ElemType>& a)
{
    if (a.IsEmpty())
        LogicError("AssignCoshOf: Matrix a is empty.");

    DecideAndMoveToRightDevice(a, *this);
    SwitchToMatrixType(a.GetMatrixType(), a.GetFormat(), false);

    DISPATCH_MATRIX_ON_FLAG(&a,
                            this,
                            m_CPUMatrix->AssignCoshOf(*a.m_CPUMatrix),
                            m_GPUMatrix->AssignCoshOf(*a.m_GPUMatrix),
                            NOT_IMPLEMENTED,
                            NOT_IMPLEMENTED);

    return *this;
}

//[this]=sinh([this]) element wise
template <class ElemType>
Matrix<ElemType>& Matrix<ElemType>::InplaceSinh()
{
    DISPATCH_MATRIX_ON_FLAG(this,
                            this,
                            m_CPUMatrix->InplaceSinh(),
                            m_GPUMatrix->InplaceSinh(),
                            NOT_IMPLEMENTED,
                            NOT_IMPLEMENTED);

    return *this;
}

template <class ElemType>
Matrix<ElemType>& Matrix<ElemType>::AssignSinhOf(const Matrix<ElemType>& a)
{
    if (a.IsEmpty())
        LogicError("AssignSinhOf: Matrix a is empty.");

    DecideAndMoveToRightDevice(a, *this);
    SwitchToMatrixType(a.GetMatrixType(), a.GetFormat(), false);

    DISPATCH_MATRIX_ON_FLAG(&a,
                            this,
                            m_CPUMatrix->AssignSinhOf(*a.m_CPUMatrix),
                            m_GPUMatrix->AssignSinhOf(*a.m_GPUMatrix),
                            NOT_IMPLEMENTED,
                            NOT_IMPLEMENTED);

    return *this;
}

template <class ElemType>
Matrix<ElemType>& Matrix<ElemType>::InplaceTruncate(const ElemType threshold)
{
    if (IsEmpty())
        LogicError("InplaceTruncate: Matrix is empty.");

    if (sizeof(ElemType) == sizeof(float))
    {
        if (!isfinite((float) threshold))
            return *this;
    }
    else
    {
        if (!isfinite(threshold))
            return *this;
    }

    DISPATCH_MATRIX_ON_FLAG(this,
                            this,
                            m_CPUMatrix->InplaceTruncate(threshold),
                            m_GPUMatrix->InplaceTruncate(threshold),
                            m_CPUSparseMatrix->InplaceTruncate(threshold),
                            m_GPUSparseMatrix->InplaceTruncate(threshold));

    return *this;
}

template <class ElemType>
void Matrix<ElemType>::InplaceTranspose()
{
    if (IsEmpty())
        return;

    DISPATCH_MATRIX_ON_FLAG(this,
                            this,
                            NOT_IMPLEMENTED,
                            NOT_IMPLEMENTED,
                            NOT_IMPLEMENTED,
                            m_GPUSparseMatrix->InplaceTranspose());
}

template <class ElemType>
Matrix<ElemType>& Matrix<ElemType>::InplaceSoftThreshold(const ElemType threshold)
{
    assert(threshold >= 0);

    if (IsEmpty())
        LogicError("InplaceSoftThreshold: Matrix is empty.");

    if (threshold == 0)
        return *this;

    DISPATCH_MATRIX_ON_FLAG(this,
                            this,
                            m_CPUMatrix->InplaceSoftThreshold(threshold),
                            m_GPUMatrix->InplaceSoftThreshold(threshold),
                            m_CPUSparseMatrix->InplaceSoftThreshold(threshold),
                            m_GPUSparseMatrix->InplaceSoftThreshold(threshold));

    return *this;
}
//Threshold truncating: this[i] = max( this[i], threshold )
template <class ElemType>
Matrix<ElemType>& Matrix<ElemType>::InplaceTruncateBottom(const ElemType threshold)
{
    if (IsEmpty())
        LogicError("InplaceTruncateBottom: Matrix is empty.");

    if (!isfinite(threshold))
        return *this;

    DISPATCH_MATRIX_ON_FLAG(this,
                            this,
                            m_CPUMatrix->InplaceTruncateBottom(threshold),
                            m_GPUMatrix->InplaceTruncateBottom(threshold),
                            m_CPUSparseMatrix->InplaceTruncateBottom(threshold),
                            m_GPUSparseMatrix->InplaceTruncateBottom(threshold));

    return *this;
}

//Threshold truncating: this[i] = max( a[i], threshold )
template <class ElemType>
Matrix<ElemType>& Matrix<ElemType>::AssignTruncateBottomOf(const Matrix<ElemType>& a, const ElemType threshold)
{
    if (a.IsEmpty())
        LogicError("AssignTruncateBottomOf: Matrix a is empty.");

    if (!isfinite(threshold))
    {
        this->SetValue(a);
        return *this;
    }

    DecideAndMoveToRightDevice(a, *this);
    SwitchToMatrixType(a.GetMatrixType(), a.GetFormat(), false);

    DISPATCH_MATRIX_ON_FLAG(&a,
                            this,
                            m_CPUMatrix->AssignTruncateBottomOf(*a.m_CPUMatrix, threshold),
                            m_GPUMatrix->AssignTruncateBottomOf(*a.m_GPUMatrix, threshold),
                            NOT_IMPLEMENTED,
                            m_GPUSparseMatrix->AssignTruncateBottomOf(*a.m_GPUSparseMatrix, threshold));

    return *this;
}

//Threshold truncating: this[i] = min( this[i], threshold )
template <class ElemType>
Matrix<ElemType>& Matrix<ElemType>::InplaceTruncateTop(const ElemType threshold)
{
    if (IsEmpty())
        LogicError("InplaceTruncateTop: Matrix is empty.");

    if (!isfinite(threshold))
        return *this;

    DISPATCH_MATRIX_ON_FLAG(this,
                            this,
                            m_CPUMatrix->InplaceTruncateTop(threshold),
                            m_GPUMatrix->InplaceTruncateTop(threshold),
                            m_CPUSparseMatrix->InplaceTruncateTop(threshold),
                            m_GPUSparseMatrix->InplaceTruncateTop(threshold));

    return *this;
}
//Threshold truncating: this[i] = min( a[i], threshold )
template <class ElemType>
Matrix<ElemType>& Matrix<ElemType>::AssignTruncateTopOf(const Matrix<ElemType>& a, const ElemType threshold)
{
    if (a.IsEmpty())
        LogicError("AssignTruncateTopOf: Matrix a is empty.");

    if (!isfinite(threshold))
    {
        this->SetValue(a);
        return *this;
    }

    DecideAndMoveToRightDevice(a, *this);
    SwitchToMatrixType(a.GetMatrixType(), a.GetFormat(), false);

    DISPATCH_MATRIX_ON_FLAG(&a,
                            this,
                            m_CPUMatrix->AssignTruncateTopOf(*a.m_CPUMatrix, threshold),
                            m_GPUMatrix->AssignTruncateTopOf(*a.m_GPUMatrix, threshold),
                            NOT_IMPLEMENTED,
                            m_GPUSparseMatrix->AssignTruncateTopOf(*a.m_GPUSparseMatrix, threshold));

    return *this;
}

//Threshold truncating: this[i] = 0 if abs(this[i]<threshold).
template <class ElemType>
Matrix<ElemType>& Matrix<ElemType>::SetToZeroIfAbsLessThan(const ElemType threshold)
{
    if (IsEmpty())
        LogicError("SetToZeroIfAbsLessThan: Matrix is empty.");

    DISPATCH_MATRIX_ON_FLAG(this,
                            this,
                            m_CPUMatrix->SetToZeroIfAbsLessThan(threshold),
                            m_GPUMatrix->SetToZeroIfAbsLessThan(threshold),
                            NOT_IMPLEMENTED,
                            m_GPUSparseMatrix->SetToZeroIfAbsLessThan(threshold));

    return *this;
}

//sum of all elements
template <class ElemType>
ElemType Matrix<ElemType>::SumOfElements() const
{
    if (IsEmpty())
        LogicError("SumOfElements: Matrix is empty.");

    DISPATCH_MATRIX_ON_FLAG(this,
                            nullptr,
                            return m_CPUMatrix->SumOfElements(),
                            return m_GPUMatrix->SumOfElements(),
                            return m_CPUSparseMatrix->SumOfElements(),
                            return m_GPUSparseMatrix->SumOfElements());
}

template <class ElemType>
Matrix<ElemType>& Matrix<ElemType>::AssignOneHot(const Matrix<ElemType>& a, vector<size_t>& shape, size_t axis, bool is_sparse)
{
    if (a.IsEmpty())
        LogicError("AssignOneHot: Matrix a is empty.");

    if (axis >= shape.size())
        LogicError("AssignOneHot: axis is not correct");

    if (a.GetMatrixType() == SPARSE)
        NOT_IMPLEMENTED;

    //todo: sparse matrix type
    if (is_sparse && GetMatrixType() != SPARSE)
    {
        SwitchToMatrixType(SPARSE, matrixFormatSparseCSC, false);
    }

    DISPATCH_MATRIX_ON_FLAG_USECPU_4BOTH(this,
        this,
        m_CPUMatrix->AssignOneHot(*a.m_CPUMatrix, shape, axis),
        m_GPUMatrix->AssignOneHot(*a.m_GPUMatrix, shape, axis),
        m_CPUSparseMatrix->AssignOneHot(*a.m_CPUMatrix, shape, axis),
        m_GPUSparseMatrix->AssignOneHot(*a.m_GPUMatrix, shape, axis)
        );

    return *this;
}

template <class ElemType>
Matrix<ElemType>& Matrix<ElemType>::GatherFromTarget(const Matrix<ElemType>& indices, const Matrix<ElemType>& target, size_t row_elements)
{
    if (indices.IsEmpty() || target.IsEmpty())
        LogicError("GatherFromTarget: Input matrix is empty.");

    DISPATCH_MATRIX_ON_FLAG(&indices,
                            this,
                            m_CPUMatrix->GatherFromTarget(*indices.m_CPUMatrix, *target.m_CPUMatrix, row_elements),
                            m_GPUMatrix->GatherFromTarget(*indices.m_GPUMatrix, *target.m_GPUMatrix, row_elements),
                            NOT_IMPLEMENTED,
                            NOT_IMPLEMENTED);

    return *this;
}
template <class ElemType>
Matrix<ElemType>& Matrix<ElemType>::ScatterToIndices(const Matrix<ElemType>& values, const Matrix<ElemType>& indices, size_t row_elements)
{
    if (indices.IsEmpty() || values.IsEmpty())
        LogicError("ScatterAccordingIndices: input matrix is empty.");

    DISPATCH_MATRIX_ON_FLAG(&values,
                            this,
                            m_CPUMatrix->ScatterToIndices(*values.m_CPUMatrix, *indices.m_CPUMatrix, row_elements),
                            m_GPUMatrix->ScatterToIndices(*values.m_GPUMatrix, *indices.m_GPUMatrix, row_elements),
                            NOT_IMPLEMENTED,
                            NOT_IMPLEMENTED);

    return *this;
}

template <class ElemType>
Matrix<ElemType>& Matrix<ElemType>::AssignSumOfElements(const Matrix<ElemType>& a)
{
    if (a.IsEmpty())
        LogicError("AssignSumOfElements: Matrix a is empty.");

    // WARNING: a and this must have same type
    if (!(GetMatrixType() == a.GetMatrixType()))
        NOT_IMPLEMENTED;

    SwitchToMatrixType(a.GetMatrixType(), a.GetFormat(), false);

    DISPATCH_MATRIX_ON_FLAG(&a,
                            this,
                            m_CPUMatrix->AssignSumOfElements(*a.m_CPUMatrix),
                            m_GPUMatrix->AssignSumOfElements(*a.m_GPUMatrix),
                            NOT_IMPLEMENTED,
                            NOT_IMPLEMENTED);

    return *this;
}

template <class ElemType>
DeviceBoundNumber<ElemType> Matrix<ElemType>::Sum_AsDeviceBoundNum() const
{
    DeviceBoundNumber<ElemType> result;

    DISPATCH_MATRIX_ON_FLAG(this,
                            nullptr,
                            ElemType* val = new ElemType;
                                * val = m_CPUMatrix->SumOfElements(); result.ShallowCopyFrom(val, -1); return result,
                                                                                                              return m_GPUMatrix->Sum_AsDeviceBoundNum(),
                                                                                                              NOT_IMPLEMENTED,
                                                                                                              NOT_IMPLEMENTED);
}

//sum of all elements
template <class ElemType>
ElemType Matrix<ElemType>::SumOfAbsElements() const
{
    if (IsEmpty())
        LogicError("SumOfAbsElements: Matrix is empty.");

    DISPATCH_MATRIX_ON_FLAG(this, nullptr,
                            { return m_CPUMatrix->SumOfAbsElements(); },
                            { return m_GPUMatrix->SumOfAbsElements(); },
                            { NOT_IMPLEMENTED; },
                            { return m_GPUSparseMatrix->SumOfAbsElements(); });
}

//sum of all elements
template <class ElemType>
ElemType Matrix<ElemType>::LogSumOfElements() const
{
    if (IsEmpty())
        LogicError("LogSumOfElements: Matrix is empty.");

    DISPATCH_MATRIX_ON_FLAG(this, nullptr,
                            { return m_CPUMatrix->LogSumOfElements(); },
                            { return m_GPUMatrix->LogSumOfElements(); },
                            { NOT_IMPLEMENTED},
                            { NOT_IMPLEMENTED });
}

template <class ElemType>
bool Matrix<ElemType>::IsValid() const
{
    if (m_currentDataLocation == CurrentDataLocation::GPU && GetMatrixType() == MatrixType::SPARSE)
    {
        return this->m_GPUSparseMatrix->IsValid();
    }
    else
    {
        NOT_IMPLEMENTED;
    }

    return false;
}

template <class ElemType>
bool Matrix<ElemType>::IsEqualTo(const Matrix<ElemType>& a, const ElemType threshold /*= 1e-8*/) const
{
    return AreEqual(*this, a, threshold);
}

template <class ElemType>
void Matrix<ElemType>::VectorSum(const Matrix<ElemType>& a, Matrix<ElemType>& c, const bool isColWise)
{
    DecideAndMoveToRightDevice(c, a);
    if (!(a.GetMatrixType() == c.GetMatrixType()))
        NOT_IMPLEMENTED;

    DISPATCH_MATRIX_ON_FLAG(&c,
                            &c,
                            CPUMatrix<ElemType>::VectorSum(*a.m_CPUMatrix, *c.m_CPUMatrix, isColWise),
                            GPUMatrix<ElemType>::VectorSum(*a.m_GPUMatrix, *c.m_GPUMatrix, isColWise),
                            NOT_IMPLEMENTED,
                            NOT_IMPLEMENTED);
}

template <class ElemType>
void Matrix<ElemType>::VectorNorm1(Matrix<ElemType>& c, const bool isColWise) const
{
    if (IsEmpty())
        LogicError("VectorNormInf: Matrix is empty.");

    DecideAndMoveToRightDevice(*this, c);
    c.SwitchToMatrixType(GetMatrixType(), GetFormat(), false);

    DISPATCH_MATRIX_ON_FLAG(this,
                            &c,
                            m_CPUMatrix->VectorNorm1(*c.m_CPUMatrix, isColWise),
                            m_GPUMatrix->VectorNorm1(*c.m_GPUMatrix, isColWise),
                            NOT_IMPLEMENTED,
                            NOT_IMPLEMENTED);
}

template <class ElemType>
Matrix<ElemType>& Matrix<ElemType>::AssignVectorNorm1Of(Matrix<ElemType>& a, const bool isColWise)
{
    a.VectorNorm1(*this, isColWise);
    return *this;
}

template <class ElemType>
void Matrix<ElemType>::VectorNorm2(Matrix<ElemType>& c, const bool isColWise) const
{
    if (IsEmpty())
        LogicError("VectorNorm2: Matrix is empty.");

    DecideAndMoveToRightDevice(*this, c);
    c.SwitchToMatrixType(GetMatrixType(), GetFormat(), false);

    DISPATCH_MATRIX_ON_FLAG(this,
                            &c,
                            m_CPUMatrix->VectorNorm2(*c.m_CPUMatrix, isColWise),
                            m_GPUMatrix->VectorNorm2(*c.m_GPUMatrix, isColWise),
                            NOT_IMPLEMENTED,
                            NOT_IMPLEMENTED);
}

template <class ElemType>
Matrix<ElemType>& Matrix<ElemType>::AssignVectorNorm2Of(Matrix<ElemType>& a, const bool isColWise)
{
    a.VectorNorm2(*this, isColWise);
    return *this;
}

template <class ElemType>
void Matrix<ElemType>::VectorNormInf(Matrix<ElemType>& c, const bool isColWise) const
{
    if (IsEmpty())
        LogicError("VectorNormInf: Matrix is empty.");

    DecideAndMoveToRightDevice(*this, c);
    c.SwitchToMatrixType(GetMatrixType(), GetFormat(), false);

    DISPATCH_MATRIX_ON_FLAG(this,
                            &c,
                            m_CPUMatrix->VectorNormInf(*c.m_CPUMatrix, isColWise),
                            m_GPUMatrix->VectorNormInf(*c.m_GPUMatrix, isColWise),
                            NOT_IMPLEMENTED,
                            NOT_IMPLEMENTED);
}

template <class ElemType>
Matrix<ElemType>& Matrix<ElemType>::AssignVectorNormInfOf(Matrix<ElemType>& a, const bool isColWise)
{
    a.VectorNormInf(*this, isColWise);
    return *this;
}

template <class ElemType>
Matrix<ElemType>& Matrix<ElemType>::AssignInnerProductOf(const Matrix<ElemType>& a, const Matrix<ElemType>& b, const bool isColWise)
{
    InnerProduct(a, b, *this, isColWise);
    return *this;
}

//column-wise crossproduct
template <class ElemType>
Matrix<ElemType>& Matrix<ElemType>::AssignKhatriRaoProductOf(const Matrix<ElemType>& a, const Matrix<ElemType>& b)
{
    if (a.IsEmpty() || b.IsEmpty())
        LogicError("AssignKhatriRaoProductOf: Matrix is empty.");

    assert(a.GetNumCols() == b.GetNumCols());
    if (!(a.GetNumCols() == b.GetNumCols()))
        InvalidArgument("AssignKhatriRaoProductOf: The input matrix dimensions do not match.");

    DecideAndMoveToRightDevice(a, b, *this);
    // WARNING: a and b must have same type
    if (!(a.GetMatrixType() == b.GetMatrixType()))
        NOT_IMPLEMENTED;

    SwitchToMatrixType(a.GetMatrixType(), a.GetFormat(), false);

    DISPATCH_MATRIX_ON_FLAG(this,
                            this,
                            m_CPUMatrix->AssignKhatriRaoProductOf(*a.m_CPUMatrix, *b.m_CPUMatrix),
                            m_GPUMatrix->AssignKhatriRaoProductOf(*a.m_GPUMatrix, *b.m_GPUMatrix),
                            NOT_IMPLEMENTED,
                            NOT_IMPLEMENTED);

    return *this;
}

//column-wise reshaped product. Used to compute KhatriRaoProduct Gradient
//   this = reshape each column of a from (K1xK2,1) to (K1, K2)
//   if each column of a is not transposed, each (K1, K2) times each column of b (K2, frames).
//   the output is a (K1, frames) matrix
//   if each column of a is tranposed, each (K1, K2)^T times each column of b(K1, frames) and output is (K2, frames)
//column-wise crossproduct
template <class ElemType>
Matrix<ElemType>& Matrix<ElemType>::AddColumnReshapeProductOf(const Matrix<ElemType>& a, const Matrix<ElemType>& b, const bool transposeAColumn)
{
    if (a.IsEmpty() || b.IsEmpty())
        LogicError("AddColumnReshapeProductOf: Matrix is empty.");

    assert(a.GetNumCols() == b.GetNumCols());
    if (!(a.GetNumCols() == b.GetNumCols()))
        InvalidArgument("AddColumnReshapeProductOf: The input matrix dimensions do not match.");

    DecideAndMoveToRightDevice(*this, a, b);
    // WARNING: a and b must have same type
    if (!(a.GetMatrixType() == b.GetMatrixType() && GetMatrixType() == b.GetMatrixType()))
        NOT_IMPLEMENTED;

    DISPATCH_MATRIX_ON_FLAG(this,
                            this,
                            m_CPUMatrix->AddColumnReshapeProductOf(*a.m_CPUMatrix, *b.m_CPUMatrix, transposeAColumn),
                            m_GPUMatrix->AddColumnReshapeProductOf(*a.m_GPUMatrix, *b.m_GPUMatrix, transposeAColumn),
                            NOT_IMPLEMENTED,
                            NOT_IMPLEMENTED);

    return *this;
}

template <class ElemType>
Matrix<ElemType>& Matrix<ElemType>::AddWithScaleOf(ElemType alpha, const Matrix<ElemType>& a)
{
    ScaleAndAdd(alpha, a, *this);
    return *this;
}

template <class ElemType>
ElemType Matrix<ElemType>::FrobeniusNorm() const
{
    if (IsEmpty())
        LogicError("FrobeniusNorm: Matrix is empty.");

    DISPATCH_MATRIX_ON_FLAG(this,
                            nullptr,
                            return m_CPUMatrix->FrobeniusNorm(),
                            return m_GPUMatrix->FrobeniusNorm(),
                            return m_CPUSparseMatrix->FrobeniusNorm(),
                            return m_GPUSparseMatrix->FrobeniusNorm());
}

template <class ElemType>
Matrix<ElemType>& Matrix<ElemType>::AssignFrobeniusNormOf(const Matrix<ElemType>& a)
{
    if (a.IsEmpty())
        LogicError("AssignFrobeniusNormOf: Matrix a is empty.");

    Resize(1, 1);

    // WARNING: a and this must have same type
    if (!(GetMatrixType() == a.GetMatrixType()))
        NOT_IMPLEMENTED;

    SwitchToMatrixType(a.GetMatrixType(), a.GetFormat(), false);

    DISPATCH_MATRIX_ON_FLAG(&a,
                            this,
                            m_CPUMatrix->AssignFrobeniusNormOf(*a.m_CPUMatrix),
                            m_GPUMatrix->AssignFrobeniusNormOf(*a.m_GPUMatrix),
                            NOT_IMPLEMENTED,
                            NOT_IMPLEMENTED);

    return *this;
}

template <class ElemType>
ElemType Matrix<ElemType>::MatrixNormInf() const
{
    if (IsEmpty())
        LogicError("MatrixNormInf: Matrix is empty.");

    DISPATCH_MATRIX_ON_FLAG(this,
                            nullptr,
                            return m_CPUMatrix->MatrixNormInf(),
                            return m_GPUMatrix->MatrixNormInf(),
                            NOT_IMPLEMENTED,
                            return m_GPUSparseMatrix->MatrixNormInf());
}

template <class ElemType>
ElemType Matrix<ElemType>::MatrixNorm1() const
{
    if (IsEmpty())
        LogicError("MatrixNorm1: Matrix is empty.");

    DISPATCH_MATRIX_ON_FLAG(this,
                            nullptr,
                            return m_CPUMatrix->MatrixNorm1(),
                            return m_GPUMatrix->MatrixNorm1(),
                            NOT_IMPLEMENTED,
                            return m_GPUSparseMatrix->MatrixNorm1());
}

template <class ElemType>
ElemType Matrix<ElemType>::MatrixNorm0() const
{
    if (IsEmpty())
        LogicError("MatrixNorm0: Matrix is empty.");

    DISPATCH_MATRIX_ON_FLAG(this,
                            nullptr,
                            return m_CPUMatrix->MatrixNorm0(),
                            return m_GPUMatrix->MatrixNorm0(),
                            NOT_IMPLEMENTED,
                            return m_GPUSparseMatrix->MatrixNorm0());
}

template <class ElemType>
Matrix<ElemType>& Matrix<ElemType>::AssignSignOf(const Matrix<ElemType>& a)
{
    if (a.IsEmpty())
        LogicError("AssignSignOf: Matrix a is empty.");

    DecideAndMoveToRightDevice(a, *this);
    // WARNING: a and this must have same type
    if (!(GetMatrixType() == a.GetMatrixType()))
        NOT_IMPLEMENTED;

    SwitchToMatrixType(a.GetMatrixType(), a.GetFormat(), false);

    DISPATCH_MATRIX_ON_FLAG(&a,
                            this,
                            m_CPUMatrix->AssignSignOf(*a.m_CPUMatrix),
                            m_GPUMatrix->AssignSignOf(*a.m_GPUMatrix),
                            NOT_IMPLEMENTED,
                            NOT_IMPLEMENTED);

    return *this;
}

template <class ElemType>
Matrix<ElemType>& Matrix<ElemType>::AddSignOf(const Matrix<ElemType>& a)
{
    if (a.IsEmpty())
        LogicError("AddSignOf: Matrix a is empty.");

    DecideAndMoveToRightDevice(a, *this);
    if (!(GetMatrixType() == a.GetMatrixType()))
        NOT_IMPLEMENTED;

    DISPATCH_MATRIX_ON_FLAG(&a,
                            this,
                            m_CPUMatrix->AddSignOf(*a.m_CPUMatrix),
                            m_GPUMatrix->AddSignOf(*a.m_GPUMatrix),
                            NOT_IMPLEMENTED,
                            NOT_IMPLEMENTED);

    return *this;
}

// I decided to use Matrix<ElemType>& maxIndices instead of integer vector because the result may be used to do additional calculation
template <class ElemType>
void Matrix<ElemType>::VectorMax(Matrix<ElemType>& maxIndices, Matrix<ElemType>& maxValues, const bool isColWise) const
{
    if (IsEmpty())
        LogicError("VectorMax: Matrix is empty.");

    DecideAndMoveToRightDevice(*this, maxIndices, maxValues);
    maxIndices.SwitchToMatrixType(GetMatrixType(), GetFormat(), false);
    maxValues.SwitchToMatrixType(GetMatrixType(), GetFormat(), false);

    DISPATCH_MATRIX_ON_FLAG(this, &maxValues,
        { m_CPUMatrix->VectorMax(*maxIndices.m_CPUMatrix, *maxValues.m_CPUMatrix, isColWise); maxIndices.SetDataLocation(CPU, DENSE); },
        { m_GPUMatrix->VectorMax(*maxIndices.m_GPUMatrix, *maxValues.m_GPUMatrix, isColWise); maxIndices.SetDataLocation(GPU, DENSE); },
        { NOT_IMPLEMENTED; },
        { NOT_IMPLEMENTED; });
    // Note: must SetDataLocation() also on maxIndices, since both maxValues and maxIndices are written.
}

template <class ElemType>
void Matrix<ElemType>::VectorMax(Matrix<ElemType>& maxIndices, Matrix<ElemType>& maxValues, const bool isColWise, int topK) const
{
    if (IsEmpty())
        LogicError("VectorMax: Matrix is empty.");

    DecideAndMoveToRightDevice(*this, maxIndices, maxValues);
    maxIndices.SwitchToMatrixType(GetMatrixType(), GetFormat(), false);
    maxValues.SwitchToMatrixType(GetMatrixType(), GetFormat(), false);

    DISPATCH_MATRIX_ON_FLAG(this, &maxValues,
        { m_CPUMatrix->VectorMax(*maxIndices.m_CPUMatrix, *maxValues.m_CPUMatrix, isColWise, topK); maxIndices.SetDataLocation(CPU, DENSE); },
        { m_GPUMatrix->VectorMax(*maxIndices.m_GPUMatrix, *maxValues.m_GPUMatrix, isColWise, topK); maxIndices.SetDataLocation(GPU, DENSE); },
        { NOT_IMPLEMENTED; },
        { NOT_IMPLEMENTED; });
}

template <class ElemType>
void Matrix<ElemType>::VectorMin(Matrix<ElemType>& minIndices, Matrix<ElemType>& minValues, const bool isColWise) const
{
    if (IsEmpty())
        LogicError("VectorMin: Matrix is empty.");

    DecideAndMoveToRightDevice(*this, minIndices, minValues);
    minIndices.SwitchToMatrixType(GetMatrixType(), GetFormat(), false);
    minValues.SwitchToMatrixType(GetMatrixType(), GetFormat(), false);

    DISPATCH_MATRIX_ON_FLAG(this, &minValues,
        { m_CPUMatrix->VectorMin(*minIndices.m_CPUMatrix, *minValues.m_CPUMatrix, isColWise); minIndices.SetDataLocation(CPU, DENSE); },
        { m_GPUMatrix->VectorMin(*minIndices.m_GPUMatrix, *minValues.m_GPUMatrix, isColWise); minIndices.SetDataLocation(GPU, DENSE); },
        { NOT_IMPLEMENTED; },
        { NOT_IMPLEMENTED; });
}

#pragma endregion Member BLAS Functions

#pragma region Other helper Functions

template <class ElemType>
int Matrix<ElemType>::GetDeviceId() const
{
    if (m_currentDataLocation == CurrentDataLocation::NONE)
        return m_preferredDeviceId;

    DISPATCH_MATRIX_ON_FLAG(this, nullptr,
        { return CPUDEVICE; },
        { return m_GPUMatrix->GetComputeDeviceId(); },
        { return CPUDEVICE; },
        { return m_GPUSparseMatrix->GetComputeDeviceId(); });
}

template <class ElemType>
MatrixType Matrix<ElemType>::GetMatrixType() const
{
    return m_matrixType;
}

template <class ElemType>
MatrixFormat Matrix<ElemType>::GetFormat() const
{
    return m_baseMatrix->GetFormat();
}

// TODO: Comment why we need a second ElemType.
// TODO: Move the shared core functions to the front of this source file.
// BUGBUG: This performs a copy operation even for the output matrix that gets overwritten right away.
//         We should (1) define which is the output and (2) whether it will be completely overwritten (so we won't actually copy it).
// bring two matrices onto the same device
// If different and prefered devices are the same, move to preferred device.
// Otherwise GPU takes precedence over CPU, and if both are GPU move to a's device.
// The inputs are only distinguished in that a's GPU takes precedence over b's in case they differ.
// TODO: This is called somewhat inconsistently, sometimes with a=*this, sometimes with b=*this.
template <class ElemType>
template <class ElemType2>
void Matrix<ElemType>::DecideAndMoveToRightDevice(const Matrix<ElemType>& a, const Matrix<ElemType2>& b)
{
    int deviceIdA = a.GetDeviceId(), deviceIdB = b.GetDeviceId();
    if (deviceIdA == deviceIdB)
        return;

    if (!a.OwnBuffer() && b.OwnBuffer())
        b._transferToDevice(deviceIdA);
    else if (a.OwnBuffer() && !b.OwnBuffer())
        a._transferToDevice(deviceIdB);
    else
    {
        int preferredDeviceIdA = a.GetPreferredDeviceId(), preferredDeviceIdB = b.GetPreferredDeviceId();

        if (preferredDeviceIdA == preferredDeviceIdB) // both prefer the same device: move to preferred
        {
            a._transferToDevice(preferredDeviceIdA);
            b._transferToDevice(preferredDeviceIdA);
        }
        else if (deviceIdA != CPUDEVICE) // one of them lives on GPU: use that
        {
            b._transferToDevice(deviceIdA);
        }
        else
        {
            a._transferToDevice(deviceIdB);
        }
    }
}

// same but for 3 matrices
// If b and c are both on the same GPU then a will be forced to go there; otherwise a's GPU takes precedence, then b's.
template <class ElemType>
void Matrix<ElemType>::DecideAndMoveToRightDevice(const Matrix<ElemType>& a, const Matrix<ElemType>& b, const Matrix<ElemType>& c)
{
    int deviceIdA = a.GetDeviceId(), deviceIdB = b.GetDeviceId(), deviceIdC = c.GetDeviceId();
    if (deviceIdA == deviceIdB && deviceIdA == deviceIdC)
        return;

    int preferredDeviceIdA = a.GetPreferredDeviceId(), preferredDeviceIdB = b.GetPreferredDeviceId(), preferredDeviceIdC = c.GetPreferredDeviceId();

    if (preferredDeviceIdA == preferredDeviceIdB && preferredDeviceIdA == preferredDeviceIdC)
    {
        a._transferToDevice(preferredDeviceIdA);
        b._transferToDevice(preferredDeviceIdA);
        c._transferToDevice(preferredDeviceIdA);
    }
    else if (deviceIdB == deviceIdC && deviceIdB != CPUDEVICE) // TODO: why not the other two combinations?
    {
        a._transferToDevice(deviceIdB); // 'a' is outvoted
    }
    else if (deviceIdA != CPUDEVICE) // one of them lives on GPU: use that
    {
        b._transferToDevice(deviceIdA);
        c._transferToDevice(deviceIdA);
    }
    else if (deviceIdB != CPUDEVICE)
    {
        a._transferToDevice(deviceIdB);
        c._transferToDevice(deviceIdB);
    }
    else
    {
        a._transferToDevice(deviceIdC);
        b._transferToDevice(deviceIdC);
    }
}

// same but for 4 matrices
template <class ElemType>
void Matrix<ElemType>::DecideAndMoveToRightDevice(const Matrix<ElemType>& a, const Matrix<ElemType>& b, const Matrix<ElemType>& c, const Matrix<ElemType>& d)
{
    // this function is only called for one operator, so for now we keep it simple
    DecideAndMoveToRightDevice(a, b, c);
    d._transferToDevice(a.GetDeviceId()); // BUGBUG: Is this correct in case a,b,c share the same preferredDevice?
}

template <class ElemType>
void Matrix<ElemType>::_transferToDevice(int to_id, bool isBeingMoved /*= true*/, bool emptyTransfer /* = false*/) const
{
    int from_id = GetDeviceId();
    if (to_id == from_id) // nothing to do
        return;

    if (OwnBuffer())
        _transferFromDeviceToDevice(from_id, to_id, isBeingMoved, emptyTransfer);
    else
        RuntimeError("Cannot move externally owned matrices to the preferred device.");
}

// this function performs data transfer and updates data location, but not the device that is stored with it
template <class ElemType>
void Matrix<ElemType>::_transferFromDeviceToDevice(int from_id, int to_id, bool isBeingMoved /*= true*/, bool emptyTransfer /* = false*/) const
{
    if (from_id < 0)
        from_id = CPUDEVICE;
    if (to_id < 0)
        to_id = CPUDEVICE;

    if (from_id == to_id)
    {
        if (from_id != GetDeviceId())
            RuntimeError("Trying to transfer matrix from device to the same device while the matrix does not live in the from device.");

        return;
    }

    // warn about device change
#define NUM_DEVICE_CHANGED_WARN 20
    if (m_numTimesDeviceChanged <= NUM_DEVICE_CHANGED_WARN &&
        (!emptyTransfer || (from_id >= 0 && to_id >= 0)))
    {
        m_numTimesDeviceChanged++;
        if (m_devicesTransferedTo[0] < CPUDEVICE)
            m_devicesTransferedTo[0] = to_id;
        else if (m_devicesTransferedTo[0] != to_id)
            m_devicesTransferedTo[1] = to_id;
    }
    if ((GetMathLibTraceLevel() > 0) && (m_numTimesDeviceChanged == NUM_DEVICE_CHANGED_WARN && m_devicesTransferedTo[1] >= CPUDEVICE))
        fprintf(stderr, "WARNING: The same matrix with dim [%lu, %lu] has been transferred between different devices for %d times.\n", (unsigned long) GetNumRows(), (unsigned long) GetNumCols(), NUM_DEVICE_CHANGED_WARN);

    // do the transfer
    if (m_matrixType == MatrixType::SPARSE)
    {
        if (from_id == CPUDEVICE) // from CPU to GPU
        {
            if (!m_CPUSparseMatrix)
                LogicError("Can't move from CPU because I'm not there!");

            if (emptyTransfer)
            {
                if (m_GPUSparseMatrix && m_GPUSparseMatrix->GetComputeDeviceId() == to_id)
                    m_GPUSparseMatrix->Resize(m_CPUSparseMatrix->GetNumRows(), m_CPUSparseMatrix->GetNumCols(), m_CPUSparseMatrix->NzCount());
                else
                    m_GPUSparseMatrix = make_shared<GPUSparseMatrix<ElemType>>(m_CPUSparseMatrix->GetNumRows(), m_CPUSparseMatrix->GetNumCols(), m_CPUSparseMatrix->NzCount(), to_id, m_CPUSparseMatrix->GetFormat());
            }
            else
            {
                if (!m_GPUSparseMatrix || m_GPUSparseMatrix->GetComputeDeviceId() != to_id)
                    m_GPUSparseMatrix = make_shared<GPUSparseMatrix<ElemType>>(to_id);
                m_GPUSparseMatrix->SetValue(*m_CPUSparseMatrix);
            }

            if (isBeingMoved)
            {
                SetDataLocation(GPU, SPARSE);
                m_CPUSparseMatrix = nullptr;
            }
            else
            {
                SetDataLocation(BOTH, SPARSE);
            }
        }
        else // from GPU
        {
            if (!m_GPUSparseMatrix || m_GPUSparseMatrix->GetComputeDeviceId() != from_id)
                LogicError("This matrix isn't on this (or any?) GPU");

            if (to_id < 0) // to CPU
            {
                if (!m_CPUSparseMatrix)
                    m_CPUSparseMatrix = make_shared<CPUSparseMatrix<ElemType>>(m_GPUSparseMatrix->GetFormat());

                if (emptyTransfer)
                    m_CPUSparseMatrix->Resize(m_GPUSparseMatrix->GetNumRows(), m_GPUSparseMatrix->GetNumCols(), m_GPUSparseMatrix->NzCount(), true);
                else
                    m_GPUSparseMatrix->CopyToCPUSparseMatrix(*m_CPUSparseMatrix);

                if (isBeingMoved)
                {
                    SetDataLocation(CPU, SPARSE);
                    m_GPUSparseMatrix = nullptr;
                }
                else
                {
                    SetDataLocation(BOTH, SPARSE);
                }
            }
            else // to another GPU
            {
                m_GPUSparseMatrix->ChangeDeviceTo(to_id);
            }
        }
    }
    else
// #pragma omp critical // causes a build error on gcc; not clear why this is here
    {
        if (from_id == CPUDEVICE) // from CPU to GPU
        {
            if (!m_CPUMatrix)
                LogicError("Can't move from CPU because I'm not there!");
            if (emptyTransfer)
            {
                if (m_GPUMatrix && m_GPUMatrix->GetComputeDeviceId() == to_id)
                    m_GPUMatrix->Resize(m_CPUMatrix->GetNumRows(), m_CPUMatrix->GetNumCols());
                else
                    m_GPUMatrix = make_shared<GPUMatrix<ElemType>>(m_CPUMatrix->GetNumRows(), m_CPUMatrix->GetNumCols(), to_id);
            }
            else
            {
                if (m_GPUMatrix && m_GPUMatrix->GetComputeDeviceId() == to_id)
                    m_GPUMatrix->SetValue(m_CPUMatrix->GetNumRows(), m_CPUMatrix->GetNumCols(), to_id, m_CPUMatrix->Data());
                else
                    m_GPUMatrix = make_shared<GPUMatrix<ElemType>>(m_CPUMatrix->GetNumRows(), m_CPUMatrix->GetNumCols(), to_id, m_CPUMatrix->Data());
            }
            if (isBeingMoved)
            {
                SetDataLocation(GPU, DENSE);
                m_CPUMatrix = nullptr;
            }
            else
                SetDataLocation(BOTH, DENSE);
        }
        else // from GPU
        {
            if (!m_GPUMatrix || m_GPUMatrix->GetComputeDeviceId() != from_id)
                LogicError("This matrix isn't on this (or any?) GPU");

            if (to_id < 0) // to CPU
            {
                if (emptyTransfer)
                {
                    if (m_CPUMatrix)
                        m_CPUMatrix->Resize(m_GPUMatrix->GetNumRows(), m_GPUMatrix->GetNumCols());
                    else
                        m_CPUMatrix = make_shared<CPUMatrix<ElemType>>(m_GPUMatrix->GetNumRows(), m_GPUMatrix->GetNumCols());
                }
                else
                {
                    ElemType* arr = m_GPUMatrix->CopyToArray(); // TODO: unnecessary allocation/copy; why not make this a vector that we move over as an rvalue ref?
                    if (m_CPUMatrix)
                        m_CPUMatrix->SetValue(m_GPUMatrix->GetNumRows(), m_GPUMatrix->GetNumCols(), arr);
                    else
                        m_CPUMatrix = make_shared<CPUMatrix<ElemType>>(m_GPUMatrix->GetNumRows(), m_GPUMatrix->GetNumCols(), arr, matrixFlagNormal);

                    delete[] arr;
                }

                if (isBeingMoved)
                {
                    SetDataLocation(CPU, DENSE);
                    m_GPUMatrix = nullptr;
                }
                else
                {
                    SetDataLocation(BOTH, DENSE);
                }
            }
            else // to another GPU
            {
                m_GPUMatrix->ChangeDeviceTo(to_id);
            }
        }
    } // and of omp critical section
}

template <class ElemType>
void Matrix<ElemType>::TransferFromDeviceToDevice(int from_id, int to_id, bool isBeingMoved, bool emptyTransfer/* = false*/, bool updatePreferredDevice/* = true*/) const
{
    _transferFromDeviceToDevice(from_id, to_id, isBeingMoved, emptyTransfer);
    if (updatePreferredDevice)
        m_preferredDeviceId = GetDeviceId();
}
template <class ElemType>
void Matrix<ElemType>::TransferToDeviceIfNotThere(int to_id, bool isBeingMoved/*false: may leave in BOTH state*/, bool emptyTransfer/* = false*/, bool updatePreferredDevice/* = true*/) const
{
    int from_id = GetDeviceId();

    if (from_id == to_id)                     // already at the right place
        return;

    if (GetCurrentMatrixLocation() == BOTH && // if currently in BOTH state
        !isBeingMoved &&                      // and leaving in BOTH state is OK
        (from_id < 0 || to_id < 0))           // and this is not about changing GPUs
    {
        return;                               // then we are good
    }

    TransferFromDeviceToDevice(from_id, to_id, isBeingMoved, emptyTransfer, updatePreferredDevice);
}

template <class ElemType>
void Matrix<ElemType>::Print(const char* matrixName, ptrdiff_t rowStart, ptrdiff_t rowEnd, ptrdiff_t colStart, ptrdiff_t colEnd) const
{
    DEVICEID_TYPE orgdevice = GetDeviceId();

    DISPATCH_MATRIX_ON_FLAG(this,
                            nullptr,
                            // CPU:
                            m_CPUMatrix->Print(matrixName, rowStart, rowEnd, colStart, colEnd),
                            // GPU;
                            {
                                _transferToDevice(CPUDEVICE, false, false);
                                m_CPUMatrix->Print(matrixName, rowStart, rowEnd, colStart, colEnd);
                                _transferToDevice(orgdevice, false, false);
                            },
                            // CPU, sparse:
                            m_CPUSparseMatrix->Print(matrixName),
                            // GPU, sparse:
                            {
                                _transferToDevice(CPUDEVICE, false, false);
                                m_CPUSparseMatrix->Print(matrixName);
                                _transferToDevice(orgdevice, false, false);
                            });
}

template <class ElemType>
void Matrix<ElemType>::Print(const char* matrixName /*=nullptr*/) const
{
    Print(matrixName, 0, GetNumRows() - 1, 0, GetNumCols() - 1);
}

//helpfer function used for convolution neural network
template <class ElemType>
Matrix<ElemType>& Matrix<ElemType>::AssignPackedConvolutionInput(const Matrix<ElemType>& inputSubBatch,
                                                                 const size_t inputWidth, const size_t inputHeight, const size_t inputChannels,
                                                                 const size_t outputWidth, const size_t outputHeight, const size_t outputChannels,
                                                                 const size_t kernelWidth, const size_t kernelHeight, const size_t horizontalSubsample, const size_t verticalSubsample,
                                                                 const bool zeroPadding)
{
    DecideAndMoveToRightDevice(inputSubBatch, *this);
    SwitchToMatrixType(inputSubBatch.GetMatrixType(), inputSubBatch.GetFormat(), false);

    DISPATCH_MATRIX_ON_FLAG(&inputSubBatch,
                            this,
                            m_CPUMatrix->AssignPackedConvolutionInput(*(inputSubBatch.m_CPUMatrix),
                                                                      inputWidth, inputHeight, inputChannels,
                                                                      outputWidth, outputHeight, outputChannels,
                                                                      kernelWidth, kernelHeight, horizontalSubsample, verticalSubsample,
                                                                      zeroPadding),
                            m_GPUMatrix->AssignPackedConvolutionInput(*(inputSubBatch.m_GPUMatrix),
                                                                      inputWidth, inputHeight, inputChannels,
                                                                      outputWidth, outputHeight, outputChannels,
                                                                      kernelWidth, kernelHeight, horizontalSubsample, verticalSubsample,
                                                                      zeroPadding),
                            NOT_IMPLEMENTED,
                            NOT_IMPLEMENTED);

    return *this;
}

//helpfer function used for convolution neural network
template <class ElemType>
Matrix<ElemType>& Matrix<ElemType>::UnpackConvolutionInput(Matrix<ElemType>& inputSubBatch,
                                                           const size_t inputWidth, const size_t inputHeight, const size_t inputChannels,
                                                           const size_t outputWidth, const size_t outputHeight, const size_t outputChannels,
                                                           const size_t kernelWidth, const size_t kernelHeight, const size_t horizontalSubsample, const size_t verticalSubsample,
                                                           const bool zeroPadding) const
{
    DecideAndMoveToRightDevice(*this, inputSubBatch);
    inputSubBatch.SwitchToMatrixType(GetMatrixType(), inputSubBatch.GetFormat(), false);

    DISPATCH_MATRIX_ON_FLAG(this,
                            &inputSubBatch,
                            m_CPUMatrix->UnpackConvolutionInput(*(inputSubBatch.m_CPUMatrix),
                                                                inputWidth, inputHeight, inputChannels,
                                                                outputWidth, outputHeight, outputChannels,
                                                                kernelWidth, kernelHeight, horizontalSubsample, verticalSubsample,
                                                                zeroPadding),
                            m_GPUMatrix->UnpackConvolutionInput(*(inputSubBatch.m_GPUMatrix),
                                                                inputWidth, inputHeight, inputChannels,
                                                                outputWidth, outputHeight, outputChannels,
                                                                kernelWidth, kernelHeight, horizontalSubsample, verticalSubsample,
                                                                zeroPadding),
                            NOT_IMPLEMENTED,
                            NOT_IMPLEMENTED);

    return inputSubBatch;
}

template <class ElemType>
Matrix<ElemType>& Matrix<ElemType>::AssignMaxPoolingResult(const Matrix<ElemType>& inputBatch, const size_t channels,
                                                           const size_t inputWidth, const size_t inputHeight, const size_t inputSizePerSample,
                                                           const size_t outputWidth, const size_t outputHeight, const size_t outputSizePerSample,
                                                           const size_t windowWidth, const size_t windowHeight, const size_t horizontalSubsample, const size_t verticalSubsample)
{
    DecideAndMoveToRightDevice(inputBatch, *this);
    SwitchToMatrixType(inputBatch.GetMatrixType(), inputBatch.GetFormat(), false);

    DISPATCH_MATRIX_ON_FLAG(&inputBatch,
                            this,
                            m_CPUMatrix->AssignMaxPoolingResult(*(inputBatch.m_CPUMatrix), channels,
                                                                inputWidth, inputHeight, inputSizePerSample,
                                                                outputWidth, outputHeight, outputSizePerSample,
                                                                windowWidth, windowHeight, horizontalSubsample, verticalSubsample),
                            m_GPUMatrix->AssignMaxPoolingResult(*(inputBatch.m_GPUMatrix), channels,
                                                                inputWidth, inputHeight, inputSizePerSample,
                                                                outputWidth, outputHeight, outputSizePerSample,
                                                                windowWidth, windowHeight, horizontalSubsample, verticalSubsample),
                            NOT_IMPLEMENTED,
                            NOT_IMPLEMENTED);

    return *this;
}

template <class ElemType>
Matrix<ElemType>& Matrix<ElemType>::AddMaxPoolingGradient(const Matrix<ElemType>& outputGradientBatch, const Matrix<ElemType>& inputBatch, const Matrix<ElemType>& outputBatch,
                                                          const size_t channels,
                                                          const size_t inputWidth, const size_t inputHeight, const size_t inputSizePerSample,
                                                          const size_t outputWidth, const size_t outputHeight, const size_t outputSizePerSample,
                                                          const size_t windowWidth, const size_t windowHeight, const size_t horizontalSubsample, const size_t verticalSubsample)
{
    DecideAndMoveToRightDevice(*this, outputGradientBatch, inputBatch);
    outputBatch._transferToDevice(GetDeviceId());

    if (!(GetMatrixType() == outputGradientBatch.GetMatrixType() && GetMatrixType() == inputBatch.GetMatrixType() && GetMatrixType() == outputBatch.GetMatrixType()))
        NOT_IMPLEMENTED;

    DISPATCH_MATRIX_ON_FLAG(this,
                            this,
                            m_CPUMatrix->AddMaxPoolingGradient(*(outputGradientBatch.m_CPUMatrix), *(inputBatch.m_CPUMatrix), *(outputBatch.m_CPUMatrix), channels,
                                                               inputWidth, inputHeight, inputSizePerSample,
                                                               outputWidth, outputHeight, outputSizePerSample,
                                                               windowWidth, windowHeight, horizontalSubsample, verticalSubsample),
                            m_GPUMatrix->AddMaxPoolingGradient(*(outputGradientBatch.m_GPUMatrix), *(inputBatch.m_GPUMatrix), *(outputBatch.m_GPUMatrix), channels,
                                                               inputWidth, inputHeight, inputSizePerSample,
                                                               outputWidth, outputHeight, outputSizePerSample,
                                                               windowWidth, windowHeight, horizontalSubsample, verticalSubsample);
                            ,
                            NOT_IMPLEMENTED,
                            NOT_IMPLEMENTED);

    return *this;
}

template <class ElemType>
Matrix<ElemType>& Matrix<ElemType>::AssignAveragePoolingResult(const Matrix<ElemType>& inputBatch, const size_t channels,
                                                               const size_t inputWidth, const size_t inputHeight, const size_t inputSizePerSample,
                                                               const size_t outputWidth, const size_t outputHeight, const size_t outputSizePerSample,
                                                               const size_t windowWidth, const size_t windowHeight, const size_t horizontalSubsample, const size_t verticalSubsample)
{
    DecideAndMoveToRightDevice(inputBatch, *this);
    SwitchToMatrixType(inputBatch.GetMatrixType(), inputBatch.GetFormat(), false);

    DISPATCH_MATRIX_ON_FLAG(&inputBatch,
                            this,
                            m_CPUMatrix->AssignAveragePoolingResult(*(inputBatch.m_CPUMatrix), channels,
                                                                    inputWidth, inputHeight, inputSizePerSample,
                                                                    outputWidth, outputHeight, outputSizePerSample,
                                                                    windowWidth, windowHeight, horizontalSubsample, verticalSubsample),
                            m_GPUMatrix->AssignAveragePoolingResult(*(inputBatch.m_GPUMatrix), channels,
                                                                    inputWidth, inputHeight, inputSizePerSample,
                                                                    outputWidth, outputHeight, outputSizePerSample,
                                                                    windowWidth, windowHeight, horizontalSubsample, verticalSubsample),
                            NOT_IMPLEMENTED,
                            NOT_IMPLEMENTED);

    return *this;
}

template <class ElemType>
Matrix<ElemType>& Matrix<ElemType>::AssignSoftmaxSum(const Matrix<ElemType>& a, const Matrix<ElemType>& softmax)
{
    Resize(1, 1);
    if (GetDeviceId() < 0)
        a.m_CPUMatrix->AssignSoftmaxSum(*softmax.m_CPUMatrix, *m_CPUMatrix);
    else
        a.m_GPUMatrix->AssignSoftmaxSum(*softmax.m_GPUMatrix, *m_GPUMatrix);
    return *this;
}

template <class ElemType>
Matrix<ElemType>& Matrix<ElemType>::AssignNceUnnormalizedEval(const Matrix<ElemType>& a, const Matrix<ElemType>& b, const Matrix<ElemType>& c, const Matrix<ElemType>& bias)
{
    // if (a.GetMatrixType() != MatrixType::SPARSE)
    //    NOT_IMPLEMENTED;

    Resize(1, 1);
    if (GetDeviceId() < 0)
        a.m_CPUMatrix->AssignNCEUnnormalizedEval(*b.m_CPUMatrix, *c.m_CPUMatrix, *bias.m_CPUMatrix, *m_CPUMatrix);
    else
        a.m_GPUMatrix->AssignNCEUnnormalizedEval(*b.m_GPUMatrix, *c.m_GPUMatrix, *m_GPUMatrix);
    return *this;
}

template <class ElemType>
Matrix<ElemType>& Matrix<ElemType>::AssignNoiseContrastiveEstimation(const Matrix<ElemType>& a, const Matrix<ElemType>& b, const Matrix<ElemType>& c, const Matrix<ElemType>& bias, Matrix<ElemType>& tmp)
{
    if (a.IsEmpty() || b.IsEmpty() || c.IsEmpty())
        LogicError("AssignNoiseContrastiveEstimation: one of the input matrices is empty.");

    if (a.GetDeviceId() != b.GetDeviceId() || b.GetDeviceId() != c.GetDeviceId() || c.GetDeviceId() != GetDeviceId())
        NOT_IMPLEMENTED;

    Resize(1, 1);

    if (GetDeviceId() < 0)
    {
        size_t sampleCount = a.m_CPUMatrix->GetNumElements() / a.m_CPUMatrix->GetNumRows();
        tmp.Resize(a.GetNumRows() / 2, sampleCount);
        a.m_CPUMatrix->AssignNoiseContrastiveEstimation(*b.m_CPUMatrix, *c.m_CPUMatrix,
                                                        *bias.m_CPUMatrix, *tmp.m_CPUMatrix, *m_CPUMatrix);
    }
    else
    {
        size_t sampleCount = a.m_GPUMatrix->GetNumElements() / a.m_GPUMatrix->GetNumRows();
        tmp.Resize(a.GetNumRows() / 2, sampleCount);
        a.m_GPUMatrix->AssignNoiseContrastiveEstimation(*b.m_GPUMatrix, *c.m_GPUMatrix,
                                                        *bias.m_GPUMatrix, sampleCount, *tmp.m_GPUMatrix, *m_GPUMatrix);
    }
    return *this;
}

template <class ElemType>
Matrix<ElemType>& Matrix<ElemType>::AssignNCEDerivative(const Matrix<ElemType>& tmp, const Matrix<ElemType>& a, const Matrix<ElemType>& b, const Matrix<ElemType>& c, size_t inputIndex)
{
    if (a.IsEmpty() || b.IsEmpty() || c.IsEmpty())
        LogicError("AssignNoiseContrastiveEstimation: one of the input matrices is empty.");

    if (a.GetDeviceId() != b.GetDeviceId() || b.GetDeviceId() != c.GetDeviceId() || c.GetDeviceId() != GetDeviceId())
        NOT_IMPLEMENTED;

    assert(tmp.GetNumRows() == a.GetNumRows() / 2);
    if (GetDeviceId() < 0)
    {
        // samples                         gradient          hidden          embedding                   embedding/hidden
        a.m_CPUMatrix->AssignNCEDerivative(*tmp.m_CPUMatrix, *b.m_CPUMatrix, *c.m_CPUMatrix, inputIndex, *m_CPUMatrix);
    }
    else
    {
        a.m_GPUMatrix->AssignNCEDerivative(*tmp.m_GPUMatrix, *b.m_GPUMatrix, *c.m_GPUMatrix, inputIndex, *m_GPUMatrix);
    }
    return *this;
}

template <class ElemType>
Matrix<ElemType>& Matrix<ElemType>::AddAveragePoolingGradient(const Matrix<ElemType>& outputGradientBatch,
                                                              const size_t channels,
                                                              const size_t inputWidth, const size_t inputHeight, const size_t inputSizePerSample,
                                                              const size_t outputWidth, const size_t outputHeight, const size_t outputSizePerSample,
                                                              const size_t windowWidth, const size_t windowHeight, const size_t horizontalSubsample, const size_t verticalSubsample)
{
    DecideAndMoveToRightDevice(*this, outputGradientBatch);
    if (!(GetMatrixType() == outputGradientBatch.GetMatrixType()))
        NOT_IMPLEMENTED;

    DISPATCH_MATRIX_ON_FLAG(this,
                            this,
                            m_CPUMatrix->AddAveragePoolingGradient(*(outputGradientBatch.m_CPUMatrix), channels,
                                                                   inputWidth, inputHeight, inputSizePerSample,
                                                                   outputWidth, outputHeight, outputSizePerSample,
                                                                   windowWidth, windowHeight, horizontalSubsample, verticalSubsample),
                            m_GPUMatrix->AddAveragePoolingGradient(*(outputGradientBatch.m_GPUMatrix), channels,
                                                                   inputWidth, inputHeight, inputSizePerSample,
                                                                   outputWidth, outputHeight, outputSizePerSample,
                                                                   windowWidth, windowHeight, horizontalSubsample, verticalSubsample),
                            NOT_IMPLEMENTED,
                            NOT_IMPLEMENTED);

    return *this;
}

#pragma endregion Other Helper Functions

template <class ElemType>
void Matrix<ElemType>::ConvolutionForward(const Matrix<ElemType>& kernel, const Matrix<int>& mpRowCol, const Matrix<int>& mpRowIwht,
                                          const Matrix<int>& mpRowRun, const Matrix<int>& runs, Matrix<ElemType>& output) const
{
    assert(mpRowCol.GetNumCols() == 1);
    assert(mpRowIwht.GetNumCols() == 1);
    assert(mpRowRun.GetNumCols() == 1);
    assert(runs.GetNumCols() == 1);

    DecideAndMoveToRightDevice(*this, output);

    // REVIEW alexeyk: add sparse version.
    DISPATCH_MATRIX_ON_FLAG(this,
                            this,
                            m_CPUMatrix->ConvolutionForward(*(kernel.m_CPUMatrix), *(mpRowCol.m_CPUMatrix), *(mpRowIwht.m_CPUMatrix),
                                                              *(mpRowRun.m_CPUMatrix), *(runs.m_CPUMatrix), *(output.m_CPUMatrix)),
                            m_GPUMatrix->ConvolutionForward(*(kernel.m_GPUMatrix), *(mpRowCol.m_GPUMatrix), *(mpRowIwht.m_GPUMatrix),
                                                             *(mpRowRun.m_GPUMatrix), *(runs.m_GPUMatrix), *(output.m_GPUMatrix)),
                            NOT_IMPLEMENTED,
                            NOT_IMPLEMENTED);
}

template <class ElemType>
void Matrix<ElemType>::ConvolutionBackwardData(const Matrix<ElemType>& kernel, const Matrix<int>& mpRowCol, const Matrix<int>& mpRowIwht,
                                               const Matrix<int>& mpRowRun, const Matrix<int>& runs, Matrix<ElemType>& grad) const
{
    assert(mpRowCol.GetNumCols() == 1);
    assert(mpRowIwht.GetNumCols() == 1);
    assert(mpRowRun.GetNumCols() == 1);
    assert(runs.GetNumCols() == 1);

    DecideAndMoveToRightDevice(*this, grad);

    // REVIEW alexeyk: add sparse version.
    DISPATCH_MATRIX_ON_FLAG(this,
                            this,
                            m_CPUMatrix->ConvolutionBackwardData(*(kernel.m_CPUMatrix), *(mpRowCol.m_CPUMatrix), *(mpRowIwht.m_CPUMatrix),
                                                                   *(mpRowRun.m_CPUMatrix), *(runs.m_CPUMatrix), *(grad.m_CPUMatrix)),
                            m_GPUMatrix->ConvolutionBackwardData(*(kernel.m_GPUMatrix), *(mpRowCol.m_GPUMatrix), *(mpRowIwht.m_GPUMatrix),
                                                                   *(mpRowRun.m_GPUMatrix), *(runs.m_GPUMatrix), *(grad.m_GPUMatrix)),
                            NOT_IMPLEMENTED,
                            NOT_IMPLEMENTED);
}

template <class ElemType>
void Matrix<ElemType>::ConvolutionBackwardKernel(const Matrix<ElemType>& in, const Matrix<int>& mpRowCol, const Matrix<int>& mpRowIwht,
                                                 const Matrix<int>& mpRowRun, const Matrix<int>& runs, Matrix<ElemType>& kernelGrad) const
{
    assert(mpRowCol.GetNumCols() == 1);
    assert(mpRowIwht.GetNumCols() == 1);
    assert(mpRowRun.GetNumCols() == 1);
    assert(runs.GetNumCols() == 1);

    DecideAndMoveToRightDevice(*this, kernelGrad);

    // REVIEW alexeyk: add sparse version.
    DISPATCH_MATRIX_ON_FLAG(this,
                            this,
                            m_CPUMatrix->ConvolutionBackwardKernel(*(in.m_CPUMatrix), *(mpRowCol.m_CPUMatrix), *(mpRowIwht.m_CPUMatrix),
                                                                     *(mpRowRun.m_CPUMatrix), *(runs.m_CPUMatrix), *(kernelGrad.m_CPUMatrix)),
                            m_GPUMatrix->ConvolutionBackwardKernel(*(in.m_GPUMatrix), *(mpRowCol.m_GPUMatrix), *(mpRowIwht.m_GPUMatrix),
                                                                     *(mpRowRun.m_GPUMatrix), *(runs.m_GPUMatrix), *(kernelGrad.m_GPUMatrix)),
                            NOT_IMPLEMENTED,
                            NOT_IMPLEMENTED);
}

template <class ElemType>
void Matrix<ElemType>::UnrollConvolutionInput(size_t unrollCols, size_t mapOutSize, const Matrix<int>& mpRowCol,
                                              const Matrix<int>& mpRowRun, const Matrix<int>& runs, Matrix<ElemType>& output) const
{
    assert(mpRowCol.GetNumCols() == 1);
    assert(mpRowRun.GetNumCols() == 1);
    assert(runs.GetNumCols() == 1);

    DecideAndMoveToRightDevice(*this, output);

    DISPATCH_MATRIX_ON_FLAG(this,
                            this,
                            m_CPUMatrix->UnrollConvolutionInput(unrollCols, mapOutSize, *(mpRowCol.m_CPUMatrix),
                                                                *(mpRowRun.m_CPUMatrix), *(runs.m_CPUMatrix), *(output.m_CPUMatrix)),
                            NOT_IMPLEMENTED,
                            NOT_IMPLEMENTED,
                            NOT_IMPLEMENTED);
}

template <class ElemType>
void Matrix<ElemType>::UnrollConvolutionOutput(size_t unrollCols, size_t mapInCount, size_t mapOutCount, const Matrix<int>& mpRowCol,
                                               const Matrix<int>& mpRowRun, const Matrix<int>& runs, Matrix<ElemType>& output) const
{
    assert(mpRowCol.GetNumCols() == 1);
    assert(mpRowRun.GetNumCols() == 1);
    assert(runs.GetNumCols() == 1);

    DecideAndMoveToRightDevice(*this, output);

    DISPATCH_MATRIX_ON_FLAG(this,
                            this,
                            m_CPUMatrix->UnrollConvolutionOutput(unrollCols, mapInCount, mapOutCount, *(mpRowCol.m_CPUMatrix),
                                                                 *(mpRowRun.m_CPUMatrix), *(runs.m_CPUMatrix), *(output.m_CPUMatrix)),
                            NOT_IMPLEMENTED,
                            NOT_IMPLEMENTED,
                            NOT_IMPLEMENTED);
}

template <class ElemType>
void Matrix<ElemType>::UnrollConvolutionInputForKernelBackprop(size_t mapOutSize, const Matrix<int>& mpRowCol,
                                                               const Matrix<int>& mpRowRun, const Matrix<int>& runs, Matrix<ElemType>& output) const
{
    assert(mpRowCol.GetNumCols() == 1);
    assert(mpRowRun.GetNumCols() == 1);
    assert(runs.GetNumCols() == 1);

    DecideAndMoveToRightDevice(*this, output);

    DISPATCH_MATRIX_ON_FLAG(this,
                            this,
                            m_CPUMatrix->UnrollConvolutionInputForKernelBackprop(mapOutSize, *(mpRowCol.m_CPUMatrix),
                                                                                 *(mpRowRun.m_CPUMatrix), *(runs.m_CPUMatrix), *(output.m_CPUMatrix)),
                            NOT_IMPLEMENTED,
                            NOT_IMPLEMENTED,
                            NOT_IMPLEMENTED);
}

template <class ElemType>
void Matrix<ElemType>::MaxPoolingForward(const Matrix<int>& mpRowCol, const Matrix<int>& mpRowIndices, const Matrix<int>& indices, Matrix<ElemType>& output) const
{
    assert(mpRowCol.GetNumCols() == 1);
    assert(mpRowIndices.GetNumCols() == 1);
    assert(indices.GetNumCols() == 1);

    DecideAndMoveToRightDevice(*this, output);

    // REVIEW alexeyk: add sparse version.
    DISPATCH_MATRIX_ON_FLAG(this,
                            this,
                            m_CPUMatrix->MaxPoolingForward(*(mpRowCol.m_CPUMatrix), *(mpRowIndices.m_CPUMatrix), *(indices.m_CPUMatrix), *(output.m_CPUMatrix)),
                            m_GPUMatrix->MaxPoolingForward(*(mpRowCol.m_GPUMatrix), *(mpRowIndices.m_GPUMatrix), *(indices.m_GPUMatrix), *(output.m_GPUMatrix)),
                            NOT_IMPLEMENTED,
                            NOT_IMPLEMENTED);
}

template <class ElemType>
void Matrix<ElemType>::MaxPoolingBackward(const Matrix<ElemType>& out, const Matrix<ElemType>& in,
                                          const Matrix<int>& mpRowCol, const Matrix<int>& mpRowIndices, const Matrix<int>& indices,
                                          Matrix<ElemType>& grad, bool accumulateGradient) const
{
    assert(mpRowCol.GetNumCols() == 1);
    assert(mpRowIndices.GetNumCols() == 1);
    assert(indices.GetNumCols() == 1);

    DecideAndMoveToRightDevice(*this, grad);

    // REVIEW alexeyk: add sparse version.
    DISPATCH_MATRIX_ON_FLAG(this,
                            this,
                            m_CPUMatrix->MaxPoolingBackward(*(out.m_CPUMatrix), *(in.m_CPUMatrix),
                                                              *(mpRowCol.m_CPUMatrix), *(mpRowIndices.m_CPUMatrix), *(indices.m_CPUMatrix),
                                                              *(grad.m_CPUMatrix), accumulateGradient),
                            m_GPUMatrix->MaxPoolingBackward(*(out.m_GPUMatrix), *(in.m_GPUMatrix),
                                                              *(mpRowCol.m_GPUMatrix), *(mpRowIndices.m_GPUMatrix), *(indices.m_GPUMatrix),
                                                              *(grad.m_GPUMatrix), accumulateGradient),
                            NOT_IMPLEMENTED,
                            NOT_IMPLEMENTED);
}

template <class ElemType>
void Matrix<ElemType>::MaxROIPoolingForward(const size_t numRois, const size_t numImg, const size_t channels, const size_t width, const size_t height,
                                           const size_t pooledWidth, const size_t pooledHeight, const Matrix<ElemType>& roiData, Matrix<ElemType>& output,
                                           Matrix<ElemType>& argmax, double spatialScale) const
{
    DecideAndMoveToRightDevice(*this, output);

    DISPATCH_MATRIX_ON_FLAG(this,
                            this,
                            m_CPUMatrix->MaxROIPoolingForward(numRois, numImg, channels, width, height, pooledWidth, pooledHeight, *(roiData.m_CPUMatrix), *(output.m_CPUMatrix), *(argmax.m_CPUMatrix), spatialScale),
                            m_GPUMatrix->MaxROIPoolingForward(numRois, numImg, channels, width, height, pooledWidth, pooledHeight, *(roiData.m_GPUMatrix), *(output.m_GPUMatrix), *(argmax.m_GPUMatrix), spatialScale),
                            NOT_IMPLEMENTED,
                            NOT_IMPLEMENTED);
}

template <class ElemType>
void Matrix<ElemType>::MaxROIPoolingBackward(const size_t numRois, const size_t numImg, const size_t channels, const size_t width, const size_t height,
                                             const size_t pooledWidth, const size_t pooledHeight, const Matrix<ElemType>& roiData, Matrix<ElemType>& grad,
                                             Matrix<ElemType>& argmax, double spatialScale) const
{
    DecideAndMoveToRightDevice(*this, grad);

    DISPATCH_MATRIX_ON_FLAG(this,
                            this,
                            m_CPUMatrix->MaxROIPoolingBackward(numRois, numImg, channels, width, height, pooledWidth, pooledHeight, *(roiData.m_CPUMatrix), *(grad.m_CPUMatrix), *(argmax.m_CPUMatrix), spatialScale),
                            m_GPUMatrix->MaxROIPoolingBackward(numRois, numImg, channels, width, height, pooledWidth, pooledHeight, *(roiData.m_GPUMatrix), *(grad.m_GPUMatrix), *(argmax.m_GPUMatrix), spatialScale),
                            NOT_IMPLEMENTED,
                            NOT_IMPLEMENTED);
}

template <class ElemType>
void Matrix<ElemType>::MaxUnpooling(const Matrix<int>& mpRowCol, const Matrix<int>& mpRowIndices, const Matrix<int>& indices, const Matrix<ElemType>& poolInput, Matrix<ElemType>& input) const
{
    assert(mpRowCol.GetNumCols() == 1);
    assert(mpRowIndices.GetNumCols() == 1);
    assert(indices.GetNumCols() == 1);

    DecideAndMoveToRightDevice(*this, input);

    // REVIEW alexeyk: setting values to zero may cause inconsistency when negative values are unpooled.
    // To see why, let's assume we have just one input with negative value and output of, for example, 2x2.
    // As a result of unpooling, there will be 3 zero values and one negative. If we now apply max pooling
    // operation to the output then we get 0 as the output, not the original negative value.
    // In practice this will not happen as pooling layers usually go right after ReLU layer.
    input.SetValue(0);

    // REVIEW alexeyk: add sparse version.
    DISPATCH_MATRIX_ON_FLAG(this,
                            this,
                            m_CPUMatrix->MaxUnpooling(*(mpRowCol.m_CPUMatrix), *(mpRowIndices.m_CPUMatrix), *(indices.m_CPUMatrix), *(poolInput.m_CPUMatrix), *(input.m_CPUMatrix)),
                            m_GPUMatrix->MaxUnpooling(*(mpRowCol.m_GPUMatrix), *(mpRowIndices.m_GPUMatrix), *(indices.m_GPUMatrix), *(poolInput.m_GPUMatrix), *(input.m_GPUMatrix)),
                            NOT_IMPLEMENTED,
                            NOT_IMPLEMENTED);
}

template <class ElemType>
void Matrix<ElemType>::AveragePoolingForward(const Matrix<int>& mpRowCol, const Matrix<int>& mpRowIndices, const Matrix<int>& indices, Matrix<ElemType>& output, const bool poolIncludePad) const
{
    assert(mpRowCol.GetNumCols() == 1);
    assert(mpRowIndices.GetNumCols() == 1);
    assert(indices.GetNumCols() == 1);

    DecideAndMoveToRightDevice(*this, output);

    // REVIEW alexeyk: add sparse version.
    DISPATCH_MATRIX_ON_FLAG(this,
                            this,
                            m_CPUMatrix->AveragePoolingForward(*(mpRowCol.m_CPUMatrix), *(mpRowIndices.m_CPUMatrix), *(indices.m_CPUMatrix), *(output.m_CPUMatrix), poolIncludePad),
                            m_GPUMatrix->AveragePoolingForward(*(mpRowCol.m_GPUMatrix), *(mpRowIndices.m_GPUMatrix), *(indices.m_GPUMatrix), *(output.m_GPUMatrix)),
                            NOT_IMPLEMENTED,
                            NOT_IMPLEMENTED);
}

template <class ElemType>
void Matrix<ElemType>::AveragePoolingBackward(const Matrix<int>& mpRowCol, const Matrix<int>& mpRowIndices, const Matrix<int>& indices, Matrix<ElemType>& grad, const bool poolIncludePad, bool accumulateGradient) const
{
    assert(mpRowCol.GetNumCols() == 1);
    assert(mpRowIndices.GetNumCols() == 1);
    assert(indices.GetNumCols() == 1);

    DecideAndMoveToRightDevice(*this, grad);

    // REVIEW alexeyk: add sparse version.
    DISPATCH_MATRIX_ON_FLAG(this,
                            this,
                            m_CPUMatrix->AveragePoolingBackward(*(mpRowCol.m_CPUMatrix), *(mpRowIndices.m_CPUMatrix), *(indices.m_CPUMatrix), *(grad.m_CPUMatrix), poolIncludePad, accumulateGradient),
                            m_GPUMatrix->AveragePoolingBackward(*(mpRowCol.m_GPUMatrix), *(mpRowIndices.m_GPUMatrix), *(indices.m_GPUMatrix), *(grad.m_GPUMatrix), accumulateGradient),
                            NOT_IMPLEMENTED,
                            NOT_IMPLEMENTED);
}

template <class ElemType>
void Matrix<ElemType>::BatchNormalizationForward(const Matrix<ElemType>& scale, const Matrix<ElemType>& bias, bool inferenceOnly, double expAvgFactor, double blendFactor,
                                                 Matrix<ElemType>& runMean, Matrix<ElemType>& runVariance, Matrix<ElemType>& out, double epsilon,
                                                 Matrix<ElemType>& saveMean, Matrix<ElemType>& saveInvStdDev) const
{
    DecideAndMoveToRightDevice(*this, out);

    // REVIEW alexeyk: add sparse version.
    DISPATCH_MATRIX_ON_FLAG(this,
                            this,
                            m_CPUMatrix->BatchNormalizationForward(*(scale.m_CPUMatrix), *(bias.m_CPUMatrix), inferenceOnly, expAvgFactor, blendFactor,
                                                                   *(runMean.m_CPUMatrix), *(runVariance.m_CPUMatrix),
                                                                   *(out.m_CPUMatrix), epsilon, *(saveMean.m_CPUMatrix), *(saveInvStdDev.m_CPUMatrix)),
                            m_GPUMatrix->BatchNormalizationForward(*(scale.m_GPUMatrix), *(bias.m_GPUMatrix), inferenceOnly, expAvgFactor, blendFactor,
                                                                   *(runMean.m_GPUMatrix), *(runVariance.m_GPUMatrix),
                                                                   *(out.m_GPUMatrix), epsilon, *(saveMean.m_GPUMatrix), *(saveInvStdDev.m_GPUMatrix)),
                            NOT_IMPLEMENTED,
                            NOT_IMPLEMENTED);
}

template <class ElemType>
void Matrix<ElemType>::BatchNormalizationBackward(const Matrix<ElemType>& in, Matrix<ElemType>& grad, const Matrix<ElemType>& scale, double blendFactor,
                                                  const Matrix<ElemType>& saveMean, const Matrix<ElemType>& saveInvStdDev,
                                                  Matrix<ElemType>& scaleGrad, Matrix<ElemType>& biasGrad) const
{
    DecideAndMoveToRightDevice(*this, grad);

    // REVIEW alexeyk: add sparse version.
    DISPATCH_MATRIX_ON_FLAG(this,
                            this,
                            m_CPUMatrix->BatchNormalizationBackward(*(in.m_CPUMatrix), *(grad.m_CPUMatrix), *(scale.m_CPUMatrix), blendFactor,
                                                                    *(saveMean.m_CPUMatrix), *(saveInvStdDev.m_CPUMatrix),
                                                                    *(scaleGrad.m_CPUMatrix), *(biasGrad.m_CPUMatrix)),
                            m_GPUMatrix->BatchNormalizationBackward(*(in.m_GPUMatrix), *(grad.m_GPUMatrix), *(scale.m_GPUMatrix), blendFactor,
                                                                    *(saveMean.m_GPUMatrix), *(saveInvStdDev.m_GPUMatrix),
                                                                    *(scaleGrad.m_GPUMatrix), *(biasGrad.m_GPUMatrix)),
                            NOT_IMPLEMENTED,
                            NOT_IMPLEMENTED);
}

template <class ElemType>
void Matrix<ElemType>::RNNForward(const Matrix<ElemType> &inputX, const Matrix<ElemType> &paramW, size_t xDim, size_t yDim, const vector<size_t>& numSequencesForFrame, const RnnAttributes& rnnAttributes, Matrix<ElemType>& reserve, Matrix<ElemType>& workspace)
{
    DecideAndMoveToRightDevice(*this, inputX, paramW);
    // move reserve/workspace to the consensus device
    reserve._transferToDevice(GetDeviceId());
    workspace._transferToDevice(GetDeviceId());

    DISPATCH_MATRIX_ON_FLAG(this,
                            this,
                            NOT_IMPLEMENTED,
                            m_GPUMatrix->RNNForward(*(inputX.m_GPUMatrix), *(paramW.m_GPUMatrix), xDim, yDim, numSequencesForFrame, rnnAttributes, *(reserve.m_GPUMatrix), *(workspace.m_GPUMatrix)),
                            NOT_IMPLEMENTED,
                            NOT_IMPLEMENTED);
}

template <class ElemType>
void Matrix<ElemType>::RNNBackwardData(const Matrix<ElemType>& outputDY, const Matrix<ElemType>& paramW, Matrix<ElemType>& outputDX, const RnnAttributes& rnnAttributes, Matrix<ElemType>& reserve, Matrix<ElemType>& workspace)
{
    DecideAndMoveToRightDevice(*this, outputDY, paramW, outputDX);
    // move reserve/workspace to the consensus device
    reserve._transferToDevice(GetDeviceId());
    workspace._transferToDevice(GetDeviceId());
    DISPATCH_MATRIX_ON_FLAG(this,
                            this,
                            NOT_IMPLEMENTED,
                            m_GPUMatrix->RNNBackwardData(*(outputDY.m_GPUMatrix), *(paramW.m_GPUMatrix), *(outputDX.m_GPUMatrix), rnnAttributes, *(reserve.m_GPUMatrix), *(workspace.m_GPUMatrix)),
                            NOT_IMPLEMENTED,
                            NOT_IMPLEMENTED);
}

template <class ElemType>
void Matrix<ElemType>::RNNBackwardWeights(const Matrix<ElemType>& inputX, const Matrix<ElemType>& outputY, Matrix<ElemType>& dw, const RnnAttributes& rnnAttributes, Matrix<ElemType>& reserve, Matrix<ElemType>& workspace)
{
    DecideAndMoveToRightDevice(*this, inputX, outputY, dw);
    // move reserve/workspace to the consensus device
    reserve._transferToDevice(GetDeviceId());
    workspace._transferToDevice(GetDeviceId());
    DISPATCH_MATRIX_ON_FLAG(this,
                            this,
                            NOT_IMPLEMENTED,
                            m_GPUMatrix->RNNBackwardWeights(*(inputX.m_GPUMatrix), *(outputY.m_GPUMatrix), *(dw.m_GPUMatrix), rnnAttributes, *(reserve.m_GPUMatrix), *(workspace.m_GPUMatrix)),
                            NOT_IMPLEMENTED,
                            NOT_IMPLEMENTED);
}

#pragma region Static BLAS Functions

template <class ElemType>
void Matrix<ElemType>::SVD(const Matrix<ElemType>& A, Matrix<ElemType>& SIGMA, Matrix<ElemType>& U, Matrix<ElemType>& VT, Matrix<ElemType>& W)
{
    if (A.IsEmpty())
        LogicError("SVD:  the input matrix is empty.");

    DecideAndMoveToRightDevice(A, SIGMA, U);
    VT._transferToDevice(A.GetDeviceId());
    W._transferToDevice(A.GetDeviceId());

    SIGMA.SwitchToMatrixType(A.GetMatrixType(), A.GetFormat(), false);
    U.SwitchToMatrixType(A.GetMatrixType(), A.GetFormat(), false);
    VT.SwitchToMatrixType(A.GetMatrixType(), A.GetFormat(), false);
    W.SwitchToMatrixType(A.GetMatrixType(), A.GetFormat(), false);

    DISPATCH_MATRIX_ON_FLAG(&A, nullptr,
        {
            Matrix<ElemType> tA = A.DeepClone();
            CPUMatrix<ElemType>::SVD(*tA.m_CPUMatrix, *SIGMA.m_CPUMatrix, *U.m_CPUMatrix, *VT.m_CPUMatrix, *W.m_CPUMatrix);
            SIGMA.SetDataLocation(CPU);
            U.SetDataLocation(CPU);
            VT.SetDataLocation(CPU);
            W.SetDataLocation(CPU);
            // need to SetDataLocation() on all matrices we write to
        },
        { NOT_IMPLEMENTED; },
        { NOT_IMPLEMENTED; },
        { NOT_IMPLEMENTED; });
}

/// <summary>Matrix-matrix multiply with col-major matrices (a and b may be transposed): c = alpha * op(a) * op(b) + beta*c</summary>
/// <param name="alpha">Scalar</param>
/// <param name="a">Input matrix</param>
/// <param name="transposeA">Whether matrix a is transposed</param>
/// <param name="b">Input matrix</param>
/// <param name="transposeB">Whether matrix b is transposed</param>
/// <param name="beta">Scalar</param>
/// <param name="c">Resulting matrix, user is responsible for allocating this</param>
template <class ElemType>
void Matrix<ElemType>::MultiplyAndWeightedAdd(ElemType alpha, const Matrix<ElemType>& a, const bool transposeA, const Matrix<ElemType>& b, const bool transposeB,
                                              ElemType beta, Matrix<ElemType>& c, shared_ptr<QuantizedMultiplier<ElemType>> pQuantizedMultiplier)
{
    DecideAndMoveToRightDevice(a, b, c);

    if (c.GetDeviceId() < 0) // CPU
    {
        if (a.GetMatrixType() == MatrixType::SPARSE) // CPU, SPARSE * ANY -> ANY
        {
            if (b.GetMatrixType() == MatrixType::DENSE      && c.GetMatrixType() == MatrixType::DENSE) // CPU, SPARSE * DENSE  -> DENSE
            {
                CPUSparseMatrix<ElemType>::MultiplyAndWeightedAdd(alpha, *a.m_CPUSparseMatrix, transposeA, *b.m_CPUMatrix, transposeB, beta, *c.m_CPUMatrix);
                c.SetDataLocation(CPU, DENSE);
            }
            else if (b.GetMatrixType() == MatrixType::SPARSE && c.GetMatrixType() == MatrixType::DENSE) // CPU, SPARSE * SPARSE -> DENSE
            {
                NOT_IMPLEMENTED;
            }
            else if (b.GetMatrixType() == MatrixType::DENSE  && c.GetMatrixType() == MatrixType::SPARSE)// CPU, SPARSE * DENSE  -> SPARSE
            {
                NOT_IMPLEMENTED;
            }
            else if (b.GetMatrixType() == MatrixType::SPARSE && c.GetMatrixType() == MatrixType::SPARSE)// CPU, SPARSE * SPARSE -> SPARSE
            {
                NOT_IMPLEMENTED;
            }
            else
            {
                NOT_IMPLEMENTED;
            }
        }
        else  // CPU, DENSE  * ANY -> ANY
        {
            if (b.GetMatrixType() == MatrixType::SPARSE) // CPU, DENSE * SPARSE -> ANY
            {
                if (c.GetMatrixType() == MatrixType::DENSE) // CPU, DENSE * SPARSE -> DENSE
                {
                    CPUSparseMatrix<ElemType>::MultiplyAndWeightedAdd(alpha, *a.m_CPUMatrix, transposeA, *b.m_CPUSparseMatrix, transposeB, beta, *c.m_CPUMatrix);
                    c.SetDataLocation(CPU, DENSE);
                }
                else if (c.GetMatrixType() == MatrixType::SPARSE) // CPU, DENSE * SPARSE -> SPARSE
                {
                    if (beta != 0 && beta != 1)
                    {
                        NOT_IMPLEMENTED;
                    }
                    else
                    {
                        if (beta == 0)
                        {
                            c.Reset();
                        }
                        CPUSparseMatrix<ElemType>::MultiplyAndAdd(alpha, *a.m_CPUMatrix, transposeA, *b.m_CPUSparseMatrix, transposeB, *c.m_CPUSparseMatrix);
                    }
                    c.SetDataLocation(CPU, SPARSE);
                }
                else
                    NOT_IMPLEMENTED; // CPU, DENSE * SPARSE -> UNDETERMINED ?
            }
            else // CPU, DENSE * DENSE -> DENSE (matrix c enforced to be DENSE)
            {
                c.SwitchToMatrixType(MatrixType::DENSE, matrixFormatDense, false);
                CPUMatrix<ElemType>::MultiplyAndWeightedAdd(alpha, *a.m_CPUMatrix, transposeA, *b.m_CPUMatrix, transposeB, beta, *c.m_CPUMatrix, pQuantizedMultiplier);
                c.SetDataLocation(CPU, DENSE);
            }
        }
    }
    else // GPU operations
    {
        if (a.m_matrixType == MatrixType::DENSE && b.m_matrixType == MatrixType::DENSE && c.m_matrixType == MatrixType::DENSE) // GPU, DENSE * DENSE -> DENSE
        {
            GPUMatrix<ElemType>::MultiplyAndWeightedAdd(alpha, *a.m_GPUMatrix, transposeA, *b.m_GPUMatrix, transposeB, beta, *c.m_GPUMatrix);
            c.SetDataLocation(GPU, DENSE);
        }
        else if (a.m_matrixType == MatrixType::SPARSE && b.m_matrixType == MatrixType::DENSE && c.m_matrixType == MatrixType::DENSE) // GPU, SPARSE * DENSE -> DENSE
        {
            GPUMatrix<ElemType> second = transposeB ? b.m_GPUMatrix->Transpose() : *b.m_GPUMatrix;
            GPUSparseMatrix<ElemType>::MultiplyAndWeightedAdd(alpha, *a.m_GPUSparseMatrix, transposeA, second, false, beta, *c.m_GPUMatrix);
            c.SetDataLocation(GPU, DENSE);
        }
        else if (a.m_matrixType == MatrixType::DENSE && b.m_matrixType == MatrixType::SPARSE && c.m_matrixType == MatrixType::DENSE) // GPU, DENSE * SPARSE -> DENSE
        {
            GPUSparseMatrix<ElemType>::MultiplyAndWeightedAdd(alpha, *a.m_GPUMatrix, transposeA, *b.m_GPUSparseMatrix, transposeB, beta, *c.m_GPUMatrix);
            c.SetDataLocation(GPU, DENSE);
        }
        else if (a.m_matrixType == MatrixType::DENSE && b.m_matrixType == MatrixType::SPARSE && c.m_matrixType == MatrixType::SPARSE) // GPU, DENSE * SPARSE -> SPARSE
        {
            if (beta != 0 && beta != 1)
            {
                NOT_IMPLEMENTED;
            }
            else
            {
                if (beta == 0)
                {
                    c.Reset();
                }
                GPUSparseMatrix<ElemType>::MultiplyAndAdd(alpha, *a.m_GPUMatrix, transposeA, *b.m_GPUSparseMatrix, transposeB, *c.m_GPUSparseMatrix);
            }
            c.SetDataLocation(GPU, SPARSE);
        }
        else if (a.m_matrixType == MatrixType::SPARSE && b.m_matrixType == MatrixType::SPARSE && c.m_matrixType == MatrixType::SPARSE) // GPU, SPARSE * SPARSE -> SPARSE
        {
            GPUSparseMatrix<ElemType> firstDummy = alpha == 1 ? *a.m_GPUSparseMatrix : (*a.m_GPUSparseMatrix) * alpha;
            GPUSparseMatrix<ElemType>& first = firstDummy; // By Malcolm.. gcc doesn't support auto
            if (beta == 0)
            {
                GPUSparseMatrix<ElemType>::Multiply(first, transposeA, *b.m_GPUSparseMatrix, transposeB, *c.m_GPUSparseMatrix);
                c.SetDataLocation(GPU, SPARSE);
            }
            else
            {
                GPUSparseMatrix<ElemType> tmp(b.m_GPUSparseMatrix->GetComputeDeviceId());
                GPUSparseMatrix<ElemType>::Multiply(first, transposeA, *b.m_GPUSparseMatrix, transposeB, tmp);
                *c.m_GPUSparseMatrix = tmp + (*c.m_GPUSparseMatrix) * beta;
                c.SetDataLocation(GPU, SPARSE);
            }
        }
        else if (a.m_matrixType == MatrixType::DENSE && b.m_matrixType == MatrixType::DENSE && c.m_matrixType == MatrixType::SPARSE) // GPU, DENSE * DENSE -> SPARSE
        {
            GPUMatrix<ElemType> tmp(a.m_GPUMatrix->GetComputeDeviceId());
            GPUMatrix<ElemType>::MultiplyAndWeightedAdd(alpha, *a.m_GPUMatrix, transposeA, *b.m_GPUMatrix, transposeB, (ElemType)0.0, tmp);
            if (beta != 0)
            {
                GPUSparseMatrix<ElemType> tmpSparse(a.m_GPUMatrix->GetComputeDeviceId());
                tmpSparse.SetValue(tmp);
                *c.m_GPUSparseMatrix = tmpSparse + (*c.m_GPUSparseMatrix) * beta;
            }
            else
            {
                c.m_GPUSparseMatrix->SetValue(tmp);
            }
            c.SetDataLocation(GPU, SPARSE);
        }
        else if (a.m_matrixType == MatrixType::SPARSE && b.m_matrixType == MatrixType::SPARSE && c.m_matrixType == MatrixType::DENSE) // GPU, SPARSE * SPARSE -> DENSE
        {
            NOT_IMPLEMENTED;
        }
        else if (a.m_matrixType == MatrixType::SPARSE && b.m_matrixType == MatrixType::DENSE && c.m_matrixType == MatrixType::SPARSE) // GPU, SPARSE * DENSE -> SPARSE
        {
            NOT_IMPLEMENTED;
        }
        else // No combination left
        {
            NOT_IMPLEMENTED;
        }
    }
}

template <class ElemType>
/*static*/ void Matrix<ElemType>::Multiply1x1AndWeightedAdd(ElemType alpha, const Matrix<ElemType>& a, const Matrix<ElemType>& b, ElemType beta, Matrix<ElemType>& c)
{
    // special case: a is a 1x1 matrix
    // The only alternative is to Get00Elements(), which makes things inefficient.
    if (a.GetNumElements() != 1)
        InvalidArgument("Multiply1x1AndWeightedAdd: first arg must be a scalar.");

    DISPATCH_MATRIX_ON_FLAG(&c,
                            nullptr,
                            CPUMatrix<ElemType>::Multiply1x1AndWeightedAdd(alpha, *a.m_CPUMatrix, *b.m_CPUMatrix, beta, *c.m_CPUMatrix),
                            GPUMatrix<ElemType>::Multiply1x1AndWeightedAdd(alpha, *a.m_GPUMatrix, *b.m_GPUMatrix, beta, *c.m_GPUMatrix),
                            NOT_IMPLEMENTED,
                            NOT_IMPLEMENTED);
}

/// <summary>Matrix-matrix multiply with col-major matrices (a and b may be transposed): c =  op(a) * op(b) + c</summary>
/// <param name="a">Input matrix</param>
/// <param name="transposeA">Whether matrix a is transposed</param>
/// <param name="b">Input matrix</param>
/// <param name="transposeB">Whether matrix b is transposed</param>
/// <param name="c">Resulting matrix, user is responsible for allocating this</param>
template <class ElemType>
void Matrix<ElemType>::MultiplyAndAdd(const Matrix<ElemType>& a, const bool transposeA, const Matrix<ElemType>& b, const bool transposeB,
                                      Matrix<ElemType>& c)
{
    return Matrix<ElemType>::MultiplyAndWeightedAdd(1.0, a, transposeA, b, transposeB, 1.0, c);
}

/// <summary>Matrix-matrix multiply with col-major matrices (a and b may be transposed): c =  op(a) * op(b)</summary>
/// <param name="a">Input matrix</param>
/// <param name="transposeA">Whether matrix a is transposed</param>
/// <param name="b">Input matrix</param>
/// <param name="transposeB">Whether matrix b is transposed</param>
/// <param name="c">Resulting matrix, user is responsible for allocating this</param>
template <class ElemType>
void Matrix<ElemType>::Multiply(const Matrix<ElemType>& a, const bool transposeA, const Matrix<ElemType>& b, const bool transposeB,
                                Matrix<ElemType>& c)
{
    return Matrix<ElemType>::MultiplyAndWeightedAdd(1.0, a, transposeA, b, transposeB, 0.0, c);
}

/// <summary>Matrix-matrix multiply with col-major matrices (a and b are not transposed): c =  a * b</summary>
/// <param name="a">Input matrix</param>
/// <param name="b">Input matrix</param>
/// <param name="c">Resulting matrix, user is responsible for allocating this</param>
template <class ElemType>
void Matrix<ElemType>::Multiply(const Matrix<ElemType>& a, const Matrix<ElemType>& b, Matrix<ElemType>& c)
{
    return Matrix<ElemType>::MultiplyAndWeightedAdd(1.0, a, false, b, false, 0.0, c);
}

/// <summary>1-D Convolution with col-major matrices (a and b may be transposed): c = alpha * op(a) * op(b) + beta*c. MultiplyAndWeightedAdd is just a special case of this.</summary>
/// <param name="alpha">Scalar</param>
/// <param name="a">Input matrix</param>
/// <param name="transposeA">Whether matrix a is transposed</param>
/// <param name="b">Input matrix</param>
/// <param name="transposeB">Whether matrix b is transposed</param>
/// <param name="beta">Scalar</param>
/// <param name="c">Resulting matrix, user is responsible for allocating this</param>
template <class ElemType>
void Matrix<ElemType>::ConvolveAndWeightedAdd(ElemType alpha, const Matrix<ElemType>& a, const bool transposeA, const Matrix<ElemType>& b, const bool transposeB,
                                              ElemType beta, Matrix<ElemType>& c, size_t numChannels, size_t horizontalSubsample, bool padding, bool channelwise)
{
    DecideAndMoveToRightDevice(a, b, c);

    if (c.GetDeviceId() >= 0 /*GPU*/ && a.GetMatrixType() == MatrixType::DENSE && b.GetMatrixType() == MatrixType::SPARSE && c.GetMatrixType() == MatrixType::DENSE)
    {
        GPUSparseMatrix<ElemType>::ConvolveAndWeightedAdd(alpha, *a.m_GPUMatrix, transposeA, *b.m_GPUSparseMatrix, transposeB, beta, *c.m_GPUMatrix, numChannels, horizontalSubsample, padding, channelwise);
    }
    else
    {
        NOT_IMPLEMENTED;
    }
}

/// <summary>Columnwise scale with col-major matrix and accumulate.</summary>
/// <param name="alpha">Scalar</param>
/// <param name="a">Input matrix</param>
/// <param name="v">Input scale vector for each column of a</param>
/// <param name="beta">Scalar</param>
/// <param name="c">Resulting matrix, the same shape as a</param>
template <class ElemType>
void Matrix<ElemType>::ColumnwiseScaleAndWeightedAdd(ElemType alpha, const Matrix<ElemType>& a, const Matrix<ElemType>& v, ElemType beta, Matrix<ElemType>& c)
{
    DecideAndMoveToRightDevice(a, v, c);

    DISPATCH_MATRIX_ON_FLAG(&a,
        nullptr,
        CPUMatrix<ElemType>::ColumnwiseScaleAndWeightedAdd(alpha, *a.m_CPUMatrix, *v.m_CPUMatrix, beta, *c.m_CPUMatrix),
        GPUMatrix<ElemType>::ColumnwiseScaleAndWeightedAdd(alpha, *a.m_GPUMatrix, *v.m_GPUMatrix, beta, *c.m_GPUMatrix),
        CPUSparseMatrix<ElemType>::ColumnwiseScaleAndWeightedAdd(alpha, *a.m_CPUSparseMatrix, *v.m_CPUMatrix, beta, *c.m_CPUMatrix),
        GPUSparseMatrix<ElemType>::ColumnwiseScaleAndWeightedAdd(alpha, *a.m_GPUSparseMatrix, *v.m_GPUMatrix, beta, *c.m_GPUMatrix));
}

/// <summary>Matrix-scalar multiply with col-major matrices: c = alpha * a + c</summary>
/// if a is a column vector, add to all columns of c
/// if a is a row vector, add to all rows of c
/// <param name="alpha">Scalar</param>
/// <param name="a">Input matrix</param>
/// <param name="c">Resulting matrix, user is responsible for allocating this</param>
template <class ElemType>
/*static*/ void Matrix<ElemType>::ScaleAndAdd(ElemType alpha, const Matrix<ElemType>& a, Matrix<ElemType>& c)
{
    if (a.IsEmpty() || c.IsEmpty())
        LogicError("ScaleAndAdd:  one of the input matrices is empty.");

    DecideAndMoveToRightDevice(c, a);

    if (a.GetMatrixType() == c.GetMatrixType())
    {
        DISPATCH_MATRIX_ON_FLAG(&c, &c,
            { CPUMatrix<ElemType>::ScaleAndAdd(alpha, *a.m_CPUMatrix, *c.m_CPUMatrix); },
            { GPUMatrix<ElemType>::ScaleAndAdd(alpha, *a.m_GPUMatrix, *c.m_GPUMatrix); },
            { NOT_IMPLEMENTED; },
            { GPUSparseMatrix<ElemType> b = move(*c.m_GPUSparseMatrix); GPUSparseMatrix<ElemType>::ScaleAndAdd(alpha, *a.m_GPUSparseMatrix, 1, b, *c.m_GPUSparseMatrix); });
    }
    else
    {
        DISPATCH_MATRIX_ON_FLAG(&c, nullptr,
            {
                CPUSparseMatrix<ElemType>::ScaleAndAdd(alpha, *a.m_CPUSparseMatrix, *c.m_CPUMatrix);
                c.SetDataLocation(CPU);
            },
            {
                if (a.m_GPUSparseMatrix->GetFormat() == MatrixFormat::matrixFormatSparseCSC)
                    GPUSparseMatrix<ElemType>::ScaleAndAdd(alpha, *a.m_GPUSparseMatrix, 1, *c.m_GPUMatrix, *c.m_GPUMatrix);
                else // new GPU sparse matrix code
                    GPUSparseMatrix<ElemType>::ScaleAndAdd(alpha, *a.m_GPUSparseMatrix, *c.m_GPUMatrix);
                c.SetDataLocation(GPU);
            },
            { NOT_IMPLEMENTED; },
            {
                c.m_GPUMatrix = make_shared<GPUMatrix<ElemType>>(c.m_GPUSparseMatrix->CopyToDenseMatrix());
                GPUSparseMatrix<ElemType>::ScaleAndAdd(alpha, *a.m_GPUMatrix, 1, *c.m_GPUSparseMatrix, *c.m_GPUMatrix);
                c.SetDataLocation(GPU, DENSE);
                c.m_GPUSparseMatrix = nullptr;
            });
    }
}

/// <summary>Matrix-scalar multiply with col-major matrices: c = alpha * a + beta * c</summary>
/// if a is a column vector, add to all columns of c
/// if a is a row vector, add to all rows of c
/// <param name="alpha">Scalar</param>
/// <param name="a">Input matrix</param>
/// <param name="beta">Scalar</param>
/// <param name="c">Resulting matrix, caller is responsible for allocating this</param>
template <class ElemType>
/*static*/ void Matrix<ElemType>::ScaleAndAdd(ElemType alpha, const Matrix<ElemType>& a, ElemType beta, Matrix<ElemType>& c)
{
    if (beta == 1)
        ScaleAndAdd(alpha, a, c);
    else if (beta == 0)
        Scale(alpha, a, c);
    else
    {
        ScaleAndAdd(alpha / beta, a, c); // c1=alpha/beta * a + c
        Scale(beta, c);                  // c/beta * beta
        // TODO: two lines above should be changed as follows:
        // Scale(beta, c);                  // c1 = c * beta
        // ScaleAndAdd(alpha, a, c); // c=alpha * a + c1 = alpha * a + beta * c
    }
}

// tensor swapping and addition: c <- keepWeight * b + scaleFactor * swap_dimensions(a, S, K)
// where
//  - a is interpreted as a tensor of dimension (D x S x M x K x T)         // column-major, as usual
//  - b and c as a tensor of dimension          (D x K x M x S x T)   // note: K and S swapped
// The main point of this function is to reshuffle a tensor w.r.t. two dimensions that get swapped in memory,
// but for gradients, we will need to add, hence the keepWeight.
// Notes:
//  - c and b may be the same (in-place operation is expressly allowed).
//  - D, M, and/or T may be 1. For example, D == M == T == 1 implements a 2D matrix transpose from (S x K) to (K x S).
//  - If keepWeight == 0, then b will just get overwritten (straight assignment, b may be uninitialized or contain NaNs).
//  - The original matrix dimensions are ignored except that sizes must match (rows x cols == D x S x M x K x T).
//    For diagnostics purposes, this function also enforces the rows % D == 0 and cols % T == 0, but this is not a functional requirement and can be removed if that helps.
//  - Dense matrices only.
// TODO: Handle these cases:
//  - no swapping happening  --just do a block copy
//  - swapping can be implemented by cuDNN  --do so
template <class ElemType>
/*static*/ void Matrix<ElemType>::TensorShuffleScaleAndAdd(ElemType keepWeight, const Matrix<ElemType>& a, size_t D, size_t S, size_t M, size_t K, size_t T, ElemType scaleFactor, const Matrix<ElemType>& b, Matrix<ElemType>& c)
{
    if (a.GetNumElements() != c.GetNumElements() || b.GetNumElements() != c.GetNumElements()) // allocations must match (but not dimensions, since we reinterpret the dimensions anyway)
        InvalidArgument("TensorShuffleScaleAndAdd: a, b, and c must have same number of elements.");
    if (c.IsEmpty()) // operating on empty minibatch slices is perfectly cromulent
        return;

    // sanity checks for current use cases--these are not strictly necessary and can be deleted
    if (a.GetNumRows() % D != 0 || b.GetNumRows() % D != 0 || c.GetNumRows() % D != 0)
        InvalidArgument("TensorShuffleScaleAndAdd: a, b, and c are meant to have a row dimension that is a multiple of D.");
    if (a.GetNumCols() % T != 0 || b.GetNumCols() % T != 0 || c.GetNumCols() % T != 0)
        InvalidArgument("TensorShuffleScaleAndAdd: a, b, and c are meant to have a column dimension that is a multiple of T.");

    DecideAndMoveToRightDevice(a, b, c);

    DISPATCH_MATRIX_ON_FLAG(&c,
                            nullptr,
                            CPUMatrix<ElemType>::TensorShuffleScaleAndAdd(keepWeight, *a.m_CPUMatrix, D, S, M, K, T, scaleFactor, *b.m_CPUMatrix, *c.m_CPUMatrix),
                            GPUMatrix<ElemType>::TensorShuffleScaleAndAdd(keepWeight, *a.m_GPUMatrix, D, S, M, K, T, scaleFactor, *b.m_GPUMatrix, *c.m_GPUMatrix),
                            NOT_IMPLEMENTED,
                            GPUSparseMatrix<ElemType>::TensorShuffleScaleAndAdd(keepWeight, *a.m_GPUSparseMatrix, D, S, M, K, T, scaleFactor, *b.m_GPUSparseMatrix, *c.m_GPUSparseMatrix));
}

/// <summary>c += alpha * (a-b)</summary>
/// if a, b, c  must have same dim
/// <param name="alpha">Scalar</param>
/// <param name="a">Input matrix</param>
/// <param name="b">Input matrix</param>
/// <param name="c">Resulting matrix, user is responsible for allocating this</param>
template <class ElemType>
void Matrix<ElemType>::AddScaledDifference(const ElemType alpha, const Matrix<ElemType>& a, const Matrix<ElemType>& b, Matrix<ElemType>& c)
{
    DecideAndMoveToRightDevice(c, a, b);
    if (!(a.GetMatrixType() == b.GetMatrixType() && a.GetMatrixType() == c.GetMatrixType()))
        NOT_IMPLEMENTED;

    DISPATCH_MATRIX_ON_FLAG(&c,
                            &c,
                            CPUMatrix<ElemType>::AddScaledDifference(alpha, *a.m_CPUMatrix, *b.m_CPUMatrix, *c.m_CPUMatrix),
                            GPUMatrix<ElemType>::AddScaledDifference(alpha, *a.m_GPUMatrix, *b.m_GPUMatrix, *c.m_GPUMatrix),
                            NOT_IMPLEMENTED,
                            NOT_IMPLEMENTED);
}

/// <summary> c = alpha * (a-b)</summary>
/// if a, b, c  must have same dim
/// <param name="alpha">Scalar</param>
/// <param name="a">Input matrix</param>
/// <param name="b">Input matrix</param>
/// <param name="c">Resulting matrix, user is responsible for allocating this</param>
template <class ElemType>
void Matrix<ElemType>::AssignScaledDifference(const ElemType alpha, const Matrix<ElemType>& a, const Matrix<ElemType>& b, Matrix<ElemType>& c)
{
    DecideAndMoveToRightDevice(a, b, c);

    if (!(a.GetMatrixType() == b.GetMatrixType()))
        NOT_IMPLEMENTED;

    c.SwitchToMatrixType(a.GetMatrixType(), a.GetFormat(), false);

    DISPATCH_MATRIX_ON_FLAG(&c,
                            &c,
                            CPUMatrix<ElemType>::AssignScaledDifference(alpha, *a.m_CPUMatrix, *b.m_CPUMatrix, *c.m_CPUMatrix),
                            GPUMatrix<ElemType>::AssignScaledDifference(alpha, *a.m_GPUMatrix, *b.m_GPUMatrix, *c.m_GPUMatrix),
                            NOT_IMPLEMENTED,
                            NOT_IMPLEMENTED);
}

/// <summary>c += alpha * (a-b)</summary>
/// if a, b, c  must have same dim
/// <param name="alpha">Scalar</param>
/// <param name="a">Input matrix</param>
/// <param name="b">Input matrix</param>
/// <param name="c">Resulting matrix, user is responsible for allocating this</param>
template <class ElemType>
void Matrix<ElemType>::AddScaledDifference(const Matrix<ElemType>& alpha, const Matrix<ElemType>& a, const Matrix<ElemType>& b, Matrix<ElemType>& c)
{
    DecideAndMoveToRightDevice(c, a, b);
    alpha._transferToDevice(c.GetDeviceId());

    if (!(a.GetMatrixType() == b.GetMatrixType() && a.GetMatrixType() == c.GetMatrixType() && a.GetMatrixType() == alpha.GetMatrixType()))
        NOT_IMPLEMENTED;

    DISPATCH_MATRIX_ON_FLAG(&c,
                            &c,
                            CPUMatrix<ElemType>::AddScaledDifference(*alpha.m_CPUMatrix, *a.m_CPUMatrix, *b.m_CPUMatrix, *c.m_CPUMatrix),
                            GPUMatrix<ElemType>::AddScaledDifference(*alpha.m_GPUMatrix, *a.m_GPUMatrix, *b.m_GPUMatrix, *c.m_GPUMatrix),
                            NOT_IMPLEMENTED,
                            NOT_IMPLEMENTED);
}

/// <summary> c = alpha * (a-b)</summary>
/// if a, b, c  must have same dim
/// <param name="alpha">Scalar</param>
/// <param name="a">Input matrix</param>
/// <param name="b">Input matrix</param>
/// <param name="c">Resulting matrix, user is responsible for allocating this</param>
template <class ElemType>
void Matrix<ElemType>::AssignScaledDifference(const Matrix<ElemType>& alpha, const Matrix<ElemType>& a, const Matrix<ElemType>& b, Matrix<ElemType>& c)
{
    DecideAndMoveToRightDevice(a, b, alpha);
    c._transferToDevice(a.GetDeviceId());

    if (!(a.GetMatrixType() == b.GetMatrixType() && a.GetMatrixType() == alpha.GetMatrixType()))
        NOT_IMPLEMENTED;

    c.SwitchToMatrixType(a.GetMatrixType(), a.GetFormat(), false);

    DISPATCH_MATRIX_ON_FLAG(&c,
                            nullptr,
                            CPUMatrix<ElemType>::AssignScaledDifference(*alpha.m_CPUMatrix, *a.m_CPUMatrix, *b.m_CPUMatrix, *c.m_CPUMatrix),
                            GPUMatrix<ElemType>::AssignScaledDifference(*alpha.m_GPUMatrix, *a.m_GPUMatrix, *b.m_GPUMatrix, *c.m_GPUMatrix),
                            NOT_IMPLEMENTED,
                            NOT_IMPLEMENTED);
}

//c[ci,cj] += a[ai,aj]
template <class ElemType>
void Matrix<ElemType>::AddElementToElement(const Matrix<ElemType>& a, const size_t ai, const size_t aj, Matrix<ElemType>& c, const size_t ci, const size_t cj)
{
    DecideAndMoveToRightDevice(c, a);

    if (c.GetMatrixType() != a.GetMatrixType())
        NOT_IMPLEMENTED;

    DISPATCH_MATRIX_ON_FLAG(&c,
                            &c,
                            CPUMatrix<ElemType>::AddElementToElement(1, *a.m_CPUMatrix, ai, aj, *c.m_CPUMatrix, ci, cj),
                            GPUMatrix<ElemType>::AddElementToElement(1, *a.m_GPUMatrix, ai, aj, *c.m_GPUMatrix, ci, cj),
                            NOT_IMPLEMENTED,
                            NOT_IMPLEMENTED);
}

//c[ci,cj] = a[ai,aj]
template <class ElemType>
void Matrix<ElemType>::AssignElementToElement(const Matrix<ElemType>& a, const size_t ai, const size_t aj, Matrix<ElemType>& c, const size_t ci, const size_t cj)
{
    DecideAndMoveToRightDevice(c, a);

    if (c.GetMatrixType() != a.GetMatrixType())
        NOT_IMPLEMENTED;

    DISPATCH_MATRIX_ON_FLAG(&c,
                            &c,
                            CPUMatrix<ElemType>::AddElementToElement(0, *a.m_CPUMatrix, ai, aj, *c.m_CPUMatrix, ci, cj),
                            GPUMatrix<ElemType>::AddElementToElement(0, *a.m_GPUMatrix, ai, aj, *c.m_GPUMatrix, ci, cj),
                            NOT_IMPLEMENTED,
                            NOT_IMPLEMENTED);
}

//for each column of this, we add row slice of a starting from startIndex
template <class ElemType>
void Matrix<ElemType>::MinusOneAt(Matrix<ElemType>& a, const size_t position)
{
    DISPATCH_MATRIX_ON_FLAG(&a,
                            &a,
                            CPUMatrix<ElemType>::MinusOneAt(*a.m_CPUMatrix, position),
                            GPUMatrix<ElemType>::MinusOneAt(*a.m_GPUMatrix, position),
                            NOT_IMPLEMENTED,
                            NOT_IMPLEMENTED);
}

/// <summary>Matrix-scalar multiply with col-major matrices: c = alpha * a</summary>
/// <param name="alpha">Scalar</param>
/// <param name="a">Input matrix</param>
/// <param name="c">Resulting matrix, user is responsible for allocating this</param>
template <class ElemType>
void Matrix<ElemType>::Scale(ElemType alpha, const Matrix<ElemType>& a, Matrix<ElemType>& c)
{
    DecideAndMoveToRightDevice(c, a);

    c.SwitchToMatrixType(a.GetMatrixType(), a.GetFormat(), false);

    if (alpha == 0)
    {
        c.Resize(a);
        c.SetValue(0); // this is a little faster, and also does not propagate NaNs, which we'd expect from 'beta' parameters
        return;
    }
    else
        DISPATCH_MATRIX_ON_FLAG(&c,
                                &c,
                                CPUMatrix<ElemType>::Scale(alpha, *a.m_CPUMatrix, *c.m_CPUMatrix),
                                GPUMatrix<ElemType>::Scale(alpha, *a.m_GPUMatrix, *c.m_GPUMatrix),
                                NOT_IMPLEMENTED, * c.m_GPUSparseMatrix = (*a.m_GPUSparseMatrix) * alpha);
}

/// <summary>Matrix-scalar multiply with col-major matrices: a = alpha * a</summary>
/// <param name="alpha">Scalar</param>
/// <param name="a">Input matrix</param>
template <class ElemType>
void Matrix<ElemType>::Scale(ElemType alpha, Matrix<ElemType>& a)
{
    if (alpha == 0)
        a.SetValue(0); // this is a little faster, and also does not propagate NaNs, which we'd expect from 'beta' parameters
    else if (a.IsEmpty())
        return;
    else
        DISPATCH_MATRIX_ON_FLAG(&a,
                                &a,
                                CPUMatrix<ElemType>::Scale(alpha, *a.m_CPUMatrix),
                                GPUMatrix<ElemType>::Scale(alpha, *a.m_GPUMatrix),
                                CPUSparseMatrix<ElemType>::Scale(alpha, *a.m_CPUSparseMatrix),
                                GPUSparseMatrix<ElemType>::Scale(alpha, *a.m_GPUSparseMatrix));
}

/// <summary>Matrix scalar matrix multiply with col-major matrices: a = alpha[0,0] * a</summary>
/// <param name="alpha">1x1 matrix</param>
/// <param name="a">Input matrix</param>
template <class ElemType>
void Matrix<ElemType>::Scale(const Matrix<ElemType>& alpha, Matrix<ElemType>& a)
{
    if (a.IsEmpty())
        return;

    DecideAndMoveToRightDevice(a, alpha);

    if (a.GetMatrixType() != alpha.GetMatrixType())
        NOT_IMPLEMENTED;

    DISPATCH_MATRIX_ON_FLAG(&a,
                            nullptr,
                            CPUMatrix<ElemType>::Scale(*alpha.m_CPUMatrix, *a.m_CPUMatrix),
                            GPUMatrix<ElemType>::Scale(*alpha.m_GPUMatrix, *a.m_GPUMatrix),
                            NOT_IMPLEMENTED,
                            NOT_IMPLEMENTED);
}

template <class ElemType>
void Matrix<ElemType>::InnerProduct(const Matrix<ElemType>& a, const Matrix<ElemType>& b, Matrix<ElemType>& c, const bool isColWise)
{
    if (a.IsEmpty() || b.IsEmpty())
        LogicError("InnerProduct:  one of the input matrix is empty.");

    DecideAndMoveToRightDevice(a, b, c);

    // TODO: consider swapping the arguments in this case
    if (b.GetMatrixType() != DENSE) // only support a being sparse/dense. Both b and c should be dense
        NOT_IMPLEMENTED;

    c.SwitchToMatrixType(b.GetMatrixType(), b.GetFormat(), false);

    DISPATCH_MATRIX_ON_FLAG(&a,
                            &a,
                            CPUMatrix<ElemType>::InnerProduct(*a.m_CPUMatrix, *b.m_CPUMatrix, *c.m_CPUMatrix, isColWise),
                            GPUMatrix<ElemType>::InnerProduct(*a.m_GPUMatrix, *b.m_GPUMatrix, *c.m_GPUMatrix, isColWise),
                            CPUSparseMatrix<ElemType>::InnerProduct(*a.m_CPUSparseMatrix, *b.m_CPUMatrix, *c.m_CPUMatrix, isColWise),
                            GPUSparseMatrix<ElemType>::InnerProduct(*a.m_GPUSparseMatrix, *b.m_GPUMatrix, *c.m_GPUMatrix, isColWise));
}

template <class ElemType>
ElemType Matrix<ElemType>::InnerProductOfMatrices(const Matrix<ElemType>& a, const Matrix<ElemType>& b)
{
    if (a.IsEmpty() || b.IsEmpty())
        LogicError("InnerProductOfMatrices:  one of the input matrices is empty.");

    DecideAndMoveToRightDevice(a, b);

    if (a.GetMatrixType() == b.GetMatrixType())
    {
        DISPATCH_MATRIX_ON_FLAG(&a,
                                nullptr,
                                return CPUMatrix<ElemType>::InnerProductOfMatrices(*a.m_CPUMatrix, *b.m_CPUMatrix),
                                return GPUMatrix<ElemType>::InnerProductOfMatrices(*a.m_GPUMatrix, *b.m_GPUMatrix),
                                NOT_IMPLEMENTED,
                                NOT_IMPLEMENTED);
    }
    else
    {
        DISPATCH_MATRIX_ON_FLAG(&a,
                                nullptr,
                                NOT_IMPLEMENTED,
                                return GPUSparseMatrix<ElemType>::InnerProductOfMatrices(*a.m_GPUMatrix, *b.m_GPUSparseMatrix),
                                NOT_IMPLEMENTED,
                                return GPUSparseMatrix<ElemType>::InnerProductOfMatrices(*a.m_GPUSparseMatrix, *b.m_GPUMatrix));
    }
}

template <class ElemType>
Matrix<ElemType>& Matrix<ElemType>::AssignInnerProductOfMatrices(const Matrix<ElemType>& a, const Matrix<ElemType>& b)
{
    if (a.IsEmpty() || b.IsEmpty())
        LogicError("InnerProductOfMatrices:  one of the input matrices is empty.");

    Resize(1, 1);

    DecideAndMoveToRightDevice(a, b, *this);

    if (a.GetMatrixType() == b.GetMatrixType())
    {
        SwitchToMatrixType(a.GetMatrixType(), a.GetFormat(), false);

        DISPATCH_MATRIX_ON_FLAG(&a,
                                this,
                                m_CPUMatrix->SetValue(CPUMatrix<ElemType>::InnerProductOfMatrices(*a.m_CPUMatrix, *b.m_CPUMatrix)),
                                m_GPUMatrix->AssignInnerProductOfMatrices(*a.m_GPUMatrix, *b.m_GPUMatrix),
                                NOT_IMPLEMENTED,
                                NOT_IMPLEMENTED);
    }
    else
    {
        NOT_IMPLEMENTED;
    }

    return *this;
}

template <class ElemType>
void Matrix<ElemType>::ElementWisePower(ElemType alpha, const Matrix<ElemType>& a, Matrix<ElemType>& c)
{
    if (a.IsEmpty())
        return;

    DecideAndMoveToRightDevice(a, c);
    c.SwitchToMatrixType(a.GetMatrixType(), a.GetFormat(), false);

    DISPATCH_MATRIX_ON_FLAG(&c,
                            nullptr,
                            CPUMatrix<ElemType>::ElementWisePower(alpha, *a.m_CPUMatrix, *c.m_CPUMatrix),
                            GPUMatrix<ElemType>::ElementWisePower(alpha, *a.m_GPUMatrix, *c.m_GPUMatrix),
                            NOT_IMPLEMENTED,
                            GPUSparseMatrix<ElemType>::ElementWisePower(alpha, *a.m_GPUSparseMatrix, *c.m_GPUSparseMatrix));
}

template <class ElemType>
bool Matrix<ElemType>::AreEqual(const Matrix<ElemType>& a, const Matrix<ElemType>& b, const ElemType threshold /*= 1e-8*/)
{
    if (a.GetNumRows() != b.GetNumRows() || a.GetNumCols() != b.GetNumCols())
        return false;

    DecideAndMoveToRightDevice(a, b);

    if (a.GetMatrixType() == b.GetMatrixType())
    {
        DISPATCH_MATRIX_ON_FLAG(&a,
                                nullptr,
                                return CPUMatrix<ElemType>::AreEqual(*a.m_CPUMatrix, *b.m_CPUMatrix, threshold),
                                return GPUMatrix<ElemType>::AreEqual(*a.m_GPUMatrix, *b.m_GPUMatrix, threshold),
                                return CPUSparseMatrix<ElemType>::AreEqual(*a.m_CPUSparseMatrix, *b.m_CPUSparseMatrix, threshold),
                                return GPUSparseMatrix<ElemType>::AreEqual(*a.m_GPUSparseMatrix, *b.m_GPUSparseMatrix, threshold));
    }
    else
    {
        DISPATCH_MATRIX_ON_FLAG(&a,
                                nullptr,
                                NOT_IMPLEMENTED;
                                return false,
                                       return GPUSparseMatrix<ElemType>::AreEqual(*a.m_GPUMatrix, *b.m_GPUSparseMatrix, threshold),
                                       NOT_IMPLEMENTED;
                                return false,
                                       return GPUSparseMatrix<ElemType>::AreEqual(*a.m_GPUSparseMatrix, *b.m_GPUMatrix, threshold));
    }
}

template <class ElemType>
bool Matrix<ElemType>::HasElement(const Matrix<ElemType>& a, const ElemType value)
{
    if (a.IsEmpty())
        return false;

    DISPATCH_MATRIX_ON_FLAG(&a,
                            &a,
                            return CPUMatrix<ElemType>::HasElement(*a.m_CPUMatrix, value),
                            return GPUMatrix<ElemType>::HasElement(*a.m_GPUMatrix, value),
                            NOT_IMPLEMENTED;
                            return false,
                                   NOT_IMPLEMENTED;
                            return false);
}

// diagnostics helper to check if matrix has a NaN
// This is very slow.
template <class ElemType>
bool Matrix<ElemType>::HasNan(const char* name) const
{
    // Not implemented for sparse matrices.
    // Return false as a workaround to at
    // least evaluate the dense matrices.
    if (m_matrixType == MatrixType::SPARSE)
        return false;

    if (IsEmpty())
        return false;

    // if GPU then first detect NaN there, will be faster
    if (GetDeviceId() != CPUDEVICE)
    {
        Matrix<ElemType> sum(GetDeviceId());
        sum.AssignSumOfElements(*this);
        auto x = sum.Get00Element();
        if (!std::isnan(x))
            return false;
    }

    // const auto & us = *this;
    const Matrix<ElemType>& us = *this;

    foreach_coord (i, j, us)
        if (std::isnan(us(i, j)))
        {
            fprintf(stderr, "HasNan: NaN detected at %s (%ld,%ld) in (%d,%d) matrix\n", name, i, j, (int) GetNumRows(), (int) GetNumCols());
            return true;
        }
    return false;
}
#define CheckNan(m) m.HasNan(#m)

// another diagnostics helper to check if matrix has a NaN
// This is used at load and save time. This test is slow.

template <class ElemType>
size_t Matrix<ElemType>::CountNanInf() const
{
    const auto& us = *this;
    size_t n = 0; // number of NaNs/INF found
    foreach_coord (i, j, us)
    {
        auto val = us(i, j);
        if (std::isnan(val) || !std::isfinite(val))
            n++;
    }
    return n;
}

// TODO: these are scalar operations--why are they in Matrix?
template <class ElemType>
ElemType Matrix<ElemType>::Exp10(ElemType num)
{
    return (ElemType) exp(num * 2.302585093);
}

template <class ElemType>
ElemType Matrix<ElemType>::Mod(ElemType x, ElemType y)
{
    assert(y > 0);
    if (y <= 0)
        LogicError("y is smaller than zero");

    return x - y * floor(x / y);
}

// TODO: use static LogAdd() as defined in TensorOps.h
//       Not doing this currently because that one uses ElemType for all ops, while this one uses double inside. Must compare before making this change.
template <class ElemType>
ElemType Matrix<ElemType>::LogAdd(ElemType x, ElemType y)
{
    ElemType temp, diff, z;

    if (x < y)
    {
        temp = x;
        x = y;
        y = temp; // TODO: ::swap(x,y)?
    }
    diff = y - x;
    if (diff < MINLOGEXP)
    {
        return (ElemType)((x < LSMALL) ? (ElemType)LZERO : x);
    }
    else
    {
        z = exp(diff);
        return (ElemType)(x + log(1.0 + z));
    }
}

//Matrix<ElemType>& Matrix<ElemType>::Shift(const Matrix<ElemType>& a, size_t shift)
//[this]= (a right shift by n), padded with zeros
// shift left, shift needs to be negative value
// shift right, shift needs to be positive value
// BUGBUG: Leaves uninitialized values in the opened-up columns.
template <class ElemType>
Matrix<ElemType>& Matrix<ElemType>::Shift(const Matrix<ElemType>& a, int shift)
{
    if (a.IsEmpty())
        LogicError("Shift: Matrix is empty.");
    else
        LogicError("Shift: BUGBUG This function currently leaves uninitialized values. Fix the code or contact fseide@microsoft.com.");

    auto& us = *this;
    if (this != &a)
    {
        Resize(a.GetNumRows(), a.GetNumCols());
    }

    long n = (long) GetNumCols();

    if (shift >= 0 && shift < n)
        us.ColumnSlice(shift, n - shift).AssignValuesOf(a.ColumnSlice(0, n - shift));
    if (shift < 0 && shift > -n)
        us.ColumnSlice(0, n + shift).AssignValuesOf(a.ColumnSlice(-shift, n + shift));
    return *this;
}

template <class ElemType>
Matrix<ElemType>& Matrix<ElemType>::AssignElementProductOfWithShiftNeg(const Matrix<ElemType>& a, const Matrix<ElemType>& b, size_t shift, size_t negnumber)
{
    if (a.IsEmpty() || b.IsEmpty())
        LogicError("AssignElementProductOfWithShiftNeg: Matrix is empty.");

    assert(a.GetNumRows() == b.GetNumRows() && a.GetNumCols() == b.GetNumCols());
    if (!(a.GetNumRows() == b.GetNumRows() && a.GetNumCols() == b.GetNumCols()))
        InvalidArgument("The input matrix dimensions do not match.");

    if (a.GetNumRows() != 1)
        InvalidArgument("AssignElementProductOfWithShiftNeg: The input matrix must be a row vector.");

    DecideAndMoveToRightDevice(a, b, *this);
    if (!(a.GetMatrixType() == b.GetMatrixType()))
        NOT_IMPLEMENTED;

    SwitchToMatrixType(a.GetMatrixType(), a.GetFormat(), false);

    DISPATCH_MATRIX_ON_FLAG(this,
                            this,
                            m_CPUMatrix->AssignElementProductOfWithShiftNeg(*a.m_CPUMatrix, *b.m_CPUMatrix, shift, negnumber),
                            m_GPUMatrix->AssignElementProductOfWithShiftNeg(*a.m_GPUMatrix, *b.m_GPUMatrix, shift, negnumber),
                            NOT_IMPLEMENTED,
                            NOT_IMPLEMENTED);
    return *this;
}

template <class ElemType>
Matrix<ElemType>& Matrix<ElemType>::AssignInnerProductOfWithShiftNeg(const Matrix<ElemType>& a, const Matrix<ElemType>& b, const bool isColWise, size_t shift, size_t negnumber)
{
    InnerProductWithShiftNeg(a, b, *this, isColWise, shift, negnumber);
    return *this;
}

template <class ElemType>
void Matrix<ElemType>::InnerProductWithShiftNeg(const Matrix<ElemType>& a, const Matrix<ElemType>& b, Matrix<ElemType>& c, const bool isColWise, size_t shift, size_t negnumber)
{
    if (a.IsEmpty() || b.IsEmpty())
        LogicError("InnerProduct:  one of the input matrix is empty.");

    DecideAndMoveToRightDevice(a, b, c);

    if (a.GetMatrixType() != b.GetMatrixType())
        NOT_IMPLEMENTED;

    c.SwitchToMatrixType(a.GetMatrixType(), a.GetFormat(), false);

    DISPATCH_MATRIX_ON_FLAG(&c,
                            &c,
                            CPUMatrix<ElemType>::InnerProductWithShiftNeg(*a.m_CPUMatrix, *b.m_CPUMatrix, *c.m_CPUMatrix, isColWise, shift, negnumber),
                            GPUMatrix<ElemType>::InnerProductWithShiftNeg(*a.m_GPUMatrix, *b.m_GPUMatrix, *c.m_GPUMatrix, shift, negnumber),
                            NOT_IMPLEMENTED,
                            NOT_IMPLEMENTED);
}

template <class ElemType>
Matrix<ElemType>& Matrix<ElemType>::GetARowByIndex(const Matrix<ElemType>& a, size_t index)
{
    if (a.IsEmpty())
        LogicError("GetARowByIndex: Matrix is empty.");

    // WARNING: a and this must have same type
    if (!(GetMatrixType() == a.GetMatrixType()))
        NOT_IMPLEMENTED;

    SwitchToMatrixType(a.GetMatrixType(), a.GetFormat(), false);

    DISPATCH_MATRIX_ON_FLAG(this,
                            this,
                            m_CPUMatrix->GetARowByIndex(*a.m_CPUMatrix, index),
                            m_GPUMatrix->GetARowByIndex(*a.m_GPUMatrix, index),
                            NOT_IMPLEMENTED,
                            NOT_IMPLEMENTED);

    return *this;
}

template <class ElemType>
void Matrix<ElemType>::ConductRowElementMultiplyWithShift(const Matrix<ElemType>& a, const Matrix<ElemType>& b, Matrix<ElemType>& c, size_t shift, bool bFirstmatrixfixed)
{
    if (a.IsEmpty() || b.IsEmpty())
        LogicError("InnerProduct:  one of the input matrix is empty.");

    DecideAndMoveToRightDevice(a, b, c);

    if (a.GetMatrixType() != b.GetMatrixType())
        NOT_IMPLEMENTED;

    c.SwitchToMatrixType(a.GetMatrixType(), a.GetFormat(), false);

    DISPATCH_MATRIX_ON_FLAG(&c,
                            &c,
                            CPUMatrix<ElemType>::ConductRowElementMultiplyWithShift(*a.m_CPUMatrix, *b.m_CPUMatrix, *c.m_CPUMatrix, shift, bFirstmatrixfixed),
                            GPUMatrix<ElemType>::ConductRowElementMultiplyWithShift(*a.m_GPUMatrix, *b.m_GPUMatrix, *c.m_GPUMatrix, shift, bFirstmatrixfixed),
                            NOT_IMPLEMENTED,
                            NOT_IMPLEMENTED);
}

template <class ElemType>
Matrix<ElemType>& Matrix<ElemType>::AssignElementProductOfWithShift(const Matrix<ElemType>& a, const Matrix<ElemType>& b, size_t shift)
{
    if (a.IsEmpty() || b.IsEmpty())
        LogicError("AssignElementProductOfWithShift: Matrix is empty.");

    assert(a.GetNumRows() == b.GetNumRows() && a.GetNumCols() == b.GetNumCols());
    if (!(a.GetNumRows() == b.GetNumRows() && a.GetNumCols() == b.GetNumCols()))
        InvalidArgument("The input matrix dimensions do not match.");

    if (a.GetNumRows() != 1)
        InvalidArgument("AssignElementProductOfWithShiftNeg: The input matrix must be a row vector.");

    DecideAndMoveToRightDevice(a, b, *this);
    if (!(a.GetMatrixType() == b.GetMatrixType()))
        NOT_IMPLEMENTED;

    SwitchToMatrixType(a.GetMatrixType(), a.GetFormat(), false);

    DISPATCH_MATRIX_ON_FLAG(this,
                            this,
                            m_CPUMatrix->AssignElementProductOfWithShift(*a.m_CPUMatrix, *b.m_CPUMatrix, shift),
                            m_GPUMatrix->AssignElementProductOfWithShift(*a.m_GPUMatrix, *b.m_GPUMatrix, shift),
                            NOT_IMPLEMENTED,
                            NOT_IMPLEMENTED);
    return *this;
}

template <class ElemType>
void Matrix<ElemType>::RCRFBackwardCompute(const Matrix<ElemType>& alpha, Matrix<ElemType>& beta,
                                           Matrix<ElemType>& functionValues, const Matrix<ElemType>& lbls,
                                           const Matrix<ElemType>& pos_scores, const Matrix<ElemType>& pair_scores, const int shift)
{
    DecideAndMoveToRightDevice(alpha, beta);
    functionValues._transferToDevice(alpha.GetDeviceId());
    beta._transferToDevice(alpha.GetDeviceId());

    DISPATCH_MATRIX_ON_FLAG(&alpha,
                            &beta,
                            CPUMatrix<ElemType>::RCRFBackwardCompute(
                                *alpha.m_CPUMatrix,
                                *beta.m_CPUMatrix,
                                *lbls.m_CPUMatrix,
                                *pair_scores.m_CPUMatrix),
                            GPUMatrix<ElemType>::RCRFBackwardCompute(
                                *alpha.m_GPUMatrix,
                                *beta.m_GPUMatrix,
                                *lbls.m_GPUMatrix,
                                *pos_scores.m_GPUMatrix,
                                *pair_scores.m_GPUMatrix, shift),
                            NOT_IMPLEMENTED,
                            NOT_IMPLEMENTED);
}

template <class ElemType>
void Matrix<ElemType>::RCRFTransGrdCompute(const Matrix<ElemType>& lbls,
                                           const Matrix<ElemType>& alpha,
                                           const Matrix<ElemType>& beta,
                                           const Matrix<ElemType>& pair_scores,
                                           Matrix<ElemType>& grd,
                                           const int startLbl,
                                           const int shift)
{
    DecideAndMoveToRightDevice(alpha, grd);
    grd._transferToDevice(alpha.GetDeviceId());

    DISPATCH_MATRIX_ON_FLAG(&alpha,
                            &grd,
                            CPUMatrix<ElemType>::RCRFTransGrdCompute(
                                *lbls.m_CPUMatrix,
                                *alpha.m_CPUMatrix,
                                *beta.m_CPUMatrix,
                                *pair_scores.m_CPUMatrix,
                                *grd.m_CPUMatrix),
                            GPUMatrix<ElemType>::RCRFTransGrdCompute(
                                *lbls.m_GPUMatrix,
                                *alpha.m_GPUMatrix,
                                *beta.m_GPUMatrix,
                                *pair_scores.m_GPUMatrix,
                                *grd.m_GPUMatrix,
                                startLbl,
                                shift),
                            NOT_IMPLEMENTED,
                            NOT_IMPLEMENTED);
}

template <class ElemType>
Matrix<ElemType>& Matrix<ElemType>::DropFrame(const Matrix<ElemType>& label, const Matrix<ElemType>& gamma, const ElemType& threshhold)
{
    DecideAndMoveToRightDevice(*this, label, gamma);

    if (label.GetNumCols() != gamma.GetNumCols() || label.GetNumRows() != gamma.GetNumRows())
        LogicError("DropFrame: label matrix is not in the same size as gamm matrix.");
    SwitchToMatrixType(label.GetMatrixType(), label.GetFormat(), false);

    DISPATCH_MATRIX_ON_FLAG(this,
                            this,
                            m_CPUMatrix->DropFrame(*label.m_CPUMatrix, *gamma.m_CPUMatrix, threshhold),
                            m_GPUMatrix->DropFrame(*label.m_GPUMatrix, *gamma.m_GPUMatrix, threshhold),
                            NOT_IMPLEMENTED,
                            NOT_IMPLEMENTED);

    return *this;
}

/// <summary> c = alpha * (a-b)</summary>
/// if a, b, c  must have same dim
/// <param name="alpha">Scalar</param>
/// <param name="a">Input matrix</param>
/// <param name="b">Input matrix</param>
/// <param name="c">Resulting matrix, user is responsible for allocating this</param>
template <class ElemType>
Matrix<ElemType>& Matrix<ElemType>::AssignSequenceError(const ElemType hsmoothingWeight, const Matrix<ElemType>& label,
                                                        const Matrix<ElemType>& dnnoutput, const Matrix<ElemType>& gamma, ElemType alpha)
{
    DecideAndMoveToRightDevice(label, dnnoutput, gamma);

    if (!(label.GetMatrixType() == gamma.GetMatrixType()))
        NOT_IMPLEMENTED;

    SwitchToMatrixType(label.GetMatrixType(), label.GetFormat(), false);

    DISPATCH_MATRIX_ON_FLAG(this,
                            this,
                            m_CPUMatrix->AssignSequenceError(hsmoothingWeight, *label.m_CPUMatrix, *dnnoutput.m_CPUMatrix, *gamma.m_CPUMatrix, alpha),
                            m_GPUMatrix->AssignSequenceError(hsmoothingWeight, *label.m_GPUMatrix, *dnnoutput.m_GPUMatrix, *gamma.m_GPUMatrix, alpha),
                            NOT_IMPLEMENTED,
                            NOT_IMPLEMENTED);
    return *this;
}

// Calculate CTC score
// prob (input): the posterior output from the network
// alpha, beta (output): alpha and beta for forward-backward calculation.
// phoneSeq (input): phone ID sequence for each utterance in this minibatch, each col is one utterance
// phoneBound (input): phone boundary (frame index) of each phone for each utterance in this minibatch, each col is one utterance
// totalScore (output): total CTC score
// uttToChanInd (input):  map from utterance ID to minibatch channel ID. We need this because each channel may contain more than one utterance.
// uttBeginFrame(input): the position of the first frame of each utterance in the minibatch channel. We need this because each channel may contain more than one utterance.
// uttFrameNum (input): the frame number of each utterance. The size of this vector =  the number of all utterances in this minibatch
// uttPhoneNum (input): the phone number of each utterance. The size of this vector =  the number of all utterances in this minibatch
// numParallelSequences (input): num of parallel sequences
// mbsize (input): the maximum channel frame number
// blankTokenId (input): id of the CTC blank token
// delayConstraint -- label output delay constraint introduced during training that allows to have shorter delay during inference. This using the original time information to enforce that CTC tokens only get aligned within a time margin.
//      Setting this parameter smaller will result in shorted delay between label output during decoding, yet may hurt accuracy.
//      delayConstraint=-1 means no constraint
template<class ElemType>
Matrix<ElemType>& Matrix<ElemType>::AssignCTCScore(const Matrix<ElemType>& prob, Matrix<ElemType>& alpha, Matrix<ElemType>& beta,
    const Matrix<ElemType>& phoneSeq, const Matrix<ElemType>& phoneBound, Matrix<ElemType> &totalScore, const std::vector<size_t> & uttToChanInd,
    const std::vector<size_t> & uttBeginFrame, const std::vector<size_t> & uttFrameNum, const std::vector<size_t> & uttPhoneNum,
    const size_t numParallelSequences, const size_t mbsize, const size_t blankTokenId, const int delayConstraint, const bool isColWise)
{
    DecideAndMoveToRightDevice(prob, *this);
    alpha.Resize(phoneSeq.GetNumRows(), prob.GetNumCols());
    beta.Resize(phoneSeq.GetNumRows(), prob.GetNumCols());
    Resize(prob.GetNumRows(), prob.GetNumCols());

    alpha.SetValue(LZERO);
    beta.SetValue(LZERO);
    SetValue(LZERO);
    SwitchToMatrixType(prob.GetMatrixType(), prob.GetFormat(), false);

    DISPATCH_MATRIX_ON_FLAG(&prob,
        this,
        this->m_CPUMatrix->AssignCTCScore(*prob.m_CPUMatrix, *alpha.m_CPUMatrix, *beta.m_CPUMatrix, *phoneSeq.m_CPUMatrix, *phoneBound.m_CPUMatrix, *totalScore.m_CPUMatrix,
            uttToChanInd, uttBeginFrame, uttFrameNum, uttPhoneNum, numParallelSequences, mbsize, blankTokenId, delayConstraint, isColWise),
        this->m_GPUMatrix->AssignCTCScore(*prob.m_GPUMatrix, *alpha.m_GPUMatrix, *beta.m_GPUMatrix, *phoneSeq.m_GPUMatrix, *phoneBound.m_GPUMatrix, *totalScore.m_GPUMatrix,
            uttToChanInd, uttBeginFrame, uttFrameNum, uttPhoneNum, numParallelSequences, mbsize, blankTokenId, delayConstraint, isColWise),
        NOT_IMPLEMENTED,
        NOT_IMPLEMENTED
    );

    return *this;
}

#pragma endregion Static BLAS Functions

// TensorView currently does not interface with sparse matrices. For now, we just catch this and throw.
template <class ElemType>
static bool VerifyIsDense(const Matrix<ElemType>& a)
{
    if (a.GetMatrixType() != DENSE)
        RuntimeError("TensorOp: Tensor operations are currently not supported for sparse matrices.");
    return true;
}

template <class ElemType>
void Matrix<ElemType>::TensorOp(ElemType beta, const Matrix<ElemType>& a, ElemType alpha, ElementWiseOperator op, ElementWiseOperator reductionOp,
                                const array<size_t, 2>& offsets,
                                const SmallVector<size_t>& regularOpDims, const array<SmallVector<ptrdiff_t>, 2>& regularStrides,
                                const SmallVector<size_t>& reducingOpDims, const array<SmallVector<ptrdiff_t>, 2>& reducingStrides)
{
    VerifyIsDense(*this) && VerifyIsDense(a);

    DecideAndMoveToRightDevice(*this, a);

    DISPATCH_MATRIX_ON_FLAG(this,
                            this,
                            m_CPUMatrix->TensorOp(beta, *a.m_CPUMatrix, alpha, op, reductionOp, offsets, regularOpDims, regularStrides, reducingOpDims, reducingStrides),
                            m_GPUMatrix->TensorOp(beta, *a.m_GPUMatrix, alpha, op, reductionOp, offsets, regularOpDims, regularStrides, reducingOpDims, reducingStrides),
                            NOT_IMPLEMENTED,
                            NOT_IMPLEMENTED);
}

template <class ElemType>
void Matrix<ElemType>::TensorOp(ElemType beta, const Matrix<ElemType>& a, const Matrix<ElemType>& b, ElemType alpha, ElementWiseOperator op, ElementWiseOperator reductionOp,
                                const array<size_t, 3>& offsets,
                                const SmallVector<size_t>& regularOpDims, const array<SmallVector<ptrdiff_t>, 3>& regularStrides,
                                const SmallVector<size_t>& reducingOpDims, const array<SmallVector<ptrdiff_t>, 3>& reducingStrides)
{
    VerifyIsDense(*this) && VerifyIsDense(a) && VerifyIsDense(b);

    DecideAndMoveToRightDevice(*this, a, b);

    DISPATCH_MATRIX_ON_FLAG(this,
                            this,
                            m_CPUMatrix->TensorOp(beta, *a.m_CPUMatrix, *b.m_CPUMatrix, alpha, op, reductionOp, offsets, regularOpDims, regularStrides, reducingOpDims, reducingStrides),
                            m_GPUMatrix->TensorOp(beta, *a.m_GPUMatrix, *b.m_GPUMatrix, alpha, op, reductionOp, offsets, regularOpDims, regularStrides, reducingOpDims, reducingStrides),
                            NOT_IMPLEMENTED,
                            NOT_IMPLEMENTED);
}

template <class ElemType>
void Matrix<ElemType>::TensorOp(ElemType beta, const Matrix<ElemType>& a, const Matrix<ElemType>& b, const Matrix<ElemType>& c, ElemType alpha, ElementWiseOperator op, ElementWiseOperator reductionOp,
                                const array<size_t, 4>& offsets,
                                const SmallVector<size_t>& regularOpDims, const array<SmallVector<ptrdiff_t>, 4>& regularStrides,
                                const SmallVector<size_t>& reducingOpDims, const array<SmallVector<ptrdiff_t>, 4>& reducingStrides)
{
    VerifyIsDense(*this) && VerifyIsDense(a) && VerifyIsDense(b) && VerifyIsDense(c);

    DecideAndMoveToRightDevice(*this, a, b, c);

    DISPATCH_MATRIX_ON_FLAG(this,
                            this,
                            m_CPUMatrix->TensorOp(beta, *a.m_CPUMatrix, *b.m_CPUMatrix, *c.m_CPUMatrix, alpha, op, reductionOp, offsets, regularOpDims, regularStrides, reducingOpDims, reducingStrides),
                            m_GPUMatrix->TensorOp(beta, *a.m_GPUMatrix, *b.m_GPUMatrix, *c.m_GPUMatrix, alpha, op, reductionOp, offsets, regularOpDims, regularStrides, reducingOpDims, reducingStrides),
                            NOT_IMPLEMENTED,
                            NOT_IMPLEMENTED);
}
template <class ElemType>
void Matrix<ElemType>::TensorArgOp(const Matrix<ElemType>& a, ElementWiseOperator reductionOp,
                                   const array<size_t, 2>& offsets,
                                   const SmallVector<size_t>& regularOpDims, const array<SmallVector<ptrdiff_t>, 2>& regularStrides,
                                   const SmallVector<size_t>& reducingOpDims, const array<SmallVector<ptrdiff_t>, 2>& reducingStrides)
{
    VerifyIsDense(*this) && VerifyIsDense(a);

    DecideAndMoveToRightDevice(*this, a);

    DISPATCH_MATRIX_ON_FLAG(this,
        this,
        m_CPUMatrix->TensorArgOp(*a.m_CPUMatrix, reductionOp, offsets, regularOpDims, regularStrides, reducingOpDims, reducingStrides),
        m_GPUMatrix->TensorArgOp(*a.m_GPUMatrix, reductionOp, offsets, regularOpDims, regularStrides, reducingOpDims, reducingStrides),
        NOT_IMPLEMENTED,
        NOT_IMPLEMENTED);
}

//template class Matrix<short>;
template class Matrix<float>;
template class Matrix<double>;
template class Matrix<half>;

// We use Matrix<char> as the backing store for QuantizedMatrix, and also as a flag matrix.
// Let's explicitly instantiate the methods we need for that purpose
template Matrix<char>::Matrix(DEVICEID_TYPE);
template Matrix<char>::Matrix(Matrix<char>&&);
template Matrix<char>::Matrix(const size_t numRows, const size_t numCols, DEVICEID_TYPE deviceId, const MatrixType matrixType, const MatrixFormat matrixFormat, const size_t nnz);
template Matrix<char>::Matrix(const size_t numRows, const size_t numCols, char* pArray, DEVICEID_TYPE deviceId, const size_t matrixFlags, const size_t nnz);
template Matrix<char>::~Matrix();
template Matrix<char>& Matrix<char>::operator=(Matrix<char>&& moveFrom);
template char* Matrix<char>::Data() const;
template int Matrix<char>::GetDeviceId() const;
template size_t Matrix<char>::GetNumElements() const;
template Matrix<char> Matrix<char>::ColumnSlice(size_t startColumn, size_t numCols) const;
template void Matrix<char>::_transferToDevice(int id_to, bool isBeingMoved, bool emptyTransfer) const;
template void Matrix<char>::TransferToDeviceIfNotThere(int id_to, bool isBeingMoved, bool emptyTransfer, bool updatePreferredDevice) const;
template size_t Matrix<char>::GetNumRows() const;
template size_t Matrix<char>::GetNumCols() const;
template void Matrix<char>::SetValue(const char);
template void Matrix<char>::SetValue(size_t numRows, const size_t numCols, int deviceId, char* pArray, size_t matrixFlags, DataTransferer* transferer);
//template void Matrix<char>::SetValue(const Matrix<char>&, MatrixFormat);
template void Matrix<char>::SetValue(const Matrix<char>&);
template void Matrix<char>::AssignValuesOf(const Matrix<char>&);
template void Matrix<char>::CastAssignValuesOf(const MatrixBase& other);
template bool Matrix<char>::IsEmpty() const;
template void Matrix<char>::Resize(const size_t numRows, const size_t numCols, const size_t numNZElemToReserve, bool growOnly);
template void Matrix<char>::Reshape(const size_t, const size_t);
template char* Matrix<char>::CopyToArray(void) const;

// Matrix<short> methods
template Matrix<short>::Matrix(DEVICEID_TYPE);
template Matrix<short>::Matrix(Matrix<short>&&);
template Matrix<short>::Matrix(const size_t numRows, const size_t numCols, DEVICEID_TYPE deviceId, const MatrixType matrixType, const MatrixFormat matrixFormat, const size_t nnz);
template Matrix<short>::Matrix(const size_t numRows, const size_t numCols, short* pArray, DEVICEID_TYPE deviceId, const size_t matrixFlags, const size_t nnz);
template Matrix<short>::~Matrix();
template Matrix<short>& Matrix<short>::operator=(Matrix<short>&& moveFrom);
template short* Matrix<short>::Data() const;
template int Matrix<short>::GetDeviceId() const;
template size_t Matrix<short>::GetNumElements() const;
template Matrix<short> Matrix<short>::ColumnSlice(size_t startColumn, size_t numCols) const;
template void Matrix<short>::_transferToDevice(int id_to, bool isBeingMoved, bool emptyTransfer) const;
template void Matrix<short>::TransferToDeviceIfNotThere(int id_to, bool isBeingMoved, bool emptyTransfer, bool updatePreferredDevice) const;
template size_t Matrix<short>::GetNumRows() const;
template size_t Matrix<short>::GetNumCols() const;
template void Matrix<short>::SetValue(const short);
template void Matrix<short>::SetValue(size_t numRows, const size_t numCols, int deviceId, short* pArray, size_t matrixFlags, DataTransferer* transferer);
//template void Matrix<short>::SetValue(const Matrix<short>&, MatrixFormat);
template void Matrix<short>::SetValue(const Matrix<short>&);
template void Matrix<short>::AssignValuesOf(const Matrix<short>&);
template void Matrix<short>::CastAssignValuesOf(const MatrixBase& other);
template bool Matrix<short>::IsEmpty() const;
template void Matrix<short>::Resize(const size_t numRows, const size_t numCols, const size_t numNZElemToReserve, bool growOnly);
template void Matrix<short>::Reshape(const size_t, const size_t);
template short* Matrix<short>::CopyToArray(void) const;

template Matrix<int>::Matrix(const size_t, const size_t, int*, DEVICEID_TYPE, const size_t, const size_t);

}}}<|MERGE_RESOLUTION|>--- conflicted
+++ resolved
@@ -1782,43 +1782,24 @@
                                        const double learnRatePerSample, const double meanMomentum, const double varMomentum, ElemType unitGainFactor)
 {
     DISPATCH_MATRIX_ON_FLAG(&gradients, &gradients,
-<<<<<<< HEAD
-        { 
-            m_CPUMatrix->FSAdagrad(*gradients.m_CPUMatrix, *functionValues.m_CPUMatrix, 
-                                   (ElemType)learnRatePerSample, (ElemType)meanMomentum, (ElemType)varMomentum, 
-                                   (ElemType)targetAdagradAvDenom_x_sqrtAdagradSqrFrames, unitGainFactor);
-            SetDataLocation(CPU); 
-        },
-        {
-            m_GPUMatrix->FSAdagrad(*gradients.m_GPUMatrix, *functionValues.m_GPUMatrix, 
-                                   (ElemType)learnRatePerSample, (ElemType)meanMomentum, (ElemType)varMomentum, 
-                                   (ElemType)targetAdagradAvDenom_x_sqrtAdagradSqrFrames, unitGainFactor);
-            SetDataLocation(GPU); 
-=======
         {
             m_CPUMatrix->FSAdagrad(*gradients.m_CPUMatrix, *functionValues.m_CPUMatrix,
                                    (ElemType)learnRatePerSample, (ElemType)meanMomentum, (ElemType)varMomentum,
-                                   (ElemType)targetAdagradAvDenom_x_sqrtAdagradSqrFrames, unitGainMomentum);
+                                   (ElemType)targetAdagradAvDenom_x_sqrtAdagradSqrFrames, unitGainFactor);
             SetDataLocation(CPU);
         },
         {
             m_GPUMatrix->FSAdagrad(*gradients.m_GPUMatrix, *functionValues.m_GPUMatrix,
                                    (ElemType)learnRatePerSample, (ElemType)meanMomentum, (ElemType)varMomentum,
-                                   (ElemType)targetAdagradAvDenom_x_sqrtAdagradSqrFrames, unitGainMomentum);
+                                   (ElemType)targetAdagradAvDenom_x_sqrtAdagradSqrFrames, unitGainFactor);
             SetDataLocation(GPU);
->>>>>>> fd20c107
         },
         { NOT_IMPLEMENTED; },
         {
             gradients.m_GPUSparseMatrix->FSAdagrad(*m_GPUMatrix, *functionValues.m_GPUMatrix,
                                                    (ElemType)learnRatePerSample, (ElemType)meanMomentum, (ElemType)varMomentum,
-<<<<<<< HEAD
                                                    (ElemType)targetAdagradAvDenom_x_sqrtAdagradSqrFrames, unitGainFactor);
-            SetDataLocation(GPU); 
-=======
-                                                   (ElemType)targetAdagradAvDenom_x_sqrtAdagradSqrFrames, unitGainMomentum);
             SetDataLocation(GPU);
->>>>>>> fd20c107
         });
 
     // Note: Since both 'this' and gradients are changed, we must call SetDataLocation() on 'this' as well.
@@ -1849,15 +1830,9 @@
         SetDataLocation(GPU);
     },
     { NOT_IMPLEMENTED; },
-<<<<<<< HEAD
-    { gradients.m_GPUSparseMatrix->Adam(*m_GPUMatrix, *functionValues.m_GPUMatrix, 
-        (ElemType)learnRatePerSample, (ElemType)meanMomentum, 
-        (ElemType)varMomentum, biasCorrection, (ElemType)epsilon, unitGainFactor, adamax);
-=======
     { gradients.m_GPUSparseMatrix->Adam(*m_GPUMatrix, *functionValues.m_GPUMatrix,
         (ElemType)learnRatePerSample, (ElemType)meanMomentum,
-        (ElemType)varMomentum, biasCorrection, (ElemType)epsilon, unitGainMomentum, adamax);
->>>>>>> fd20c107
+        (ElemType)varMomentum, biasCorrection, (ElemType)epsilon, unitGainFactor, adamax);
         SetDataLocation(GPU); });
 
     // Note: Since both 'this' and gradients are changed, we must call SetDataLocation() on 'this' as well.
