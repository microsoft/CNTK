//
// Copyright (c) Microsoft. All rights reserved.
// Licensed under the MIT license. See LICENSE.md file in the project root for full license information.
//

#include "Globals.h"
#include "Constants.h"

using namespace std;

namespace Microsoft { namespace MSR { namespace CNTK {

    // TODO: get rid of this source file once static initializers in methods are thread-safe (VS 2015)
    std::atomic<bool> Globals::m_forceDeterministicAlgorithms(false);
    std::atomic<bool> Globals::m_forceConstantRandomSeed(false);

    std::atomic<bool> Globals::m_enableShareNodeValueMatrices(true);
    std::atomic<bool> Globals::m_optimizeGradientAccumulation(true);
    std::atomic<bool> Globals::m_enableNodeTiming(false);
    std::atomic<std::size_t> Globals::m_mpiPackThresholdInBytes(DEFAULT_PACK_THRESHOLD_SIZE_IN_BYTES);

<<<<<<< HEAD
    std::size_t Globals::m_processNum(1);
    std::size_t Globals::m_rank(0);
    void* Globals::m_distGradAggPtr(NULL);
=======
    std::atomic<bool> Globals::m_useBNMomentum(false);
    std::atomic<double> Globals::m_BNMomentum(1.0);
>>>>>>> 80a737cc
}}}<|MERGE_RESOLUTION|>--- conflicted
+++ resolved
@@ -19,12 +19,9 @@
     std::atomic<bool> Globals::m_enableNodeTiming(false);
     std::atomic<std::size_t> Globals::m_mpiPackThresholdInBytes(DEFAULT_PACK_THRESHOLD_SIZE_IN_BYTES);
 
-<<<<<<< HEAD
     std::size_t Globals::m_processNum(1);
     std::size_t Globals::m_rank(0);
     void* Globals::m_distGradAggPtr(NULL);
-=======
     std::atomic<bool> Globals::m_useBNMomentum(false);
     std::atomic<double> Globals::m_BNMomentum(1.0);
->>>>>>> 80a737cc
 }}}