--- conflicted
+++ resolved
@@ -275,21 +275,12 @@
 }
 
 template <class ElemType>
-<<<<<<< HEAD
 shared_ptr<ComputationNode<ElemType>> ComputationNetworkBuilder<ElemType>::CreatePoolingNode(const std::wstring& nodeName, PoolKind poolKind, const bool poolPadMode, const TensorShape& kernelShape, const TensorShape& strideShape,
-                                                                                             const std::vector<bool>& autoPadding, const TensorShape& lowerPad, const TensorShape& upperPad,
-                                                                                             ImageLayoutKind imageLayout)
-{
-    return net.AddNodeToNetWithElemType(New<PoolingNode<ElemType>>(net.GetDeviceId(), nodeName,
-                                                                   poolKind, poolPadMode, kernelShape, strideShape, autoPadding, lowerPad, upperPad, imageLayout));
-=======
-shared_ptr<ComputationNode<ElemType>> ComputationNetworkBuilder<ElemType>::CreatePoolingNode(const std::wstring& nodeName, PoolKind poolKind, const TensorShape& kernelShape, const TensorShape& strideShape,
                                                                                              const std::vector<bool>& autoPadding, const TensorShape& lowerPad, const TensorShape& upperPad, bool ceilOutDim,
                                                                                              ImageLayoutKind imageLayout)
 {
     return net.AddNodeToNetWithElemType(New<PoolingNode<ElemType>>(net.GetDeviceId(), nodeName,
-                                                                   poolKind, kernelShape, strideShape, autoPadding, lowerPad, upperPad, ceilOutDim, imageLayout));
->>>>>>> 4f645ba3
+                                                                   poolKind, poolPadMode, kernelShape, strideShape, autoPadding, lowerPad, upperPad, ceilOutDim, imageLayout));
 }
 
 template <class ElemType>
@@ -366,19 +357,11 @@
 shared_ptr<ComputationNode<ElemType>> ComputationNetworkBuilder<ElemType>::Pooling(const ComputationNodePtr inputValues,
                                                                                    PoolKind poolKind, const TensorShape& kernelShape, const TensorShape& strideShape,
                                                                                    const std::vector<bool>& autoPadding, const TensorShape& lowerPad, const TensorShape& upperPad,
-<<<<<<< HEAD
-                                                                                   const bool poolPadMode, ImageLayoutKind imageLayout,
+                                                                                   bool ceilOutDim, const bool poolPadMode, ImageLayoutKind imageLayout,
                                                                                    const std::wstring nodeName)
 {
     return net.AddNodeToNetAndAttachInputs(New<PoolingNode<ElemType>>(net.GetDeviceId(), nodeName,
-                                                                      poolKind, poolPadMode, kernelShape, strideShape, autoPadding, lowerPad, upperPad, imageLayout),
-=======
-                                                                                   bool ceilOutDim, ImageLayoutKind imageLayout,
-                                                                                   const std::wstring nodeName)
-{
-    return net.AddNodeToNetAndAttachInputs(New<PoolingNode<ElemType>>(net.GetDeviceId(), nodeName,
-                                                                      poolKind, kernelShape, strideShape, autoPadding, lowerPad, upperPad, ceilOutDim, imageLayout),
->>>>>>> 4f645ba3
+                                                                      poolKind, poolPadMode, kernelShape, strideShape, autoPadding, lowerPad, upperPad, ceilOutDim, imageLayout),
                                                                       { inputValues });
 }
 
