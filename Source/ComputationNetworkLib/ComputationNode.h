--- conflicted
+++ resolved
@@ -49,12 +49,9 @@
 #define CNTK_MODEL_VERSION_17 17 // use 8 bytes for rng seeds on both platforms
 #define CNTK_MODEL_VERSION_18 18 // reserving 18 for dilated convolution, write out one more TensorShape 
 #define CNTK_MODEL_VERSION_19 19 // batch norm: add an input parameter to store running mean sample count.
-<<<<<<< HEAD
-#define CNTK_MODEL_VERSION_20 20 // pooling: add a ceilOutDim to decide whether ceil or floor while computing the output size
-=======
-#define CNTK_MODEL_VERSION_20 20 // adding output shape to convolution node 
->>>>>>> 52ebff65
-#define CURRENT_CNTK_MODEL_VERSION CNTK_MODEL_VERSION_20
+#define CNTK_MODEL_VERSION_20 20 // adding output shape to convolution node
+#define CNTK_MODEL_VERSION_21 21 // pooling: add a ceilOutDim to decide whether ceil or floor while computing the output size
+#define CURRENT_CNTK_MODEL_VERSION CNTK_MODEL_VERSION_21
 
 
 // helper mode for debugging
