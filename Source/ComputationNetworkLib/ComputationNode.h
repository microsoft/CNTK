//
// Copyright (c) Microsoft. All rights reserved.
// Licensed under the MIT license. See LICENSE.md file in the project root for full license information.
//
#pragma once

#include "Basics.h"
#include "Matrix.h"
#include "TensorView.h"
#include "ScriptableObjects.h"
#include "Sequences.h"
#include "TensorShape.h"
#include "MatrixPool.h"
#include "ComputationEnvironment.h"
#include "Globals.h"

#include <unordered_set>
#include <map>
#include <string>
#include <vector>
#include <stdexcept>
#include <list>
#include <memory>
#include <algorithm>
#include <assert.h>
#include <atomic>

#define DEFAULT_HIDDEN_ACTIVATION 0.1

#pragma warning(disable : 4267) // conversion from size_t to int or other types

// version number to control how to read and write
#define CNTK_MODEL_VERSION_1 1
#define CNTK_MODEL_VERSION_2 2
#define CNTK_MODEL_VERSION_3 3
#define CNTK_MODEL_VERSION_4 4   // PastValue
#define CNTK_MODEL_VERSION_5 5   // ND convolution and pooling
#define CNTK_MODEL_VERSION_6 6   // batch-norm blending
#define CNTK_MODEL_VERSION_7 7   // ElemType tag in model file
#define CNTK_MODEL_VERSION_8 8   // DynamicAxis for inputs
#define CNTK_MODEL_VERSION_9 9   // transpose flag in ConvolutionNode to support deconvolution
#define CNTK_MODEL_VERSION_10 10 // learning-rate multiplier for input nodes
#define CNTK_MODEL_VERSION_11 11 // dynamic axis name for where nodes
#define CNTK_MODEL_VERSION_12 12 // Times() m_inputRank to support parameter-rank inference
#define CNTK_MODEL_VERSION_13 13 // batch norm: switch running inverse std deviation -> variance, MB count -> samplesSeen; CuDNN v5
#define CNTK_MODEL_VERSION_14 14 // axis parameter in OptimizedRNNStackNode
#define CNTK_MODEL_VERSION_15 15 // add new nodes: LambdaRankNode and NDCG1Eval
#define CNTK_MODEL_VERSION_16 16 // save/load rng state for Dropout and RandomSample nodes.
#define CNTK_MODEL_VERSION_17 17 // use 8 bytes for rng seeds on both platforms
#define CNTK_MODEL_VERSION_18 18 // reserving 18 for dilated convolution, write out one more TensorShape 
#define CNTK_MODEL_VERSION_19 19 // batch norm: flag whether running mean count is 0
#define CNTK_MODEL_VERSION_20 20 // adding output shape to convolution node
#define CNTK_MODEL_VERSION_21 21 // pooling: add a ceilOutDim to decide whether ceil or floor while computing the output size
<<<<<<< HEAD
#define CNTK_MODEL_VERSION_22 22 // pooling: add include pad func for average pooling

=======
#define CNTK_MODEL_VERSION_22 22 // Slice and pad accepts multiple axes 
>>>>>>> 12af63dc
#define CURRENT_CNTK_MODEL_VERSION CNTK_MODEL_VERSION_22


// helper mode for debugging
// If TRACK_GAP_NANS is defined then initialize layout gaps to NaN and do NaN checks. Also do detailed logging of node computations.
// #define TRACK_GAP_NANS
// TODO: Make this a trace option, e.g. enabled by the ComputeEnvironment.

namespace Microsoft { namespace MSR { namespace CNTK {

enum CopyNodeFlags // flags to be passed to the CopyTo() function
{
    copyNodeValue          = 1, // copy everything except for the input links
    copyNodeInputLinks     = 2, // copy over input links
    copyNodeAll            = 3, // copy everything
    copyNodeAcrossNetworks = 4  // allow a cross network child copy
};

#pragma region base computation class

// =======================================================================
// IComputationNode -- set of methods that are to be implemented (or optionally overridable) by node implementations.
// =======================================================================

class ComputationNodeBase;
struct /*interface*/ IComputationNode
{
    typedef shared_ptr<ComputationNodeBase> ComputationNodeBasePtr;

    // --- these must be implemented by each node

    virtual ComputationNodeBase* NewThis(DEVICEID_TYPE deviceId, const wstring& name) const = 0;
    // TODO: OperationName calls static TypeName which does not match the actual type names in that the 'Node' is missing.
    virtual const std::wstring OperationName() const = 0;
#define OperationNameOf(T) (T<float>::TypeName()) // convenience macro

    virtual void UpdateFunctionMBSize() = 0; // recalculate our column dimensions from MBLayout. Override to update temps.

    virtual void BeginForwardProp() = 0;             // called beforefirst iteration step of ForwardProp()
    virtual void ForwardProp(const FrameRange&) = 0; // forward prop for one minibatch
    virtual void EndForwardProp() = 0;               // called after last iteration step of ForwardProp()

    virtual void BeginBackprop() = 0;                                        // called before first iteration step of ComputeGradient()
    virtual void BackpropTo(const size_t inputIndex, const FrameRange&) = 0; // backprop gradient into one of the inputs
    virtual void EndBackprop() = 0;                                          // called after last iteration step of ComputeGradient()

    // --- this is meant to be overridden by ControlFlowNodes

    virtual void Backprop(const FrameRange& fr, bool childrenInThisLoop, bool childrenInOuterLoop) = 0;

    // --- optional overrides that add functionality

    // Any override must call Base version as well.
    // Default implementations are in ComputationNodeBase or ComputationNode<ElemType>.

    virtual void Validate(bool isFinalValidationPass) = 0; // main base validation function
    virtual void Save(File& fstream) const = 0;
    virtual void Load(File& /*fstream*/, size_t /*modelVersion*/) = 0;
    virtual void CopyTo(ComputationNodeBasePtr node, const std::wstring& newName, const CopyNodeFlags flags) const = 0;

    virtual void RequestMatricesBeforeForwardProp(MatrixPool& matrixPool) = 0; // request matrices needed to do node function value evaluation
    virtual void ReleaseMatricesAfterForwardProp(MatrixPool& matrixPool) = 0;  // release temp matrices that are only used by forward computation. Don't release matrices that need to be used in the gradient computation
    virtual void AllocateGradientMatricesForInputs(MatrixPool& matrixPool) = 0;
    virtual void RequestMatricesBeforeBackprop(MatrixPool& matrixPool) = 0; // request matrices that are needed for gradient computation
    virtual void ReleaseMatricesAfterBackprop(MatrixPool& matrixPool) = 0;  // release gradient and temp matrices that no longer needed after all the children's gradients are computed.

    // --- optional overrides that describe a feature or property of the node

    virtual bool RequiresPreCompute() const = 0; // return true if the node's value should be computed before the normal training. e.g., mean and invStd of input features.

    // --- optional overrides for more informative logging

    virtual std::string FormatOperationPrototype(const std::string& extraArgs) const = 0; // format the operation into a "prototype" (listing dimensions and parameters)
    virtual void DumpNodeInfo(const bool /*printValues*/, const bool /*printMetadata*/, File& fstream) const = 0;

protected:
    virtual ~IComputationNode()
    {
    }
};

// =======================================================================
//  Interface for stateful node (e.g., DelayNodeBase) and definition of state
//  This interface allows to Export and Import state from elsewhere, e.g. for sub-minibatching.
// =======================================================================

class INodeState : public std::enable_shared_from_this<INodeState> { public: virtual ~INodeState() { } };

struct /*interface*/ IStatefulNode
{
    typedef std::shared_ptr<INodeState> NodeStatePtr;
    virtual NodeStatePtr ExportState() = 0;
    virtual void ImportState(const NodeStatePtr& state) = 0;
};
typedef IStatefulNode::NodeStatePtr NodeStatePtr;

// =======================================================================
// ComputationNetworkOwnedNodeState -- class to collect ComputationNode members that are really owned by ComputationNetwork
// These members are only to be set, changed, and read by ComputationNetwork code.
// =======================================================================

class ComputationNetwork;
struct ComputationNetworkOwnedNodeState
{
    friend class ComputationNetwork;

    ComputationNetworkOwnedNodeState()
        : m_needsGradient(false), m_valueSharable(true), m_parentOverwritesGradient(false)
    {
        PurgeStateForFormingRecurrentLoops();
        m_isPartOfLoop = false;
    }

    void CopyTo(ComputationNetworkOwnedNodeState& other) const
    {
        other.m_isPartOfLoop                  = m_isPartOfLoop;
        other.m_needsGradient                 = m_needsGradient;
        other.m_valueSharable                 = m_valueSharable;
        other.m_traceNodeValueReal            = m_traceNodeValueReal;
        other.m_traceNodeValueAsCategoryLabel = m_traceNodeValueAsCategoryLabel;
        other.m_traceNodeValueSparse          = m_traceNodeValueSparse;
        other.m_traceNodeValueUpToDim         = m_traceNodeValueUpToDim;
        other.m_traceNodeValueUpToT           = m_traceNodeValueUpToT;
        other.m_parentOverwritesGradient = m_parentOverwritesGradient;
    }

    bool IsPartOfLoop() const { return m_isPartOfLoop; }

    void MarkParentOverwritesGradient() { m_parentOverwritesGradient = true; }
    bool ParentOverwritesGradient() const { return m_parentOverwritesGradient; }

    virtual void MarkValueNonSharable() { m_valueSharable = false; }
    virtual void MarkValueSharable() { m_valueSharable = true; }
    bool IsValueSharable() const { return m_valueSharable; }

    // tracing flags
    // Enable to print the value of the function-value matrix in somewhat readable format.
    // These are public since you are meant to set these flags manually in the debugger or temporarily poke into them from code as needed.
    bool m_traceNodeValueReal = false;
    bool m_traceNodeValueAsCategoryLabel = false;
    bool m_traceNodeValueSparse = false;
    size_t m_traceNodeValueUpToDim = 3; // 3 should be enough to see simple patterns such as all values are identical or out of range
    size_t m_traceNodeValueUpToT = 8;   // 8 time steps fit comfortably into a normal-sized console
    void EnableNodeTracing(bool asReal, bool asCategoryLabel, bool asSparse) { m_traceNodeValueReal = asReal; m_traceNodeValueAsCategoryLabel = asCategoryLabel; m_traceNodeValueSparse = asSparse; }

    virtual bool ImplementsGradientOverwriteOptimization() const { return false; }

protected:                // TODO: should be fully encapsulated here
    bool m_needsGradient; // true if this node or any children need a gradient to be computed (for own consumption or propagation to somewhere in the child tree)

    bool m_valueSharable; // a flag is needed for memory share.
                          // If it is false (e.g., LearnableParameters/InputValue and those nodes are solely induced by LearnableParameters),
                          // it will never be released to memory pool

    bool m_parentOverwritesGradient; // flag indicating whether the parent of this node overwrites the gradient of this node instead of accumulating to it

private:
    bool m_isPartOfLoop; // true if this loop is part of a recurrent loop

protected:
    // owned by FormRecurrentLoops() and stuff it calls, only used from inside there (FormRecurrentLoops() calls PurgeStateForFormingRecurrentLoops() at its end to make that super-clear)
    void PurgeStateForFormingRecurrentLoops()
    {
        m_loopId = -1;
        m_visitedOrder = -1;
        m_numNonDelayedParentsInLoop = 0;
        m_visited = false;
        m_index = -1;
        m_minIndex = -1;
        m_inStack = false;
    }

    int m_loopId;       // index into m_allSEQNodes array, for use by reordering operation only
    int m_visitedOrder; // remembers order in which nodes were visited by EnumerateNodes(), but gets updated
    bool m_visited;     // note: also used by ValidateSubNetwork()
    int m_numNonDelayedParentsInLoop;
    // only used inside DetermineSCCs():
    int m_index;    // index denoting order in which nodes were visited in DetermineSCCs()
    int m_minIndex; // min of m_index over all nodes within a single loop
    bool m_inStack;
};

// =======================================================================
// TimeStamp -- helper class to manage a "time stamp" (unique value) of a computation result to avoid recomputation
// =======================================================================

class TimeStamp
{
public:
    TimeStamp()
    {
        ResetEvalTimeStamp();
    }
    void CopyTo(TimeStamp& other) const
    {
        other.m_evalTimeStamp = m_evalTimeStamp;
    }
    void ResetEvalTimeStamp()
    {
        m_evalTimeStamp = s_timeStampCounter;
    }
    void SetEvalTimeStampOutdatedWrtAll()
    {
        m_evalTimeStamp = 0;
    }
    uint64_t GetEvalTimeStamp() const
    {
        return m_evalTimeStamp;
    }

    // create a new unique time stamp
    void BumpEvalTimeStamp()
    {
        m_evalTimeStamp = CreateUniqId();
    }

    bool IsOlderThan(const TimeStamp& other) const
    {
        return GetEvalTimeStamp() < other.GetEvalTimeStamp();
    }

    uint64_t CreateUniqId() const
    {
        return ++s_timeStampCounter;
    }

private:
    static atomic_ullong s_timeStampCounter;
    uint64_t m_evalTimeStamp; // this is used to reduce unnecessary recomputation when a different node in the model is reevaluated
};

// =======================================================================
// ComputationNodeBase -- abstract base class for all computation nodes
// =======================================================================

class ComputationNodeBase : public IComputationNode,
                            public /*protected*/ ComputationNetworkOwnedNodeState, // TODO: figure the 'protected' business out, somehow the 'friend' thing does not work
                            public TimeStamp,                                      // for time-stamp management
                            public ScriptableObjects::ComputationNodeObject,
                            public ScriptableObjects::WithTags,
                            public ScriptableObjects::HasName,
                            public ScriptableObjects::HasToString,
                            public ScriptableObjects::CustomConfigRecord, // make members accessible as BS expressions
                            public std::enable_shared_from_this<ComputationNodeBase>
{
    // note: enable_shared_from_this<> allows to create a shared_ptr from a raw pointer to this that is correctly aware of all other shared_ptrs (same ref count)
public:
    typedef shared_ptr<ComputationNodeBase> ComputationNodeBasePtr;

    // -----------------------------------------------------------------------
    // constructors, copying, (de-)serialization
    // -----------------------------------------------------------------------

    ComputationNodeBase(DEVICEID_TYPE deviceId, const wstring& name) :
        m_deviceId(deviceId), m_outputNeededDuringBackprop(true), m_learningRateMultiplier(0),
        m_gradientInitialized(false), m_nodeName(name == L"" ? CreateUniqNodeName() : name)
    {
        // TODO: should m_learningRateMultiplier be set to 0? Or should every node have a way to add its own say on the learning rate for all its inputs?
        // we store a unique numeric number for every node that is constructed, as a debugging aid
        static size_t uniqueNumericId = 0;
        m_uniqueNumericId = uniqueNumericId++;
    }
    virtual ~ComputationNodeBase()
    {
    }

    virtual void CopyTo(ComputationNodeBasePtr node, const std::wstring& newName, const CopyNodeFlags flags) const
    {
        if (OperationName() != node->OperationName())
            RuntimeError("Cannot copy from one node type to another node type");
        if (flags & CopyNodeFlags::copyNodeInputLinks)
        {
            node->m_inputs = m_inputs;
        }
        if (flags & CopyNodeFlags::copyNodeValue)
        {
            node->m_deviceId = m_deviceId;
            node->m_learningRateMultiplier = m_learningRateMultiplier;
            node->m_nodeName = newName;

            node->m_sampleLayout = m_sampleLayout;

            ComputationNetworkOwnedNodeState::CopyTo(*node);
            TimeStamp::CopyTo(*node);
        }

        if (flags & CopyNodeFlags::copyNodeAll)
        {
            for (auto tag : this->GetTags())
            {
                node->SetTag(tag);
            }
        }

        node->ClearConfigMemberCache();
    }

    virtual ComputationNodeBasePtr Duplicate(const std::wstring& newName = L"", const CopyNodeFlags flags = CopyNodeFlags::copyNodeAll) const = 0;   // (called on here implemented by ComputationNode<ElemType>

    virtual void Load(File& /*fstream*/, size_t /*modelVersion*/)
    {
        // it is assumed that OperationName and NodeName have already been consumed
        // base class has nothing else to load
    }

    virtual void Save(File& /*fstream*/) const
    {
        // it is assumed that OperationName and NodeName have already been saved
        // base class has nothing else to save
    }

    std::wstring CreateUniqNodeName() const
    {
#ifdef USE_GUID_AS_NAME
        UUID uuid;
        ZeroMemory(&uuid, sizeof(UUID));
        std::wstring name;

        UuidCreate(&uuid);
        WCHAR* szUuid = nullptr;
        if (UuidToStringW(&uuid, (RPC_WSTR*) &szUuid) != RPC_S_OK)
            RuntimeError("Failed to craete unique node name.");
        else
        {
            name = szUuid;
            RpcStringFreeW((RPC_WSTR*) &szUuid);
        }
#else
        uint64_t id = CreateUniqId();
        std::wstring base = L"AutoName";
        std::wstringstream sstm;
        sstm << base.c_str() << id;
        std::wstring name = sstm.str();
//msra::strfun::wstrprintf name(L"%s%d", L"AutoName", id);
#endif

        return name;
    }

    // -----------------------------------------------------------------------
    // dimensions of the value held by this node
    // -----------------------------------------------------------------------

    // The value of a node is a tensor in one of two variants:
    //
    //  - single matrix, vector, tensor
    //     - m_sampleLayout contains the shape. Accessed through GetSampleLayout().
    //     - m_pMBLayout is null
    //  - minibatch data
    //     - consists of many samples which are all tensors of m_sampleLayout
    //     - adds two additional tensor dimensions, time step and parallel sequence
    //       These change for each minibatch and are unknown during validation.
    //     - m_sampleLayout is the tensor shape of the samples
    //     - m_pMBLayout defines the number of time steps and parallel sequences (="tensor shape" of the minibatch)
    //       Accessed through GetMBLayout(); test for through HasMBLayout().
    //
    // The values can be accessed in three ways:
    //
    //  - as a tensor
    //     - GetTensorShape() forms the joint tensor that incorporates both m_sampleLayout and, if present, m_pMBLayout
    //        - Elementwise tensor operations operate on these.
    //        - If no MBLayout is present in one of multiple elementwise operands, it will be interpreted as a one-sample minibatch that broadcasts to all samples.
    //     - learnable parameters hold tensors that are not minibatches
    //  - as a sample matrix
    //     - many nodes do not care about the specific sample-tensor dimensions
    //     - but may care about selecting a single time step out of a minibatch
    //     - minibatch: each matrix column contains a sample tensor flattened, with one column per time step and parallel sequence
    //     - tensor: one column containing the sample tensor flattened
    //     - GetSampleMatrixNumRows(), GetSampleMatrixNumCols()
    //  - as a Matrix reference
    //     - actual object is a 2D tensor without MB Layout
    //     - ValueAsMatrix(), GradientAsMatrix() returns tensor as a 2D Matrix object
    //     - nodes that do this are: TimesNode, DiagTimesNode, ConvolutionNode, NoiseContrastiveEstimationNode, ClassBasedCrossEntropyWithSoftmaxNode, TransposeDimensionsNode, DiagonalNode
    //
    // How values are stored:
    //
    //  - minibatch: Matrix of columns, where each column is a sample
    //  - tensor: Matrix where column dimension contains all but the first dimension
    //     - This only matters for sparse matrices, which cannot easily be Reshaped().
    //       For those, we keep the underlying storage identical to the semantic meaning.

    // accessor to sample layout
    const TensorShape& GetSampleLayout() const { return m_sampleLayout; }
    bool HasSampleLayout() const { return m_sampleLayout.GetRank() != 1; } // does it have a layout that is not just a vector?
    const TensorShape& GetInputSampleLayout(const size_t index) const { return m_inputs[index]->GetSampleLayout(); }

    // interpretation as sample matrix (each column is a sample, individual sample tensor dimensions do not matter for the operation)
    size_t GetSampleMatrixNumRows() const
    {
        return m_sampleLayout.GetNumElements();
    }
    size_t GetSampleMatrixNumCols() const
    {
        if (HasMBLayout())
            return GetMBLayout()->GetNumCols();
        else
            return 1; // no layout: treat as 1-sample minibatch that is meant to broadcast
    }
    // determine if we are the output of an op over 'other', whether that would be a reduction, so that we need to mask
    bool ReducesInTimeWrt(const ComputationNodeBasePtr& other) const
    {
        return GetSampleMatrixNumCols() < other->GetSampleMatrixNumCols();
    }

    // interpretation as a Matrix reference
private:
    void CheckTensorIsMatrix() const
    {
        if (HasMBLayout())
            LogicError("%ls: Minibatch data cannot be interpreted as a single 2D tensor.", NodeDescription().c_str());

        bool notFlattenableTo2D = false;
        for (size_t i = 2; i < m_sampleLayout.GetRank(); ++i)
        {
            if (!m_sampleLayout.CanFlatten(i))
            {
                notFlattenableTo2D = true;
                break;
            }
        }

        if (m_sampleLayout.GetRank() < 1 || ((m_sampleLayout.GetRank() > 2) && notFlattenableTo2D)) // note: scalars are not stored as tensors of rank 0, but rather as 1-dim vectors. TODO: clean this up some day
            LogicError("%ls: Sample [%s] is not a column vector or matrix (1D or 2D tensor).", NodeDescription().c_str(), string(m_sampleLayout).c_str());
    }
public:
    size_t GetAsMatrixNumRows() const
    {
        CheckTensorIsMatrix();
        return m_sampleLayout[0];
    }
    size_t GetAsMatrixNumCols() const
    {
        CheckTensorIsMatrix();
        auto flattenedLayout = m_sampleLayout;
        if (flattenedLayout.GetRank() > 2)
            flattenedLayout.FlattenTo2DInPlace(1, "GetAsMatrixNumCols()");

        return flattenedLayout.GetRank() > 1 ? flattenedLayout[1] : 1; // a column vector is also a Matrix
    }

    // setting/updating the dimensions of the node
    // The MBLayout must be set first, and 'isMinibatch' will be checked against it.
    void SetDims(const TensorShape& sampleLayout, bool isMinibatch)
    {
        if (HasMBLayout() != isMinibatch)
            LogicError("%ls: SetDims: MBLayout must be set first, before calling this function.", NodeDescription().c_str());
        m_sampleLayout = sampleLayout;
    }
    // copy dimensions (rows, cols, sample layout) from another node
    void SetDims(const ComputationNodeBasePtr& node)
    {
        SetDims(node->GetSampleLayout(), node->HasMBLayout());
    }

    // the following two are only for legacy testing code; don't use this
    void SetDims1(size_t rows, size_t cols) { SetDims(TensorShape(rows, cols), false); }
    size_t GetNumCols1() const { return GetSampleMatrixNumCols(); } // dummy

    // checking the dimensions of the node
    virtual void NotifyFunctionValuesMBSizeModified() = 0;
    void VerifyDims(const TensorShape& shape, bool isMinibatch)
    {
        if (m_sampleLayout.GetDims() != shape.GetDims() || HasMBLayout() != isMinibatch)
        {
            LogicError("%ls: VerifyDims: Expected a %s of [%s], but it is a %s of [%s]",
                       NodeDescription().c_str(),
                       isMinibatch ? "minibatch" : "tensor", string(shape).c_str(),
                       HasMBLayout() ? "minibatch" : "tensor", string(m_sampleLayout).c_str());
        }
    }
    virtual void VerifyDims(ComputationNodeBasePtr node)
    {
        VerifyDims(node->GetSampleLayout(), node->HasMBLayout());
    }

    // MBLayout (minibatch structure)
    void LinkToMBLayout(MBLayoutPtr pMBLayout)
    {
        m_pMBLayout = pMBLayout;
    }
    const MBLayoutPtr& GetMBLayout() const { return m_pMBLayout; }
    bool HasMBLayout() const { return !!m_pMBLayout; }

    // for logging: get the string fragment for displaying the dimension
    std::wstring GetMBLayoutAxisString() const
    {
        if (!HasMBLayout())
            return L"";
        const wstring& axisName = GetMBLayout()->GetAxisName();
        if (axisName.empty())
            return L" x *";
        else
            return L" x " + axisName;
    }

protected: public: // ...the following should be protected, but nodes inquire about their children, requiring public access

    size_t GetNumParallelSequences() const
    {
#if 1
        if (!m_pMBLayout) // TODO: temporary workaround to Check_t() calls which call this. TODO: Delete the first arg from Check_t() after memshare merge.
            return SIZE_MAX;
#endif
        return m_pMBLayout->GetNumParallelSequences();
    }

    // get our current number of time steps for this node
    // This inquires the MB layout.
    size_t GetNumTimeSteps() const
    {
        if (!m_pMBLayout)
            LogicError("%ls: GetNumTimeSteps: invalid to call on a node without MB layout", NodeDescription().c_str()); // since it has no notion of time
        return m_pMBLayout->GetNumTimeSteps();
    }

public:

    // forming the actual tensor that describes the full object
    TensorShape GetTensorShape(size_t rank) const;

protected:

    size_t DetermineElementwiseTensorRank() const;                          // determine tensor rank when considering all inputs with padding

public:

    TensorShape GetTensorSliceFor(size_t rank, const FrameRange& fr) const; // form tensor shape of the slice referenced by FrameRange. Public since nodes may call it for their inputs.
    TensorShape GetOneSampleTensorSliceFor(size_t rank, const FrameRange& fr) const; // same but 'fr' refers to a single column, and result will not have seq/time axes

    // -----------------------------------------------------------------------
    // inputs
    // -----------------------------------------------------------------------

    // access an input
    const ComputationNodeBasePtr& Input(size_t index) const { return m_inputs[index]; }

    // access all inputs (use this for range-based for loops)
    const std::vector<ComputationNodeBasePtr>& GetInputs() const { return m_inputs; }
    const size_t GetNumInputs() const { return m_inputs.size(); }
    bool IsLeaf() const { return GetNumInputs() == 0; }

    // attaching/detaching inputs
    virtual void AttachInputs(const std::vector<ComputationNodeBasePtr>& inputs) = 0;

    // Note: This function is used to break cyclic references.
    virtual void DetachInputs()
    {
        ClearConfigMemberCache(); // cached config may also hold pointers, must clear, too
        m_inputs.clear();
    }

    virtual void SetInput(const size_t childIndex, const ComputationNodeBasePtr& node) = 0;

    // helper for the factory function for ComputationNodes
    static vector<ComputationNodeBasePtr> GetInputsFromConfig(const ScriptableObjects::IConfigRecordPtr configp)
    {
        return GetInputsFromConfig(configp, L"inputs");
    }

    static vector<ComputationNodeBasePtr> GetInputsFromConfig(const ScriptableObjects::IConfigRecordPtr configp, const std::wstring& property)
    {
        vector<ComputationNodeBasePtr> inputs;
        const auto* inputsArg = configp->Find(property);
        if (inputsArg)
        {
            if (inputsArg->Is<ComputationNodeBase>()) // single arg
                inputs.push_back(*inputsArg);
            else // a whole vector
            {
                ScriptableObjects::ConfigArrayPtr inputsArray = *inputsArg;
                const auto range = inputsArray->GetIndexBeginEnd();
                for (int i = range.first; i < range.second; i++) // pull them. This will resolve all of them.
                    inputs.push_back(inputsArray->At(i, [](const wstring&) { LogicError("GetInputs: out of bounds index while iterating??"); }));
            }
        }
        return inputs;
    }

    // -----------------------------------------------------------------------
    // accessors
    // -----------------------------------------------------------------------

    DEVICEID_TYPE GetDeviceId() const { return m_deviceId; }

    // helper to access to element(0,0) without having to type-cast
    virtual double Get00Element() const = 0;
    virtual MatrixBasePtr ValuePtr() const = 0; // for use in readers that pass the agnostic object around

    // TODO: two sets of functions, choose one
    const std::wstring& NodeName() const { return m_nodeName; }
    std::wstring GetName() const { return m_nodeName; }
    void SetNodeName(const std::wstring& nodeName) { m_nodeName = nodeName; }
    /*HasName::*/ void SetName(const std::wstring& newName) override // also for use by ExperimentalNetworkBuilder
    {
        ClearConfigMemberCache();
        m_nodeName = newName;
        //fprintf(stderr, "Node --> %ls : %ls\n", NodeName().c_str(), OperationName().c_str()), fflush(stderr);
    }

    bool NeedsGradient() const { return m_needsGradient; }

    void SetLearningRateMultiplier(float f) 
    { 
        if (f < 0)
            InvalidArgument("%ls: LearningRateMultiplier should be non-negative. You are tring to set it to %f.", NodeDescription().c_str(), f);
        m_learningRateMultiplier = f; 
    }
    float GetLearningRateMultiplier() const { return m_learningRateMultiplier; }
    bool IsParameterUpdateRequired() const { return m_learningRateMultiplier > 0; }

    // return true if the node's value should be computed before the normal training. e.g., mean and invStd of input features.
    virtual bool /*IComputationNode::*/ RequiresPreCompute() const { return false; }

    const ComputationEnvironment& Environment() const
    {
        if (!m_environment)
            LogicError("Environment: No environment has been set.");
        return *m_environment;
    }

    bool HasEnvironmentPtr() const { return m_environment.get() != nullptr; }
    ComputationEnvironmentPtr GetEnvironmentPtr() const { return m_environment; }
    void SetEnvironment(ComputationEnvironmentPtr environment) { m_environment = environment; }

    virtual std::set<std::pair<const MatrixBase*, std::wstring>> GetMatrixInfo() const = 0; // to be defined by <ElemType> version

    // -----------------------------------------------------------------------
    // validation
    // -----------------------------------------------------------------------

    // This is overridden by every node. This base class just checks for unconnected and empty inputs. Overrides must call their base version first.
    virtual void Validate(bool isFinalValidationPass) // main base validation function
    {
        // check for NULL pointers
        for (size_t i = 0; i < m_inputs.size(); i++)
        {
            if (!m_inputs[i])
                RuntimeError("%ls: Validate: Input [%d] is empty (NULL, not connected).", NodeDescription().c_str(), (int)i);
        }
        // check for empty inputs
        if (isFinalValidationPass)
        {
            for (const auto& child : m_inputs)
                if (child->GetSampleMatrixNumRows() == 0)
                    RuntimeError("%ls: input %ls %ls has 0 elements.", NodeDescription().c_str(), child->NodeName().c_str(), child->OperationName().c_str());
        }
    }

protected:

    // helper functions for common cases
    void ValidateUnaryMap(bool isFinalValidationPass);
    void ValidateUnaryReduce(bool isFinalValidationPass);
    void ValidateInferBinaryInputDims();
    void ValidateInferNaryInputDims(size_t numInputs);    
    void ValidateBinaryZip(bool isFinalValidationPass, bool allowBroadcast);
    void ValidateBinaryReduce(bool isFinalValidationPass);    
    void ValidateNaryZip(bool isFinalValidationPass, bool allowBroadcast, size_t numInputs);
    void ValidateMBLayout(const ComputationNodeBasePtr which, const ComputationNodeBasePtr vsWhich) const;
    void InferMBLayoutFromInputsForStandardCase(bool isFinalValidationPass);
    virtual void ValidateInferInputDimsFrom(const TensorShape&) = 0;    // (implemented by ComputationNode<ElemType>)

public:

    virtual void OnEpochStart() {}

    // -----------------------------------------------------------------------
    // forward prop, backprop
    // -----------------------------------------------------------------------

    virtual void /*IComputationNode::*/ BeginForwardProp() override // called before first iteration step of ForwardProp()
    {
#ifdef TRACK_GAP_NANS
        fprintf(stderr, "BeginForwardProp: %ls %ls operation [%s]\n", NodeName().c_str(), OperationName().c_str(), std::string(GetTensorShape(DetermineElementwiseTensorRank())).c_str());
#endif
    }
    virtual void /*IComputationNode::*/ EndForwardProp() override // called after last iteration step of ForwardProp()
    {
#ifdef TRACK_GAP_NANS
        fprintf(stderr, "EndForwardProp: %ls %ls operation\n", NodeName().c_str(), OperationName().c_str());
#endif
    }
    virtual void /*IComputationNode::*/ BeginBackprop() override // called before first iteration step of ComputeGradient()
    {
#ifdef TRACK_GAP_NANS
        fprintf(stderr, "BeginBackprop: %ls %ls operation\n", NodeName().c_str(), OperationName().c_str());
#endif
    }
    virtual void /*IComputationNode::*/ EndBackprop() override // called after last iteration step of ComputeGradient()
    {
#ifdef TRACK_GAP_NANS
        fprintf(stderr, "EndBackprop: %ls %ls operation\n", NodeName().c_str(), OperationName().c_str());
#endif
    }

    // check whether a node is out of date w.r.t. its children, for lazy evaluation
    // If this returns true, node must be evaluated to update m_value.
    // This is virtual because it is overridden by traversal nodes, which would check all their nodes' inputs.
    virtual bool IsOutOfDateWrtInputs() const
    {
        for (const auto & input : GetInputs())
            if (!input->IsOlderThan(*this))
                return true;
        // Note: This ^^ must also return true when time stamps are the same, for an unknown reason (possibly an initialization condition). We should track this down some day.
        return false;
    }

    // reset gradients of a node's inputs
    // This really only clears the lazy-init flags (LazyZeroGradient() actually clears the values lazily).
    void /*ComputationNodeBase::*/ ZeroGradientsOfInputs()
    {
        for (size_t i = 0; i < m_inputs.size(); i++)
            Input(i)->m_gradientInitialized = false;
    }

    // -----------------------------------------------------------------------
    // masking
    // -----------------------------------------------------------------------

    // overridden by <ElemType> variant only
    virtual void MaskMissingValueColumnsToZero(const FrameRange&) = 0;
    virtual void MaskMissingGradientColumnsToZero(const FrameRange&) = 0;
    virtual void InvalidateMissingValueColumns(const FrameRange&) = 0;
    virtual void InvalidateMissingGradientColumns(const FrameRange&) = 0;

    // -----------------------------------------------------------------------
    // memory sharing
    // -----------------------------------------------------------------------

    // Is the output value of the computation node needed for computing
    // gradients of any of the input nodes
    // Base-class version makes conservative assumption that it is. Override if not.
    virtual bool OutputUsedInComputingInputNodesGradients() const { return true; }

    // Is the output value of the specified  input node needed for computing
    // gradients of any of the input nodes
    // Base-class version makes conservative assumption that it is. Override if not.
    virtual bool InputUsedInComputingInputNodesGradients(size_t /*childIndex*/) const { return true; }

    void SetOutputNeededDuringBackprop(bool f) { m_outputNeededDuringBackprop = f; }
    bool IsOutputNeededDuringBackprop() const 
    { 
        return !Globals::ShouldEnableShareNodeValueMatrices() || m_outputNeededDuringBackprop; 
    }

    // -----------------------------------------------------------------------
    // helpers for network traversal
    // -----------------------------------------------------------------------

    // determine enumeration order for everything needed to evaluate this node (and its children)
    // This creates a list such that children are evaluated before their parents.
    // If !forForwardProp then the order will be reversed, suitable for backprop.
    // TODO: This should be a method of ComputationNetwork, not ComputationNode.
    static std::list<ComputationNodeBasePtr> EnumerateNodes(const std::vector<ComputationNodeBasePtr>& allRoots)
    {
        std::list<ComputationNodeBasePtr> nodes;
        std::unordered_set<ComputationNodeBasePtr> visited;

        for (const auto& root : allRoots)
            root->EnumerateNodesRec(visited, nodes); // call into the recursive portion of this function below

        return nodes;
    }

    // and a version that does it for only one root 'this'
    std::list<ComputationNodeBasePtr> EnumerateNodes() /*const*/
    {
        return EnumerateNodes(std::vector<ComputationNodeBasePtr>{shared_from_this()});
    }

    static const std::wstring DefaultDynamicAxisName;
    static const std::wstring DefaultNoSequenceAxisName;

private:
    // Recursive part of EnumerateNodes().
    void EnumerateNodesRec(std::unordered_set<ComputationNodeBasePtr>& visited, std::list<ComputationNodeBasePtr>& result) /*const*/ // const not working due to shared_from_this()
    {
        if (visited.find(shared_from_this()) == visited.end()) // do not include a node twice
        {
            visited.insert(shared_from_this()); // have visited tagged here to avoid infinite loop over children, children's children, etc

            // children first for function evaluation
            for (int i = 0; i < m_inputs.size(); i++)
                if (m_inputs[i])
                    m_inputs[i]->EnumerateNodesRec(visited, result);

            // now that all children are in list before us, put ourselves
            result.push_back(shared_from_this());
        }
    }

public:
    // -----------------------------------------------------------------------
    // scripting integration
    // -----------------------------------------------------------------------

    // pretend to be a ConfigRecord
    void /*CustomConfigRecord::*/ LazyCreateConfigMember(const std::wstring& id) const override;
    std::vector<std::wstring> /*IConfigRecord::*/ GetMemberIds() const override;

    // -----------------------------------------------------------------------
    // miscellaneous
    // -----------------------------------------------------------------------

    // casting helpers
    template <typename N>
    N* As()
    {
        auto p = dynamic_cast<N*>(this);
        if (!p)
            LogicError("%ls: Attempted to type-cast node to %s, which is not possible.", NodeDescription().c_str(), typeid(N).name());
        return p;
    }
    template <typename N>
    bool Is()
    {
        return dynamic_cast<N*>(this) != nullptr;
    }

    virtual bool UnitTest() { return true; }

    // implemented by ComputationNode<ElemType>
    // for debugging purpose
    virtual void PrintSelf(bool printMatrices = false) const = 0;

    // called in validation loop right before Validate()
    virtual std::string /*IComputationNode::*/ FormatOperationPrototype(const std::string& extraArgs) const;

    // helper for topology plot: enumerate arcs that can be reached starting from the current node's children
    typedef std::pair<ComputationNodeBasePtr, ComputationNodeBasePtr> ComputationArc;
    // TODO: This should be a method of ComputationNetwork, not ComputationNode.
    void EnumerateArcs(std::unordered_set<ComputationNodeBasePtr>& visited, std::list<ComputationArc>& arcs);

    // Helper for generating error messages and the like
    const std::wstring NodeDescription() const
    { 
        return std::wstring(L"Node '") + NodeName().c_str() + L"' (" + OperationName().c_str() + L" operation)"; 
    };

    // Helper that returns [a x b x c], including dynamic axes.
    const std::string ShapeDescription() const;

    // debugging helper
    size_t m_uniqueNumericId; // (a unique handle for debugging)
protected:

    // -----------------------------------------------------------------------
    // data members
    // -----------------------------------------------------------------------

    // administrative
    DEVICEID_TYPE m_deviceId; // CPU=-1, >=0 GPU
    std::wstring m_nodeName;

    // inputs
    std::vector<ComputationNodeBasePtr> m_inputs;

    // dimensions and layout
    // Data is stored as a Matrix object, but often it is interpreted as a tensor.
    // For nodes that carry data (samples), each sample is a column of the matrix, which is interpreted as
    // a tensor (n-dimensional array) described by m_sampleLayout. The MBLayout describes the meaning
    // of the column index.
    // For nodes that do not carry data, the last tensor index of m_sampleLayout is the number of columns.
    TensorShape m_sampleLayout; // sample layout
    MBLayoutPtr m_pMBLayout;

    // environment information
    // This structure is shared with the ComputationNetwork that this node lives in
    ComputationEnvironmentPtr m_environment;

    // flags related to gradient propagation
    float m_learningRateMultiplier;    // update parameters? Only used for LearnableParameters.    --TODO: Should we make this a member of LearnableParameters actually? And require a type cast? Currently it is read out for all leaves.
    bool m_gradientInitialized;        // indicates whether the gradient matrix has been resized and initialized to 0
    bool m_outputNeededDuringBackprop; // indicates whether the output value of the node is needed during backprop
};
typedef ComputationNodeBase::ComputationNodeBasePtr ComputationNodeBasePtr;

// =======================================================================
// NumInputs -- little helper interface to allow derived Node classes to 
// specify how many inputs they expect
// =======================================================================

struct INumInputs { virtual size_t GetExpectedNumInputs() const = 0; };
template <size_t m_numInputs>
struct NumInputs : public INumInputs // e.g. derive from NumInputs<2>
{
    size_t GetExpectedNumInputs() const override final
    {
        return m_numInputs;
    }
};

// =======================================================================
// AxisTransform -- Defines transformation along one axis. Currently, just
// scale and translation are supported.
// =======================================================================

struct AxisTransform
{
public:
    bool operator==(const AxisTransform& other) const
    {
        return (scale == other.scale) && (translate == other.translate);
    }

    bool operator!=(const AxisTransform& other) const
    {
        return !operator==(other);
    }

    // Scale along the axis (by default identity transform -> 1 scale).
    double scale = 1.0;
    // Translation along the axis (by default identity transform -> 0 translate).
    double translate = 0.0;
};

// =======================================================================
// SpaceTransform -- Combines several axis transforms into space transform.
// =======================================================================

struct SpaceTransform
{
public:
    SpaceTransform() {}

    // Returns all axis transforms.
    std::vector<AxisTransform>* GetTransform()
    {
        return &m_axisTransforms;
    }

    bool operator==(const SpaceTransform& other) const
    {
        CheckCompatibility(other);
        for (size_t i = 0; i < m_axisTransforms.size(); i++)
        {
            if (m_axisTransforms[i] != other.m_axisTransforms[i])
                return false;
        }
        return true;
    }

    bool operator!=(const SpaceTransform& other) const
    {
        return !operator==(other);
    }

    // Returns identity transform with given number of dimensions.
    static SpaceTransform Identity(int dimensions)
    {
        SpaceTransform result;
        result.m_axisTransforms.resize(dimensions);
        return result;
    }

    // Returns composition of this transform with given one (without modifying this one).
    SpaceTransform Compose(const SpaceTransform& other) const
    {
        CheckCompatibility(other);
        SpaceTransform result = SpaceTransform::Identity(m_axisTransforms.size());
        for (size_t ia = 0; ia < m_axisTransforms.size(); ia++)
        {
            result.m_axisTransforms[ia].scale     = m_axisTransforms[ia].scale * other.m_axisTransforms[ia].scale;
            result.m_axisTransforms[ia].translate = m_axisTransforms[ia].scale * other.m_axisTransforms[ia].translate + m_axisTransforms[ia].translate;
        }
        return result;
    }

    // Returns inverse of this transform without modifying it.
    SpaceTransform Inverse() const
    {
        SpaceTransform result = SpaceTransform::Identity(m_axisTransforms.size());
        for (size_t ia = 0; ia < m_axisTransforms.size(); ia++)
        {
            result.m_axisTransforms[ia].scale = 1 / m_axisTransforms[ia].scale;
            result.m_axisTransforms[ia].translate = -m_axisTransforms[ia].translate / m_axisTransforms[ia].scale;
        }
        return result;
    }

    // Check if this transform is compatible with given one.
    void CheckCompatibility(const SpaceTransform& other) const
    {
        // Transforms are compatible if they have same number of axis transforms.
        if (m_axisTransforms.size() != other.m_axisTransforms.size())
        {
            RuntimeError("Incompatible space transforms.");
        }
    }

    std::vector<AxisTransform> m_axisTransforms;
};

// =======================================================================
// TransformerNode -- Base class for all nodes that implement input-output
// transformation. Using individual node transformations one can calculate cumulative
// transformation between two nodes and establish spatial matching of its inputs or
// outputs. Node needs to provide its type and template argument (we use recurring
// template pattern to access number of inputs of the derived object).
// Note: This interface assumes that node also inherits from NumInputs<> class.
// =======================================================================

struct TransformerNode
{
public:
    TransformerNode() {}

    virtual ~TransformerNode() {}

    // Derived class needs to return if it supports transform computation between input at given index and output.
    virtual bool SupportsTransformOnInput(size_t index) = 0;

    // Derived class needs to compute transforms for all axes for all supported input-output paths (
    // (see SupportsTransformOnInput above) on this call.
    virtual void ComputeTransforms() = 0;

    // Derived classes need to inform us regarding number of inputs they have using this call before first
    // GetTransformForInput call.
    void SetNumberOfInputs(size_t inputsCount)
    {
        // Allocate appropriate number of transforms. Here transforms will be set to identity, node needs to compute
        // them during ComputeTransforms.
        m_transforms.resize(inputsCount);
    }

    // Handles transform accessing for all derive classes. Derived objects still need to
    // implement rest of ITransformerNode interface.
    const SpaceTransform& GetTransformForInput(size_t inputIndex)
    {
        if (m_transforms.empty())
            LogicError("No transforms present on GetTransformForInput call. Maybe SetNumberOfInputs has not been called?");

        // Check that we are within range.
        if (inputIndex >= m_transforms.size())
            RuntimeError("Invalid transform index in TransformerNode.");

        // Verify that derived object supports transform on given input.
        if (!SupportsTransformOnInput(inputIndex))
            RuntimeError("Space transform requested on unsupported input");

        // All good, ask derived object to compute transforms.
        ComputeTransforms();
        // Return transform for requested input.
        return m_transforms[inputIndex];
    }

protected:
    // Transforms for all node inputs.
    std::vector<SpaceTransform> m_transforms;
};

// =======================================================================
// IdentityTransformerNode -- Helper class for nodes that have identity
// transform for all inputs.
// =======================================================================

struct IdentityTransformerNode : public TransformerNode
{
private:
    using TransformerNode::m_transforms;

    // Set all transforms to identity.
    virtual void ComputeTransforms() override
    {
        if (m_transforms[0].m_axisTransforms.empty())
        {
            for (size_t it = 0; it < m_transforms.size(); it++)
            {
                m_transforms[it].m_axisTransforms.resize(2);
            }
        }
    }

    // Support transforms for all inputs.
    virtual bool SupportsTransformOnInput(size_t /*index*/) override { return true; }
};

// =======================================================================
// IdentityTransformerNodeOnOneInput -- Helper class for nodes that support
// identity transform for one input (defined with template argument).
// =======================================================================

template <size_t supportedInputIndex>
struct IdentityTransformerNodeOnOneInput : public TransformerNode
{
private:
    using TransformerNode::m_transforms;

    virtual void ComputeTransforms() override
    {
        if (m_transforms[supportedInputIndex].m_axisTransforms.empty())
        {
            // m_axisTransforms defaults to identity.
            m_transforms[supportedInputIndex].m_axisTransforms.resize(2);
        }
    }

    // Support transforms just one input.
    virtual bool SupportsTransformOnInput(size_t inputIndex) override
    {
        return (inputIndex == supportedInputIndex);
    }
};

// =======================================================================
// Nodes that can take a dynamic axis need to implement this.
// =======================================================================
struct ITakesDynamicAxis
{
    virtual const std::wstring GetRequestedDynamicAxis() const = 0;
};

// =======================================================================
// ComputationNode -- abstract base class for computation nodes, deriving
// from CompuationNodeBase, parameterized by float vs. double
// =======================================================================

template <class ElemType>
class ComputationNode : public ComputationNodeBase // abstract class that cannot be instantiated
{
    typedef ComputationNodeBase Base;

protected:

    // std containers such as list and map does not support class reference so we need to use pointer
    typedef shared_ptr<ComputationNode<ElemType>> ComputationNodePtr;

public:

    using ComputationNodeBase::AttachInputs; // import the convenience functions that take 1..6 parameters
    using ComputationNodeBase::SetDims;
    typedef ElemType OurElemType;

    // -----------------------------------------------------------------------
    // construction, copying, (de-)serialization
    // -----------------------------------------------------------------------

    // public constructor
    // Note: use the New<> helper function that is declared next, which gives you the convenience of returning a shared_ptr
    ComputationNode(DEVICEID_TYPE deviceId, const wstring& name)
        : ComputationNodeBase(deviceId, name)
    {
    }

    // recover a shared_ptr from ourselves if given a naked pointer
    ComputationNodePtr shared_from_this()
    {
        return dynamic_pointer_cast<ComputationNode<ElemType>>(ComputationNodeBase::shared_from_this());
    }

    // recover a ComputationNodePtr (which is a shared_ptr) from a naked pointer to our base type (ComputationNodeBase) stored as a void* (old NDL parser does that)
    static ComputationNodePtr FromVoidPtr(void* vp)
    {
        auto p = dynamic_cast<ComputationNode<ElemType>*>((ComputationNodeBase*)vp); // TODO: check that all void* casts really come from ComputationNodeBasePtr; or add a method ToVoidPtr(). Or get rid of the void*?!
        return p ? p->shared_from_this() : nullptr;
    }

    virtual void CopyTo(ComputationNodeBasePtr nodeP, const std::wstring& newName, const CopyNodeFlags flags) const override
    {
        Base::CopyTo(nodeP, newName, flags);
        if (flags & CopyNodeFlags::copyNodeValue)
        {
            auto node = DownCast(nodeP);
            if (m_value)
            {
                node->CreateValueMatrixIfNull();
                node->m_value->SetValue(*m_value);
            }
            else
                node->m_value = nullptr;
            if (m_gradient)
            {
                node->CreateGradientMatrixIfNull();
                node->m_gradient->SetValue(*m_gradient);
            }
            else
                node->m_gradient = nullptr;
        }
    }

    // duplicate a node
    // Create a copy of a ComputationNode object. Inputs will be shared. Values (and gradients if applicable) are copied.
    ComputationNodeBasePtr Duplicate(const std::wstring& newName, const CopyNodeFlags flags) const override
    {
        const std::wstring& name = (newName == L"") ? NodeName() : newName;
        ComputationNodeBasePtr node(NewThis(m_deviceId, name));  // NewThis() is a virtual function that creates a new node of the actual type of 'this'
        CopyTo(node, name, flags);
        return node;
    }

    // creation from configuration
    // Nodes with NumInputs<> should say DeclareConstructorFromConfigWithNumInputs(ClassName), and nodes without DeclareConstructorFromConfig(ClassName).
    // The macro will forward to the regular constructor of the node (which may do more than just calling the base constructor), and then attach the inputs from config.
#define DeclareConstructorFromConfigWithNumInputs(C)                     \
    C(const Microsoft::MSR::ScriptableObjects::IConfigRecordPtr configp) \
        : C(configp->Get(L"deviceId"), L"<placeholder>")                 \
    {                                                                    \
        AttachInputsFromConfig(configp, this->GetExpectedNumInputs());   \
    }
#define DeclareConstructorFromConfig(C)                                  \
    C(const Microsoft::MSR::ScriptableObjects::IConfigRecordPtr configp) \
        : C(configp->Get(L"deviceId"), L"<placeholder>")                 \
    {                                                                    \
        AttachInputsFromConfig(configp);                                 \
    }

    // helper to load m_value from a stream
    // This function updates the dimensions to a 2D matrix.
    // If a different tensor layout is associated with this, it must be implanted afterwards.
    // Nodes that call this never have an MB layout.
    void LoadValue(File& fstream)
    {
        CreateMatrixIfNull(m_value);
        fstream >> Value();
        // above reads dimensions, so we must update our own dimensions
        SetDims(TensorShape(Value().GetNumRows(), Value().GetNumCols()), false);
    }

    // reader updated m_functionValue and MBLayout--ensure our internal state is consistent
    virtual void NotifyFunctionValuesMBSizeModified() override final
    {
        if (!HasMBLayout())
            LogicError("NotifyFunctionValuesMBSizeModified: Must only be called on nodes with MBLayout.");
        if (GetSampleMatrixNumRows() != Value().GetNumRows())
            LogicError("NotifyFunctionValuesMBSizeModified: %ls %ls operation had its row dimension %d changed by the reader to %d.", NodeName().c_str(), OperationName().c_str(), (int) GetSampleMatrixNumRows(), (int) Value().GetNumRows());
        if (GetMBLayout()->GetNumCols() != Value().GetNumCols())
            LogicError("NotifyFunctionValuesMBSizeModified: %ls %ls operation had its col dimension %d changed by the reader to %d, but different from MBLayout.", NodeName().c_str(), OperationName().c_str(), (int) GetMBLayout()->GetNumCols(), (int) Value().GetNumCols());
    }

    // -----------------------------------------------------------------------
    // inputs
    // -----------------------------------------------------------------------

    // AttachInputs() -- attach the inputs of a node
    // This verifies the number of inputs. For that, nodes with fixed number of inputs derive from NumInputs<N>.
    // This function discovers this through RTTI and performs a runtime check. Nodes should not have additional checks in their implementation (save the code).
    // Note: Nodes with variable number of inputs will not derive from NumInputs<>, but instead check their inputs in Validate().
    void AttachInputs(const std::vector<ComputationNodeBasePtr>& inputs)
    {
#ifdef _DEBUG
        wstring name = NodeName();
        name; // (for easier debugging)
#endif
        ClearConfigMemberCache();
        const auto* pNumInputs = dynamic_cast<INumInputs*>(this); // if this class also derives from NumInputs<N> then N is the expected number of inputs
        if (pNumInputs && pNumInputs->GetExpectedNumInputs() != inputs.size())
            RuntimeError("%ls operation '%ls' expects %d inputs (given: %d)", OperationName().c_str(), NodeName().c_str(), (int) pNumInputs->GetExpectedNumInputs(), (int) inputs.size());
        m_inputs.resize(inputs.size());
        for (size_t i = 0; i < m_inputs.size(); i++)
            if (inputs[i])
                m_inputs[i] = DownCast(inputs[i]); // (DownCast() checks the type; the assignment then downcasts it again)
            else
                m_inputs[i] = nullptr; // during network creation, nullptrs are possible

        // If this object implements also TransformerNode interface we need to notify it about number of inputs.
        if (Is<TransformerNode>())
        {
            auto transformerNode = As<TransformerNode>();
            transformerNode->SetNumberOfInputs(m_inputs.size());
        }
    }

protected:

    // AttachInputs() from config
    void AttachInputsFromConfig(const ScriptableObjects::IConfigRecordPtr configp, size_t expectedNumInputs = SIZE_MAX)
    {
        const auto inputs = GetInputsFromConfig(configp);
        if (expectedNumInputs != SIZE_MAX)
        {
            if (inputs.size() != expectedNumInputs)
            {
                // print an error. For that, find at least one argument
                auto* val = configp->Find(L"inputs");
                if (!val) // if there is no 'inputs' then get the first item of this config record for a Fail() function
                {
                    auto members2 = configp->GetMemberIds();
                    if (members2.size() > 0)
                        val = configp->Find(members2.front());
                }
                if (val)
                    val->Fail(msra::strfun::wstrprintf(L"Expected %d inputs, but %d were given.", (int) expectedNumInputs, (int) inputs.size()));
                else
                    InvalidArgument("Expected %d inputs, but %d were given.", (int) expectedNumInputs, (int) inputs.size());
            }
        }
        AttachInputs(inputs);
    }

    // up-cast to make life easier
    static ComputationNodePtr DownCast(ComputationNodeBasePtr inode)
    {
        ComputationNodePtr node = dynamic_pointer_cast<ComputationNode<ElemType>>(inode);
        if (!node)
            InvalidArgument("an ComputationNodeBasePtr of mismatching precision was passed");
        return node;
    }

    inline ComputationNodePtr Input(const size_t inputIndex) const
    {
        if (inputIndex >= m_inputs.size())
            LogicError("Inputs: inputIndex %d is out of range for %ls %ls operation.", (int) inputIndex, NodeName().c_str(), OperationName().c_str());
        return DownCast(m_inputs[inputIndex]);
    }

    // Fast downcast without runtime type check of dynamic_pointer_cast.
    // Meant to be used in Forward and BackPropTo, assuming that Validate() has already used Input() which validated the correct types.
    inline ComputationNode<ElemType>& InputRef(const size_t inputIndex) const
    {
        return static_cast<ComputationNode<ElemType>&>(*m_inputs[inputIndex].get());
    }

    void /*ComputationNodeBase::*/ SetInput(const size_t childIndex, const ComputationNodeBasePtr& inode) override
    {
        ClearConfigMemberCache();

        const ComputationNodePtr node = DownCast(inode);

        // require first nodes specified before the second to avoid null nodes condition.
        if (childIndex > m_inputs.size())
            InvalidArgument("SetInput: You must specify the input for children with index less than this one first.");

        // expand the inputs to exist up to the desired index
        while (childIndex >= m_inputs.size())
            m_inputs.push_back(nullptr);

        // set the input value
        m_inputs[childIndex] = node;
    }

public:

    // -----------------------------------------------------------------------
    // validation
    // -----------------------------------------------------------------------

    void ValidateInferInputDimsFrom(const TensorShape& otherShape) override final;

    // -----------------------------------------------------------------------
    // masking
    // -----------------------------------------------------------------------

    static void MaskMissingColumnsToZero(Matrix<ElemType>& matrixToBeMasked, const MBLayoutPtr& pMBLayout, const FrameRange& fr)
    {
        // fprintf(stderr, "masking column range %d\n", (int)fr.timeIdxInSeq);
        MaskMissingColumnsTo(matrixToBeMasked, pMBLayout, fr, (ElemType) 0);
    }

    void /*ComputationNodeBase::*/ MaskMissingValueColumnsToZero(const FrameRange& fr) override final
    {
        // fprintf(stderr, "%ls %ls m_value ", NodeName().c_str(), OperationName().c_str());
        MaskMissingColumnsToZero(*m_value, m_pMBLayout, fr);
    }
    void /*ComputationNodeBase::*/ MaskMissingGradientColumnsToZero(const FrameRange& fr) override final
    {
        // fprintf(stderr, "%ls %ls m_gradient ", NodeName().c_str(), OperationName().c_str());
        MaskMissingColumnsToZero(*m_gradient, m_pMBLayout, fr);
    }

    // for index vectors: Invalid entries must be set to -1.
    void MaskMissingValueColumnsTo(const FrameRange& fr, ElemType val)
    {
        MaskMissingColumnsTo(*m_value, m_pMBLayout, fr, val);
    }

    // for debugging, set the gaps to NaN instead (to track whether it bubbles up somewhere)
    void InvalidateMissingValueColumns(const FrameRange& fr) override final
    {
        if (m_value->GetMatrixType() != SPARSE) // Sparse matrices can only be masked with 0s
            MaskMissingColumnsTo(*m_value, m_pMBLayout, fr, Matrix<ElemType>::MakeNan(__LINE__));
    }
    void InvalidateMissingGradientColumns(const FrameRange& fr) override final
    {
        if (m_gradient->GetMatrixType() != SPARSE) // Sparse matrices can only be masked with 0s
            MaskMissingColumnsTo(*m_gradient, m_pMBLayout, fr, Matrix<ElemType>::MakeNan(__LINE__));
    }

    static TensorView<ElemType> Unpack(const TensorShape& sampleShape,
                                       const Matrix<ElemType>& packedData,                                       
                                       const MBLayoutPtr& layout,
                                       const std::shared_ptr<Matrix<ElemType>>& unpackedDataStorage,
                                       const std::shared_ptr<Matrix<ElemType>>& tempIndicesStorage,
                                       bool batchMajor,
                                       bool maskGaps);

    static TensorView<ElemType> Unpack(const TensorShape& sampleShape,
                                       const Matrix<ElemType>& packedData,
                                       const MBLayoutPtr& layout,
                                       bool batchMajor,
                                       bool maskGaps)
    {
        auto nullSharedPtr = std::shared_ptr<Matrix<ElemType>>(nullptr);
        return Unpack(sampleShape, packedData, layout, nullSharedPtr, nullSharedPtr, batchMajor, maskGaps);
    }

    static void BroadcastToPacked(const Matrix<ElemType>& dataToBroadcast,
                                  const MBLayoutPtr& inputLayout,
                                  ElemType beta,
                                  Matrix<ElemType>& broadcastTo,
                                  const FrameRange& targetFrameRange,
                                  const std::shared_ptr<Matrix<ElemType>>& tempIndicesStorage);

    // -----------------------------------------------------------------------
    // accessors for value and gradient
    // -----------------------------------------------------------------------

    const Matrix<ElemType>& Value() const { return *m_value; }
    Matrix<ElemType>&       Value()       { return *m_value; }

    MatrixBasePtr ValuePtr() const override final { return m_value; }    // readers want this as a shared_ptr straight
    std::shared_ptr<Matrix<ElemType>>& ValuePtrRef() { return m_value; }

    // Note: We cannot return a const& since returning m_value as a MatrixBasePtr is a type cast that generates a temporary. Interesting.

    const Matrix<ElemType>& Gradient() const { return *m_gradient; }
    Matrix<ElemType>&       Gradient()       { return *m_gradient; }

    MatrixBasePtr GradientPtr() const { return m_gradient; }
    std::shared_ptr<Matrix<ElemType>>& GradientPtrRef() { return m_gradient; }
    // TODO: This is only used for testing whether a gradient has been allocated. Maybe reduce to bool HasGradient()?

    MatrixType GetPreferredGradientMatrixType() { return m_preferredGradientMatrixType; }
    void SetPreferredGradientMatrixType(MatrixType requestType) { m_preferredGradientMatrixType = requestType; }

private:

    template<class E>
    void RethrowAs(const std::exception & e, const std::string & what) const
    {
        const auto * pe = dynamic_cast<const ExceptionWithCallStack<E> *>(&e);
        if (pe)
            throw ExceptionWithCallStack<E>(what, pe->CallStack());
        else if (dynamic_cast<const E *>(&e))
            throw E(what);
    }

    // rethrow an exception with added node-name information
    // Use this for exceptions we may get e.g. from the Matrix library, such as VerifySize().
    __declspec_noreturn
    void Rethrow(const std::exception & e) const
    {
        string what = msra::strfun::strprintf("%ls: %s", NodeDescription().c_str(), e.what());
        RethrowAs<std::runtime_error>   (e, what);
        RethrowAs<std::logic_error>     (e, what);
        RethrowAs<std::invalid_argument>(e, what);
        //RethrowAs<std::bad_alloc>       (e, what); // can't throw with message
        //RethrowAs<std::exception>       (e, what); // ditto
        throw e;
    }

    // map a tensor to a matrix
    // The leading dimension maps to rows, the rest to columns, for compat with sparse matrix lib.
    Matrix<ElemType>& TensorAsMatrix(Matrix<ElemType>& data)
    {
        size_t numRows = GetAsMatrixNumRows();
        size_t numCols = GetAsMatrixNumCols();
        // We only get here if the tensor indeed describes an 1D or 2D object. In that case, just verify the dimensions.
        try
        {
        data.VerifySize(numRows, numCols);
        }
        catch (const std::exception& e)
        {
            Rethrow(e);
        }
        return data;
    }

public:

    Matrix<ElemType>& ValueAsMatrix() { return TensorAsMatrix(*m_value); }
    Matrix<ElemType>& GradientAsMatrix() { return TensorAsMatrix(*m_gradient); }

    // function to access any input and output, value and gradient, whole batch or single frame
    // Note: This returns a reference into 'data' in the form of a column slice, i.e. a small matrix object that just points into 'data'.
    Matrix<ElemType> DataFor(Matrix<ElemType>& data, const FrameRange& fr /*select frame or entire batch*/)
    {
        try
        {
            return DataWithMBLayoutFor(data, fr, m_pMBLayout);
        }
        catch (const std::exception& e) // catch the error and rethrow it with the node name attached
        {
            Rethrow(e);
        }
    }
#if 0
    Matrix<ElemType> DataFor(const Matrix<ElemType>& data, const FrameRange& fr /*select frame or entire batch*/) const
    {
        return const_cast<ComputationNode<ElemType>*>(this)->DataFor(const_cast<Matrix<ElemType>&>(data), fr);
    }
#endif

    Matrix<ElemType> ValueFor   (const FrameRange& fr /*select frame or entire batch*/)       { return DataFor(Value(),    fr); }
    Matrix<ElemType> GradientFor(const FrameRange& fr /*select frame or entire batch*/)       { return DataFor(Gradient(), fr); }
#if 0 // causes grief with gcc
    Matrix<ElemType> ValueFor   (const FrameRange& fr /*select frame or entire batch*/) const { return DataFor(Value(),    fr); }
    Matrix<ElemType> GradientFor(const FrameRange& fr /*select frame or entire batch*/) const { return DataFor(Gradient(), fr); }
#endif
    // use the following two versions if you assume the inputs may contain gaps that must be set to zero because you want to reduce over frames with a BLAS operation
    Matrix<ElemType> MaskedValueFor(const FrameRange& fr /*select frame or entire batch*/)
    {
        MaskMissingValueColumnsToZero(fr);
        return ValueFor(fr);
    }
    Matrix<ElemType> MaskedGradientFor(const FrameRange& fr /*select frame or entire batch*/)
    {
        MaskMissingGradientColumnsToZero(fr);
        return GradientFor(fr);
    }
    // tensor version of the above functions
    TensorView<ElemType> DataTensorFor(const MatrixBasePtr& data, size_t rank, const FrameRange& fr) const
    {
        try
        {
            return TensorView<ElemType>(data, GetTensorSliceFor(rank, fr));
        }
        catch (const std::exception& e) // catch the error and rethrow it with the node name attached
        {
            Rethrow(e);
        }
    }
    TensorView<ElemType> ValueTensorFor(size_t rank, const FrameRange& fr)
    {
        return DataTensorFor(ValuePtr(), rank, fr);
    }
    TensorView<ElemType> GradientTensorFor(size_t rank, const FrameRange& fr)
    {
        return DataTensorFor(GradientPtr(), rank, fr);
    }

    // TODO: Are all these meant to read out a scalar? Then rename and verify dimensions.
    virtual double Get00Element() const override final { return Value().Get00Element(); }

    // -----------------------------------------------------------------------
    // dimensions and allocation
    // -----------------------------------------------------------------------

    // update temporary variables of a node to match MBLayout
    virtual void UpdateFunctionMBSize() override
    {
    }

protected:

    // determine the size that we should set our Matrix storage to
    virtual void DetermineDataSize(size_t& rows, size_t& cols) const
    {
        if (HasMBLayout())
        {
            rows = GetSampleMatrixNumRows();
            cols = GetSampleMatrixNumCols();
        }
        else
        {
            const auto& shape = GetSampleLayout();
            size_t rank = shape.GetRank();
            rows = rank > 0 ? shape[0] : 0;
            cols = rank > 0 ?        1 : 0;
            for (size_t k = 1; k < rank; k++)   // all dimensions except leading one
                cols *= shape[k];
        }
    }

protected:

    // set the size of the underlying Matrix object to match node dimensions
    void UpdateDataSize(Matrix<ElemType>& m)
    {
        size_t rows, cols;
        DetermineDataSize(rows, cols);
        m.Resize(rows, cols);
    }
    // and verify the condition that UpdateDataSize() creates (used for sanity checking after loading parameters)
    void VerifyDataSize(Matrix<ElemType>& m)
    {
        size_t rows, cols;
        DetermineDataSize(rows, cols);
        try
        {
            m.VerifySize(rows, cols);
        }
        catch (const std::exception& e)
        {
            Rethrow(e);
        }
    }

public:
    // update the actual matrix allocation for m_value based on the node dimension
    void UpdateFunctionValuesSize()
    {
        UpdateDataSize(Value());
        Value().CollapseDataLocation();
    }

    // -----------------------------------------------------------------------
    // forward propagation, backpropagation
    // -----------------------------------------------------------------------

    // this is called before a node's ForwardProp() function is called (in loops: for the first time)
    // This is where we
    //  - update the node dimension based on actual MB size
    //  - (re-)allocate the m_value matrix, which may be shared across nodes and thus have changed dimensions
    virtual void /*IComputationNode::*/ BeginForwardProp() override; // called before first iteration step of ForwardProp()

    virtual void /*IComputationNode::*/ EndForwardProp() override;

    virtual void /*IComputationNode::*/BeginBackprop() override;

    virtual void /*IComputationNode::*/ EndBackprop() override;

    // this is the entry point from Network; while it will call virtual BackpropTo() into the actual node implementation
    // TODO: move to -Base (or -Network?)
    void Backprop(const FrameRange& fr, bool childrenInThisLoop, bool childrenInOuterLoop) override;

    // lazy resetting of gradient
    // This performs the actual zeroing out.
    void LazyZeroGradient()
    {
        if (!m_needsGradient)
            LogicError("%ls %ls operation: LazyZeroGradient() called although this node needs no gradient.", NodeName().c_str(), OperationName().c_str());

        if (m_gradientInitialized)
            return;

        ResetGradient(0);
    }

    // resize and reset this node's gradient to a given value (normally 0, 1 for root)
    void ResetGradient(ElemType val)
    {
        UpdateDataSize(Gradient());

        // No need to zero initialize the gradient if the node's parent is going to overwrite it anyways
        if ((val != 0) || !ParentOverwritesGradient())
            Gradient().SetValue(val);

        m_gradientInitialized = true;
    }

    // Assign the given matrix's value to this node's gradient. The matrix sizes must match.
    void AssignGradient(const Matrix<ElemType>& val)
    {
        UpdateDataSize(Gradient());

        // The specified value matrix's dimensions must match the gradient matrix dimensions
        if ((val.GetNumRows() != Gradient().GetNumRows()) || (val.GetNumCols() != Gradient().GetNumCols()))
            LogicError("%ls %ls operation: The value matrix specified for ResetGradient() does not match the dimensions of the gradient matrix.", NodeName().c_str(), OperationName().c_str());

        Gradient().AssignValuesOf(val);

        m_gradientInitialized = true;
    }

    // -----------------------------------------------------------------------
    // memory sharing
    // -----------------------------------------------------------------------

    // helper function for formatting memory sharing information
    // TODO: customize this function for all nodes that uses temp internal matrices.
    virtual std::set<std::pair<const MatrixBase*, std::wstring>> GetMatrixInfo() const override
    {
        std::set<std::pair<const MatrixBase*, std::wstring>> matrixInfo;
        matrixInfo.insert    (make_pair(ValuePtr().get(),    NodeName() + L" : " + msra::strfun::utf16(ShapeDescription())));
        if (GradientPtr())
            matrixInfo.insert(make_pair(GradientPtr().get(), NodeName() + L" : " + msra::strfun::utf16(ShapeDescription()) + L" (gradient)"));
        return matrixInfo;
    }

    // request matrices needed to do node function value evaluation
    // for memory pool utilization optimizaiton, the requested pointer is not immediately useable until the entire network has gone through all requests 
    virtual void RequestMatricesBeforeForwardProp(MatrixPool& matrixPool) override
    {
        size_t matrixSize = m_sampleLayout.GetNumElements();
        if (IsValueSharable())
            RequestMatrixFromPool(m_value, matrixPool, matrixSize, HasMBLayout());
        else
            CreateMatrixIfNull(m_value);
    }

    // release temp matrices that are only used by forward computation
    // don't release matrices that need to be used in the gradient computation
    virtual void ReleaseMatricesAfterForwardProp(MatrixPool& matrixPool) override
    {
        if (!IsOutputNeededDuringBackprop() && (m_value->GetMatrixType() != SPARSE) && IsValueSharable())
            ReleaseMatrixToPool(m_value, matrixPool);
    }

    virtual void AllocateGradientMatricesForInputs(MatrixPool& matrixPool) override
    {
        for (int i = 0; i < m_inputs.size(); i++)
        {
            if (m_inputs[i]->NeedsGradient())
                m_inputs[i]->RequestMatricesBeforeBackprop(matrixPool);
        }
    }

    // request matrices that are needed for gradient computation
    virtual void RequestMatricesBeforeBackprop(MatrixPool& matrixPool) override
    {
        size_t matrixSize = m_sampleLayout.GetNumElements();
        RequestMatrixFromPool(m_gradient, matrixPool, matrixSize, HasMBLayout());
    }

    // release gradient and temp matrices that no longer needed after all the children's gradients are computed.
    virtual void ReleaseMatricesAfterBackprop(MatrixPool& matrixPool) override
    {
        if (!IsLeaf() && !RequiresPreCompute())
        {
            if (m_gradient != nullptr && m_gradient->GetMatrixType() != SPARSE) // since we don't have a sparse pool yet
                ReleaseMatrixToPool(m_gradient, matrixPool);

            // Release the Value matrix only if the output value is needed during backprop
            // since in the case it isn't used, we release it during forward prop itself
            if (IsOutputNeededDuringBackprop() && m_value->GetMatrixType() != SPARSE && IsValueSharable())
                ReleaseMatrixToPool(m_value, matrixPool);
        }
    }

    void CreateValueMatrixIfNull()
    {
        CreateMatrixIfNull(m_value);
    }

    void CreateGradientMatrixIfNull()
    {
        CreateMatrixIfNull(m_gradient);
    }

    void MarkValueNonSharable() override
    {
        m_valueSharable = false;
        CreateMatrixIfNull(m_value);
    }

protected:

    // this function is used to create matrices for those needed before matrix pool is available
    // e.g., for model parameters and input nodes you will need to resize the functions based on NDL
    // and before matrix pool is available
    void CreateMatrixIfNull(shared_ptr<Matrix<ElemType>>& matrixPtr)
    {
        if (!matrixPtr)
            matrixPtr = make_shared<Matrix<ElemType>>(m_deviceId);
    }

    // matrixSize is per sample size, if unknown or hard to estimate, set matrixSize = 0
    // if the matrix's size will scale with minibatch size, set mbScale = true 
    // if workspace flag is true, the memory request will be treated specially. We assume workspace memory will share their own pointers 
    // this is currently a workaround for workspace memory for convolutions
    void RequestMatrixFromPool(shared_ptr<Matrix<ElemType>>& matrixPtr, MatrixPool& matrixPool, size_t matrixSize=0, bool mbScale=false, bool isWorkSpace=false)
    {
        if (matrixPtr == nullptr)
        {
            matrixPool.RequestAllocate<ElemType>(m_deviceId, &matrixPtr, matrixSize, mbScale, isWorkSpace);
        }
    }

    void ReleaseMatrixToPool(shared_ptr<Matrix<ElemType>>& matrixPtr, MatrixPool& matrixPool)
    {
        assert(matrixPtr != nullptr);
        matrixPool.RequestRelease<ElemType>(&matrixPtr);
    }

public:
    // -----------------------------------------------------------------------
    // miscellaneous
    // -----------------------------------------------------------------------

    virtual void DumpNodeInfo(const bool /*printValues*/, const bool /*printMetadata*/, File& fstream) const;

    // helper for SimpleOutWriter, living in here to be able to use in debugging
    void WriteMinibatchWithFormatting(FILE* f, const FrameRange& fr, size_t onlyUpToRow, size_t onlyUpToT, bool transpose, bool isCategoryLabel, bool isSparse,
                                      const std::vector<std::string>& labelMapping, const std::string& sequenceSeparator, 
                                      const std::string& sequencePrologue, const std::string& sequenceEpilogue, const std::string& elementSeparator,
                                      const std::string& sampleSeparator, std::string valueFormatString,
                                      bool outputGradient = false, bool onlyShowAbsSumForDense = false,
                                      std::function<std::string(size_t)> getKeyById = std::function<std::string(size_t)>()) const;

    // simple helper to log the content of a minibatch
    void DebugLogMinibatch(bool outputGradient = false) const
    {
        fprintf(stderr, "<<<<<<\n"); // some prologue and epilogue so that we can use diff -c1 to see the node name
        fprintf(stderr, "<<<<<<\n");
        fprintf(stderr, "DebugLogMinibatch: <<<<< %ls%s >>>>>\n", NodeName().c_str(), outputGradient ? " (gradient)" : "");
        WriteMinibatchWithFormatting(stderr, FrameRange(), 8, 10, false/*transpose*/, /*isCategoryLabel=*/false, /*isSparse=*/false, std::vector<std::string>(),
            ""/*sequenceSeparator*/, "  "/*sequencePrologue*/, "\n"/*sequenceEpilogue*/, " "/*elementSeparator*/, "\n  "/*sampleSeparator*/,
            "%.8f"/*valueFormatString*/, outputGradient);
        fprintf(stderr, ">>>>>>\n");
        fprintf(stderr, ">>>>>>\n");
    }

    void Trace()
    {
        //DebugLogMinibatch();
#if 0
        static const std::set<std::wstring> toLog{
            L"labelSentenceStartEmbedded",
            L"delayedDecoderFeedback.h.x",
            L"delayedDecoderFeedback.h.flags",
            L"delayedDecoderFeedback.h.out.thenVal.h.indexSequence.h.indexSequence.h",
            L"delayedDecoderFeedback.h.out.thenVal.h.indexSequence.h",
            L"delayedDecoderFeedback.h.out.thenVal.h",
            L"delayedDecoderFeedback.h.out.PlusArgs[0]",
            L"delayedDecoderFeedback.h.out.PlusArgs[1].ElementTimesArgs[0]",
            L"delayedDecoderFeedback.h.out.elseVal",
            L"delayedDecoderFeedback.h.out.PlusArgs[1]",
            L"delayedDecoderFeedback.h.out",
            L"delayedDecoderFeedback"
        };
        if (toLog.find(NodeName()) != toLog.end())
            DebugLogMinibatch();
        if (NodeName() == L"delayedDecoderFeedback.h.out")
        {
            static int i = 0;
            if (++i == 2)
                exit(1);
        }
#endif
        if (m_traceNodeValueReal || m_traceNodeValueAsCategoryLabel || m_traceNodeValueSparse)
        {
            fprintf(stderr, "Trace --> %s\n", FormatOperationPrototype("").c_str());
            if (m_traceNodeValueReal)
                WriteMinibatchWithFormatting(stderr, FrameRange(), m_traceNodeValueUpToDim, m_traceNodeValueUpToT, false/*transpose*/, /*isCategoryLabel=*/false, /*isSparse=*/false, std::vector<std::string>(),
                                             ""/*sequenceSeparator*/, "  "/*sequencePrologue*/, "\n"/*sequenceEpilogue*/, " "/*elementSeparator*/, "\n  "/*sampleSeparator*/,
                                             "%13.10f"/*valueFormatString*/);
            if (m_traceNodeValueAsCategoryLabel)
                WriteMinibatchWithFormatting(stderr, FrameRange(), m_traceNodeValueUpToDim, m_traceNodeValueUpToT, false/*transpose*/, /*isCategoryLabel=*/true,  /*isSparse=*/false, std::vector<std::string>(),
                                             ""/*sequenceSeparator*/, "  "/*sequencePrologue*/, "\n"/*sequenceEpilogue*/, " "/*elementSeparator*/, "\n  "/*sampleSeparator*/,
                                             "%13.10f"/*valueFormatString*/);
            if (m_traceNodeValueSparse)
                WriteMinibatchWithFormatting(stderr, FrameRange(), SIZE_MAX,                SIZE_MAX,              false/*transpose*/, /*isCategoryLabel=*/false, /*isSparse=*/true, std::vector<std::string>(),
                                         ""/*sequenceSeparator*/, "  "/*sequencePrologue*/, "\n"/*sequenceEpilogue*/, " "/*elementSeparator*/, "\n  "/*sampleSeparator*/,
                                         "%13.10f"/*valueFormatString*/);
        }
    }

protected:
    // print node values
    // This is used for dumping model parameters, not minibatch data.
    void PrintNodeValuesToFile(const bool printValues, const bool printMetadata, File& fstream) const
    {
        if (printValues)
        { 
            if (printMetadata)
            {
                fstream << wstring(L"\n");
            }
            const Matrix<ElemType>& m = Value();
            for (size_t i = 0; i < m.GetNumRows(); i++)
            {
                for (size_t j = 0; j < m.GetNumCols(); j++)
                {
                    fstream << m(i, j);
                }
                fstream << wstring(L"\n");
            }
            if (printMetadata)
            {
                fstream << wstring(L"####################################################################");
            }
        }
    }

public:

    // TODO: similar to DumpInfo; used by ExperimentalNetworkBuilder test implementation
    /*HasToString::*/ wstring ToString() const override
    {
        // we format it like "name : type rows x cols ( args )"
        wstring result = NodeName() + L" : " + OperationName();
        result.append(msra::strfun::wstrprintf(L" [%s%ls]", string(GetSampleLayout()).c_str(), GetMBLayoutAxisString().c_str()));
        if (m_inputs.empty())
            result.append(L" ()");
        else
        {
            wstring args;
            bool first = true;
            for (auto& child : m_inputs)
            {
                if (first)
                    first = false;
                else
                    args.append(L"\n");
                args.append(/*TidyName*/ (child->NodeName()));
            }
            result += L" " + NestString(args, L'(', true, ')');
        }
        return result;
    }

    // for debugging purposes
    void /*ComputationNodeBase::*/ PrintSelf(bool printMatrices = false) const
    {
        fprintf(stderr, "\n%ls[%s%ls] = %ls", NodeName().c_str(), string(GetSampleLayout()).c_str(), GetMBLayoutAxisString().c_str(), OperationName().c_str());

        if (!IsLeaf())
        {
            fprintf(stderr, "(");
            for (size_t i = 0; i < GetNumInputs(); i++)
            {
                if (i > 0)
                    fprintf(stderr, ", ");
                fprintf(stderr, "%ls[%s%ls] = %ls", m_inputs[i] ? m_inputs[i]->NodeName().c_str() : L"NULL", string(m_inputs[i]->GetSampleLayout()).c_str(), m_inputs[i]->GetMBLayoutAxisString().c_str(), OperationName().c_str());
            }
            fprintf(stderr, ")");
        }

        if (printMatrices)
        {
            fprintf(stderr, "\n    $$$$ Function Values\n");
            Value().Print("FunctionValue");

            fprintf(stderr, "\n    $$$$ Gradient Values\n");
            Gradient().Print("GradientValue");
        }
    }

    // NOTE: we should reimplement this to be thread-safe and use a larger than requested initialized memory block
    // we can then just wrap that memory block in a matrix of the correct dimensions since it will be const no one can change it
    // should only need one memory block per device
    // Thread-safety could be achieved by changing this to a shared_ptr.
    // When using the TensorView interface, one could instead just use a 1x1 matrix with a view that broadcasts its columns (stride 0).
    static const Matrix<ElemType>& ConstOnes(const size_t rows, const size_t cols, const DEVICEID_TYPE deviceId)
    {
        if (s_constOnes.find(rows) == s_constOnes.end() ||
            s_constOnes[rows].find(cols) == s_constOnes[rows].end()) // not found
        {
            shared_ptr<Matrix<ElemType>> matrix = make_shared<Matrix<ElemType>>(rows, cols, (DEVICEID_TYPE) deviceId);
            matrix->SetValue(1);
            s_constOnes[rows][cols] = matrix;
        }

        shared_ptr<Matrix<ElemType>> m = s_constOnes[rows][cols];
        m->TransferFromDeviceToDevice(m->GetDeviceId(), deviceId);

        return *m;
    }

    // -----------------------------------------------------------------------
    // data members
    // -----------------------------------------------------------------------

protected:

    shared_ptr<Matrix<ElemType>> m_value, m_gradient;

    static std::map<size_t, std::map<size_t, shared_ptr<Matrix<ElemType>>>> s_constOnes;

    MatrixType m_preferredGradientMatrixType = UNDETERMINED;
};

// convenience wrapper for ComputationNode::New()
template <class C, class... _Types>
inline shared_ptr<C> New(_Types&&... _Args)
{
    return make_shared<C>(forward<_Types>(_Args)...);
}

// helper class for parsing parameters for WriteMinibatchWithFormatting() below
// pass this to WriteOutput() (to file-path, below) to specify how the output should be formatted
struct WriteFormattingOptions
{
    // How to interpret the data:
    bool isCategoryLabel = false;  // true: find max value in column and output the index instead of the entire vector
    std::wstring labelMappingFile; // optional dictionary for pretty-printing category labels
    bool isSparse = false;
    bool transpose = true;         // true: one line per sample, each sample (column vector) forms one line; false: one column per sample
    // The following strings are interspersed with the data:
    // overall
    std::string prologue; // print this at the start (e.g. a global header or opening bracket)
    std::string epilogue; // and this at the end
    // sequences
    std::string sequenceSeparator; // print this between sequences (i.e. before all sequences but the first)
    std::string sequencePrologue;  // print this before each sequence (after sequenceSeparator)
    std::string sequenceEpilogue;  // and this after each sequence
    // elements
    std::string elementSeparator;  // print this between elements on a row
    std::string sampleSeparator;   // and this between rows
    // Optional printf precision parameter:
    std::string precisionFormat;        // printf precision, e.g. ".2" to get a "%.2f"

    WriteFormattingOptions() : // TODO: replace by initializers?
        isCategoryLabel(false), transpose(true), sequenceEpilogue("\n"), elementSeparator(" "), sampleSeparator("\n")
    { }

    template <class ConfigRecordType>
    WriteFormattingOptions(const ConfigRecordType& config);

    void Save(File& fstream) const;
    void Load(File& fstream, size_t modelVersion);

    // Process -- replace newlines and all %s by the given string
    static std::string Processed(const std::wstring& nodeName, std::string fragment, size_t minibatchId);
};

// =======================================================================
// ComputationNodeNonLooping -- abstract base class for computation nodes that do not implement eval/partial for individual frames
// Such as CRFNode, SequenceDecoderNode, and training criteria.
// =======================================================================

// This will provide default implementations for those two functions that will fail at runtime with a meaningful error.
// TODO: Most of these are reduce nodes that output a single number, no MBLayout. Maybe abstract those out further
template <class ElemType>
class ComputationNodeNonLooping : public ComputationNode<ElemType>
{
    typedef ComputationNode<ElemType> Base;

public:
    ComputationNodeNonLooping(DEVICEID_TYPE deviceId, const wstring& name)
        : Base(deviceId, name)
    {
    }

    // these two implement the ComputationNode<> interface
    void ForwardProp(const FrameRange& fr) override final
    {
        if (fr.IsAllFrames())
            ForwardPropNonLooping();
        else
            LogicError("%ls: %s node should never be in a loop.", Base::NodeDescription().c_str(), typeid(*this).name());
    }
    void BackpropTo(const size_t inputIndex, const FrameRange& fr) override final
    {
        if (fr.IsAllFrames())
            BackpropToNonLooping(inputIndex);
        else
            LogicError("%ls: %s node should never be in a loop.", Base::NodeDescription().c_str(), typeid(*this).name());
    }

    // non-looping node types instead implement these functions
    virtual void ForwardPropNonLooping() = 0;
    virtual void BackpropToNonLooping(size_t inputIndex) = 0;
};

// =======================================================================
// FlowControlNode -- special wrapper node for use by ComputationNetwork only
// =======================================================================

class FlowControlNode : public ComputationNodeBase
{
    typedef ComputationNodeBase Base;

public:
    FlowControlNode()
        : ComputationNodeBase(DEVICEID_NOTYETDETERMINED /*we don't own matrices*/, L"" /*name: we don't care*/)
    {
    }

#pragma warning(disable : 4100)
    // these are meant to be implemented by ComputationNode<ElemType> but should never be called on traversal nodes
    // TODO: There are too many of these. This indicates improper class hierarchies.
    virtual ComputationNodeBase* NewThis(DEVICEID_TYPE deviceId, const wstring& name) const override { NOT_IMPLEMENTED; }
    virtual void Validate(bool isFinalValidationPass) override { NOT_IMPLEMENTED; }
    virtual void Save(File& fstream) const override { NOT_IMPLEMENTED; }
    virtual void Load(File& /*fstream*/, size_t /*modelVersion*/) override { NOT_IMPLEMENTED; }
    virtual void CopyTo(ComputationNodeBasePtr node, const std::wstring& newName, const CopyNodeFlags flags) const override { NOT_IMPLEMENTED; }
    virtual ComputationNodeBasePtr Duplicate(const std::wstring& newName, const CopyNodeFlags flags) const override { NOT_IMPLEMENTED; }
    virtual double Get00Element() const override { NOT_IMPLEMENTED; }
    virtual MatrixBasePtr ValuePtr() const override { NOT_IMPLEMENTED; }
    virtual void UpdateFunctionMBSize() override { NOT_IMPLEMENTED; }
    virtual void AttachInputs(const std::vector<ComputationNodeBasePtr>& inputs) override { NOT_IMPLEMENTED; }
    virtual void PrintSelf(bool) const override { NOT_IMPLEMENTED; }
    virtual void ValidateInferInputDimsFrom(const TensorShape&) override { NOT_IMPLEMENTED; }
    virtual void SetInput(const size_t, const Microsoft::MSR::CNTK::ComputationNodeBase::ComputationNodeBasePtr&) override { NOT_IMPLEMENTED; }
    virtual void MaskMissingValueColumnsToZero(const Microsoft::MSR::CNTK::FrameRange&) override { NOT_IMPLEMENTED; }
    virtual void MaskMissingGradientColumnsToZero(const Microsoft::MSR::CNTK::FrameRange&) override { NOT_IMPLEMENTED; }
    virtual void InvalidateMissingValueColumns(const Microsoft::MSR::CNTK::FrameRange&) override { NOT_IMPLEMENTED; }
    virtual void InvalidateMissingGradientColumns(const Microsoft::MSR::CNTK::FrameRange&) override { NOT_IMPLEMENTED; }
    virtual void NotifyFunctionValuesMBSizeModified(void) override { NOT_IMPLEMENTED; }
    virtual std::wstring ToString(void) const override { NOT_IMPLEMENTED; }
    // these are meant to be called during computation, so provide dummy implementations
    virtual bool RequiresPreCompute() const override { return false; } // return true if the node's value should be computed before the normal training. e.g., mean and invStd of input features.
    virtual std::string FormatOperationPrototype(const std::string& extraArgs) const override { return ""; }
    virtual void DumpNodeInfo(const bool /*printValues*/, const bool /*printMetadata*/, File& fstream) const override {}
    virtual std::set<std::pair<const MatrixBase*, std::wstring>> GetMatrixInfo() const override { NOT_IMPLEMENTED; }

protected: public:                                     // needed in ComputationNetwork::FindInRecurrentLoops(), which really should be part of SEQTraversalFlowControlNode
    std::vector<ComputationNodeBasePtr> m_nestedNodes; // nodes tucked away in this node, in evaluation order
};

// =======================================================================
// ILateAttachingNode -- helper wrapper class for ComputationNodes that must
// AttachInputs() late due to circular references
// =======================================================================

// Instantiate with LateAttachingNode<node type>(lambda, args for node constructor).
// To resolve, call AttachInputs()
// TODO: This is a bit indirect. Can it be done more nicely?
struct ILateAttachingNode { virtual void LateAttachInputs() = 0; };
template <class N>
class LateAttachingNode : public N, public ILateAttachingNode
{
    typedef typename N::OurElemType ElemType;
    function<void(ComputationNode<ElemType>*)> attachInputs;

public:
    // constructor
    template <class... _Types>
    LateAttachingNode(DEVICEID_TYPE deviceId, const wstring& name, const function<void(ComputationNode<ElemType>*)>& attachInputs, _Types&&... _Args)
        : attachInputs(attachInputs), N(deviceId, name, forward<_Types>(_Args)...)
    {
    }
    // the one member that does the work
    void /*ILateAttachingNode::*/ LateAttachInputs()
    {
        attachInputs(dynamic_cast<N*>(this));
        attachInputs = [](ComputationNode<ElemType>*)
        {
            LogicError("LateAttachingNode::AttachInputs: must only be called once");
        };
    }
};

// =======================================================================
// IRecurrentNode -- interface implemented by ComputationNodes that can be recurrent
// =======================================================================

struct IRecurrentNode { virtual int GetRecurrenceSteppingDirection() const = 0; };

// =======================================================================
// IFreezable -- nodes that have parameters that can be frozen
// e.g. if a trained model is to be used as a fixed feature extractor for another
// =======================================================================

struct IFreezable { virtual void FreezeParameters() { } };

// =======================================================================
// PreComputedNodeBase -- interface implemented by ComputationNodes that precompute
// TODO: We can use this interface in more places.
// =======================================================================

struct IPreComputeNode
{
    // check whether node has already undergone precomputation
    virtual bool HasComputed() const = 0;
    // call this with 'false' at start and with 'true' at end
    // This is used for resetting and updating from accumulators.
    virtual void MarkComputed(const bool hasComputed) = 0;
};

// =======================================================================
// helper macro to ease access to base members in presence of C++ two-phase name lookup
// =======================================================================

// Add 'typedef ComputationNode<ElemType> Base; UsingComputationNodeMembersBoilerplate;' at the start of each derived class
// (some derived classes define a similar macro; there please modify the typedef for Base accordingly.)
// This macro imports, one by one, every member of ComputationNode into the name space of the derived class.
// Without this, one would have to use the name prefix, or alternatively this->, in front of all base member,
// because the standard does not allow the compiler to do that for you (as MSVC still kindly does).
// If you add new members to ComputationNode, please also add them here.
// This macro expects 'Base' to be the name of the base class. Please also use 'Base' outside this macro to make it less likely to accidentally call the wrong base class members.
// Note: Whoever invented that C++ insanity called two-phase name lookup shall rot in hell, for the crime of causing infinite pain on unsuspecting programmers. [fseide]
#define UsingComputationNodeMembers /*without OperationName; needed to support inconsistent pattern of InputValue--TODO: This comment it out of date. */ \
    \
protected:                                                                                                                                               \
    typedef shared_ptr<ComputationNode<ElemType>> ComputationNodePtr;                                                                                    \
    using Base::BackpropTo;                                                                                                                              \
    using Base::ConstOnes;                                                                                                                               \
    using Base::CopyTo;                                                                                                                                  \
    using Base::CreateMatrixIfNull;                                                                                                                      \
    using Base::CreateUniqId;                                                                                                                            \
    using Base::CreateUniqNodeName;                                                                                                                      \
    using Base::DataFor;                                                                                                                                 \
    using Base::DataTensorFor;                                                                                                                           \
    using Base::DetachInputs;                                                                                                                            \
    using Base::DetermineElementwiseTensorRank;                                                                                                          \
    using Base::DumpNodeInfo;                                                                                                                            \
    using Base::EnumerateNodes;                                                                                                                          \
    using Base::Environment;                                                                                                                             \
    using Base::ForwardProp;                                                                                                                             \
    using Base::GetAsMatrixNumCols;                                                                                                                      \
    using Base::GetAsMatrixNumRows;                                                                                                                      \
    using Base::GetDeviceId;                                                                                                                             \
    using Base::GetEnvironmentPtr;                                                                                                                       \
    using Base::GetInputSampleLayout;                                                                                                                    \
    using Base::GetInputsFromConfig;                                                                                                                     \
    using Base::GetMBLayout;                                                                                                                             \
    using Base::GetMBLayoutAxisString;                                                                                                                   \
    using Base::GetNumInputs;                                                                                                                            \
    using Base::GetNumParallelSequences;                                                                                                                 \
    using Base::GetNumTimeSteps;                                                                                                                         \
    using Base::GetSampleLayout;                                                                                                                         \
    using Base::GetSampleMatrixNumCols;                                                                                                                  \
    using Base::GetSampleMatrixNumRows;                                                                                                                  \
    using Base::GetTensorShape;                                                                                                                          \
    using Base::GetTensorSliceFor;                                                                                                                       \
    using Base::Gradient;                                                                                                                                \
    using Base::GradientAsMatrix;                                                                                                                        \
    using Base::GradientFor;                                                                                                                             \
    using Base::GradientPtr;                                                                                                                             \
    using Base::GradientTensorFor;                                                                                                                       \
    using Base::HasMBLayout;                                                                                                                             \
    using Base::InferMBLayoutFromInputsForStandardCase;                                                                                                  \
    using Base::Input;                                                                                                                                   \
    using Base::InputRef;                                                                                                                                \
    using Base::InputUsedInComputingInputNodesGradients;                                                                                                 \
    using Base::InvalidateMissingGradientColumns;                                                                                                        \
    using Base::InvalidateMissingValueColumns;                                                                                                           \
    using Base::IsLeaf;                                                                                                                                  \
    using Base::IsOutOfDateWrtInputs;                                                                                                                    \
    using Base::IsPartOfLoop;                                                                                                                            \
    using Base::LinkToMBLayout;                                                                                                                          \
    using Base::Load;                                                                                                                                    \
    using Base::LoadValue;                                                                                                                               \
    using Base::MaskMissingColumnsToZero;                                                                                                                \
    using Base::MaskMissingGradientColumnsToZero;                                                                                                        \
    using Base::MaskMissingValueColumnsToZero;                                                                                                           \
    using Base::MaskedGradientFor;                                                                                                                       \
    using Base::MaskedValueFor;                                                                                                                          \
    using Base::MarkValueNonSharable;                                                                                                                    \
    using Base::NodeDescription;                                                                                                                         \
    using Base::OutputUsedInComputingInputNodesGradients;                                                                                                \
    using Base::PrintNodeValuesToFile;                                                                                                                   \
    using Base::FormatOperationPrototype;                                                                                                               \
    using Base::ReleaseMatricesAfterBackprop;                                                                                                            \
    using Base::ReleaseMatricesAfterForwardProp;                                                                                                         \
    using Base::ReleaseMatrixToPool;                                                                                                                     \
    using Base::RequestMatricesBeforeBackprop;                                                                                                           \
    using Base::RequestMatricesBeforeForwardProp;                                                                                                        \
    using Base::RequestMatrixFromPool;                                                                                                                   \
    using Base::Save;                                                                                                                                    \
    using Base::SetDims1;                                                                                                                                \
    using Base::SetDims;                                                                                                                                 \
    using Base::SetInput;                                                                                                                                \
    using Base::SetLearningRateMultiplier;                                                                                                               \
    using Base::UpdateFunctionMBSize;                                                                                                                    \
    using Base::UpdateFunctionValuesSize;                                                                                                                \
    using Base::Validate;                                                                                                                                \
    using Base::ValidateBinaryReduce;                                                                                                                    \
    using Base::ValidateBinaryZip;                                                                                                                       \
    using Base::ValidateNaryZip;                                                                                                                         \
    using Base::ValidateInferBinaryInputDims;                                                                                                            \
    using Base::ValidateInferNaryInputDims;                                                                                                              \
    using Base::ValidateInferInputDimsFrom;                                                                                                              \
    using Base::ValidateUnaryMap;                                                                                                                        \
    using Base::ValidateUnaryReduce;                                                                                                                     \
    using Base::ValueFor;                                                                                                                                \
    using Base::ValuePtr;                                                                                                                                \
    using Base::ValueTensorFor;                                                                                                                          \
    using Base::VerifyDataSize;                                                                                                                          \
    using Base::VerifyDims;                                                                                                                              \
    using Base::WriteMinibatchWithFormatting;                                                                                                            \
    using Base::ZeroGradientsOfInputs;                                                                                                                   \
    using Base::m_deviceId;                                                                                                                              \
    using Base::m_gradient;                                                                                                                              \
    using Base::m_inputs;                                                                                                                                \
    using Base::m_nodeName;                                                                                                                              \
    using Base::m_pMBLayout;                                                                                                                             \
    using Base::m_learningRateMultiplier;                                                                                                                \
    using Base::m_sampleLayout;                                                                                                                          \
    using Base::m_value;                                                                                                                                 \
    using Base::m_valueSharable;                                                                                                                         \
    using Base::shared_from_this;                                                                                                                        \
    \
public:                                                                                                                                                  \
    using Base::AttachInputs;                                                                                                                            \
    using Base::AttachInputsFromConfig;                                                                                                                  \
    using Base::CreateGradientMatrixIfNull;                                                                                                              \
    using Base::NodeName;                                                                                                                                \
    using Base::RequiresPreCompute;                                                                                                                      \
    using Base::ValueAsMatrix;                                                                                                                           \
    using Base::Value;

#define ComputationNodeBoilerplate                                                                                \
protected: /* some boilerplate goes here */                                                                       \
    virtual const std::wstring OperationName() const override { return TypeName(); }                              \
    virtual ComputationNodeBase* NewThis(DEVICEID_TYPE deviceId, const wstring& name) const override              \
    {                                                                                                             \
        const ComputationNodeBase* p = new typename std::remove_reference<decltype(*this)>::type(deviceId, name); \
        return const_cast<ComputationNodeBase*>(p);                                                               \
    }

#define UsingComputationNodeMembersBoilerplate \
    ComputationNodeBoilerplate;                \
    UsingComputationNodeMembers

// =======================================================================
// a few standard base classes for N-nary operations
// =======================================================================

// -----------------------------------------------------------------------
// UnaryElementWiseNode (operand)
//
// unary elementwise operations that are implemented with the tensor lib
//
// Derived clases only need to override ForwardProp() and BackpropTo().
// -----------------------------------------------------------------------

template <class ElemType>
class UnaryElementWiseNode : public ComputationNode<ElemType>, public NumInputs<1>
{
    typedef ComputationNode<ElemType> Base;
    UsingComputationNodeMembers;

public:
    UnaryElementWiseNode(DEVICEID_TYPE deviceId, const wstring& name)
        : Base(deviceId, name)
    {
    }

    virtual void /*ComputationNodeBase::*/ Validate(bool isFinalValidationPass) override
    {
        ValidateUnaryMap(isFinalValidationPass);
    }
};

#define UsingUnaryElementwiseNodeBaseMembers UsingComputationNodeMembersBoilerplate;

// -----------------------------------------------------------------------
// BinaryElementWiseNode (operand1, operand2)
//
// binary elementwise operations that are implemented with the tensor lib
//
// Derived clases only need to override ForwardProp() and BackpropTo().
// -----------------------------------------------------------------------

template <class ElemType>
class BinaryElementWiseNode : public ComputationNode<ElemType>, public NumInputs<2>, public IdentityTransformerNode
{
    typedef ComputationNode<ElemType> Base;
    UsingComputationNodeMembers;

public:
    BinaryElementWiseNode(DEVICEID_TYPE deviceId, const wstring& name)
        : Base(deviceId, name)
    {
    }

#if DUMPOUTPUT
    virtual bool OutputUsedInComputingInputNodesGradients() const override { return true; }
#else
    virtual bool OutputUsedInComputingInputNodesGradients() const override { return false; }
#endif
    virtual bool InputUsedInComputingInputNodesGradients(size_t /*childIndex*/) const override { return false; }

    virtual void /*IComputationNode::*/ BeginForwardProp() override // called before first iteration step of ForwardProp()
    {
        Base::BeginForwardProp();
        // we switch result to dense as a work-around because ColumnSlice doesn't support all the sparse formats
        // TODO: This is a stopgap. Is this the right thing to do? It changes the matrix type in-place.
        Value().SwitchToMatrixType(MatrixType::DENSE, MatrixFormat::matrixFormatDense, false);
    }

    virtual void /*ComputationNodeBase::*/ Validate(bool isFinalValidationPass) override
    {
        ValidateBinaryZip(isFinalValidationPass, true /*allowBroadcast*/);
    }
};

#define UsingBinaryElementwiseNodeBaseMembers UsingComputationNodeMembersBoilerplate;

#pragma endregion base computation class

}}}<|MERGE_RESOLUTION|>--- conflicted
+++ resolved
@@ -51,13 +51,9 @@
 #define CNTK_MODEL_VERSION_19 19 // batch norm: flag whether running mean count is 0
 #define CNTK_MODEL_VERSION_20 20 // adding output shape to convolution node
 #define CNTK_MODEL_VERSION_21 21 // pooling: add a ceilOutDim to decide whether ceil or floor while computing the output size
-<<<<<<< HEAD
-#define CNTK_MODEL_VERSION_22 22 // pooling: add include pad func for average pooling
-
-=======
 #define CNTK_MODEL_VERSION_22 22 // Slice and pad accepts multiple axes 
->>>>>>> 12af63dc
-#define CURRENT_CNTK_MODEL_VERSION CNTK_MODEL_VERSION_22
+#define CNTK_MODEL_VERSION_23 23 // pooling: add include pad func for average pooling
+#define CURRENT_CNTK_MODEL_VERSION CNTK_MODEL_VERSION_23
 
 
 // helper mode for debugging
