--- conflicted
+++ resolved
@@ -53,26 +53,15 @@
 
 public:
     ConvolutionNodeBase(DEVICEID_TYPE deviceId, const wstring& name)
-<<<<<<< HEAD
-        : Base(deviceId, name), m_poolKind(PoolKind::None), m_poolPadMode(false), m_transpose(false), m_outputShape(TensorShape(0)), m_maxTempMemSizeInSamples(0)
-=======
-        : Base(deviceId, name), m_poolKind(PoolKind::None), m_transpose(false), m_outputShape(TensorShape(0)), m_ceilOutDim(false), m_maxTempMemSizeInSamples(0)
->>>>>>> 4f645ba3
+        : Base(deviceId, name), m_poolKind(PoolKind::None), m_poolPadMode(false), m_transpose(false), m_outputShape(TensorShape(0)), m_ceilOutDim(false), m_maxTempMemSizeInSamples(0)
     {
     }
     ConvolutionNodeBase(DEVICEID_TYPE deviceId, const wstring& name, const TensorShape& kernelShape, const TensorShape& mapCount, const TensorShape& strideShape,
                         const std::vector<bool>& sharing, const std::vector<bool>& autoPadding, const TensorShape& lowerPad, const TensorShape& upperPad,
-<<<<<<< HEAD
-                        PoolKind poolKind, bool poolPadMode, bool transpose, const TensorShape& outputShape, ImageLayoutKind imageLayout, size_t maxTempMemSizeInSamples)
+                        PoolKind poolKind, bool poolPadMode, bool transpose, const TensorShape& outputShape, bool ceilOutDim, ImageLayoutKind imageLayout, size_t maxTempMemSizeInSamples)
                         : Base(deviceId, name), m_kernelShape(kernelShape), m_mapCount(mapCount), m_stride(strideShape), m_sharing(sharing),
-                        m_autoPad(autoPadding), m_lowerPad(lowerPad), m_upperPad(upperPad), m_poolKind(poolKind), m_poolPadMode(poolPadMode), m_transpose(transpose), m_outputShape(outputShape), 
-                        m_imageLayout(imageLayout), m_maxTempMemSizeInSamples(maxTempMemSizeInSamples)
-=======
-                        PoolKind poolKind, bool transpose, const TensorShape& outputShape, bool ceilOutDim, ImageLayoutKind imageLayout, size_t maxTempMemSizeInSamples)
-                        : Base(deviceId, name), m_kernelShape(kernelShape), m_mapCount(mapCount), m_stride(strideShape), m_sharing(sharing),
-                        m_autoPad(autoPadding), m_lowerPad(lowerPad), m_upperPad(upperPad), m_poolKind(poolKind), m_transpose(transpose), m_outputShape(outputShape), 
+                        m_autoPad(autoPadding), m_lowerPad(lowerPad), m_upperPad(upperPad), m_poolKind(poolKind), m_poolPadMode(poolPadMode), m_transpose(transpose), m_outputShape(outputShape),
                         m_ceilOutDim(ceilOutDim), m_imageLayout(imageLayout), m_maxTempMemSizeInSamples(maxTempMemSizeInSamples)
->>>>>>> 4f645ba3
     {
     }
 
@@ -91,14 +80,10 @@
         fstream << (int32_t)m_poolKind;
         fstream << (int32_t)m_imageLayout;
         fstream << m_maxTempMemSizeInSamples;
-        fstream << m_transpose;
-<<<<<<< HEAD
-		fstream << m_poolPadMode;
-        m_outputShape.Save(fstream); 
-=======
+        fstream << m_transpose;	
         m_outputShape.Save(fstream);
         fstream << m_ceilOutDim;
->>>>>>> 4f645ba3
+		fstream << m_poolPadMode;
     }
 
     void Load(File& fstream, size_t modelVersion) override
@@ -127,17 +112,14 @@
         {
             fstream >> m_transpose;
         }
-		if (modelVersion >= CNTK_MODEL_VERSION_21)
-		{
+        if (modelVersion >= CNTK_MODEL_VERSION_20)
+        {
+            m_outputShape.Load(fstream); 
+        }
+        if (modelVersion >= CNTK_MODEL_VERSION_21)
+        {
+            fstream >> m_ceilOutDim;
 			fstream >> m_poolPadMode;
-		}
-        if (modelVersion >= CNTK_MODEL_VERSION_20)
-        {
-            m_outputShape.Load(fstream); 
-        }
-        if (modelVersion >= CNTK_MODEL_VERSION_21)
-        {
-            fstream >> m_ceilOutDim;
         }
     }
 
@@ -156,13 +138,9 @@
             node->m_upperPad = m_upperPad;
             node->m_poolKind = m_poolKind;
             node->m_transpose = m_transpose;
-<<<<<<< HEAD
-			node->m_poolPadMode = m_poolPadMode;
-            node->m_outputShape = m_outputShape; 
-=======
             node->m_outputShape = m_outputShape;
             node->m_ceilOutDim = m_ceilOutDim;
->>>>>>> 4f645ba3
+			node->m_poolPadMode = m_poolPadMode;
             node->m_imageLayout = m_imageLayout;
             node->m_maxTempMemSizeInSamples = m_maxTempMemSizeInSamples;
         }
@@ -188,11 +166,8 @@
     TensorShape OutputShape() const { return m_outputShape; }
     size_t MaxTempMemSizeInSamples() const { return m_maxTempMemSizeInSamples; }
     PoolKind PoolingKind() const { return m_poolKind; }
-<<<<<<< HEAD
 	bool PoolPadMode() const { return m_poolPadMode; }
-=======
     bool CeilOutDim() const { return m_ceilOutDim; }
->>>>>>> 4f645ba3
 
     // bottomlessly expand shape to filterRank, then expand to inputRank using defaults or given 'from' values
     template<class V, typename T>
@@ -312,11 +287,7 @@
     ConvolutionNode(DEVICEID_TYPE deviceId, const wstring& name, const TensorShape& kernelShape, const TensorShape& mapCount, const TensorShape& strideShape,
                     const std::vector<bool>& sharing, const std::vector<bool>& autoPadding, const TensorShape& lowerPad, const TensorShape& upperPad,
                     bool transpose, const TensorShape &outputShape, ImageLayoutKind imageLayout, size_t maxTempMemSizeInSamples)
-<<<<<<< HEAD
-                    : Base(deviceId, name, kernelShape, mapCount, strideShape, sharing, autoPadding, lowerPad, upperPad, PoolKind::None, false, transpose, outputShape, imageLayout, maxTempMemSizeInSamples),
-=======
-                    : Base(deviceId, name, kernelShape, mapCount, strideShape, sharing, autoPadding, lowerPad, upperPad, PoolKind::None, transpose, outputShape, false, imageLayout, maxTempMemSizeInSamples),
->>>>>>> 4f645ba3
+                    : Base(deviceId, name, kernelShape, mapCount, strideShape, sharing, autoPadding, lowerPad, upperPad, PoolKind::None, false, transpose, outputShape, false, imageLayout, maxTempMemSizeInSamples),
                     m_convolution2D(false)
     {
     }
@@ -839,17 +810,10 @@
         : Base(deviceId, name)
     {
     }
-<<<<<<< HEAD
     PoolingNode(DEVICEID_TYPE deviceId, const wstring& name, PoolKind pool, const bool poolPadMode, const TensorShape& kernelShape, const TensorShape& strideShape,
-                const std::vector<bool>& autoPadding, const TensorShape& lowerPad, const TensorShape& upperPad,
-                ImageLayoutKind imageLayout)
-                : Base(deviceId, name, kernelShape, TensorShape(1), strideShape, vector<bool>{true}, autoPadding, lowerPad, upperPad, pool, poolPadMode, false, TensorShape(0), imageLayout, 0)
-=======
-    PoolingNode(DEVICEID_TYPE deviceId, const wstring& name, PoolKind pool, const TensorShape& kernelShape, const TensorShape& strideShape,
                 const std::vector<bool>& autoPadding, const TensorShape& lowerPad, const TensorShape& upperPad, bool ceilOutDim,
                 ImageLayoutKind imageLayout)
-                : Base(deviceId, name, kernelShape, TensorShape(1), strideShape, vector<bool>{true}, autoPadding, lowerPad, upperPad, pool, false, TensorShape(0), ceilOutDim, imageLayout, 0)
->>>>>>> 4f645ba3
+                : Base(deviceId, name, kernelShape, TensorShape(1), strideShape, vector<bool>{true}, autoPadding, lowerPad, upperPad, pool, poolPadMode, false, TensorShape(0), ceilOutDim, imageLayout, 0)
     {
     }
     PoolingNode(const ScriptableObjects::IConfigRecordPtr configp)
@@ -971,11 +935,7 @@
     MaxUnpoolingNode(DEVICEID_TYPE deviceId, const wstring& name, const TensorShape& kernelShape, const TensorShape& strideShape,
                        const std::vector<bool>& autoPadding, const TensorShape& lowerPad, const TensorShape& upperPad,
                        ImageLayoutKind imageLayout)
-<<<<<<< HEAD
-                       : Base(deviceId, name, kernelShape, TensorShape(1), strideShape, vector<bool>{true}, autoPadding, lowerPad, upperPad, PoolKind::Max, false, true, TensorShape(0), imageLayout, 0)
-=======
-                       : Base(deviceId, name, kernelShape, TensorShape(1), strideShape, vector<bool>{true}, autoPadding, lowerPad, upperPad, PoolKind::Max, true, TensorShape(0), false, imageLayout, 0)
->>>>>>> 4f645ba3
+                       : Base(deviceId, name, kernelShape, TensorShape(1), strideShape, vector<bool>{true}, autoPadding, lowerPad, upperPad, PoolKind::Max, false, true, TensorShape(0), false, imageLayout, 0)
     {
     }
     MaxUnpoolingNode(const ScriptableObjects::IConfigRecordPtr configp)
