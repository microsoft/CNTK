--- conflicted
+++ resolved
@@ -129,25 +129,14 @@
 _PoolingLayer {poolKind,            # "max" or "average"
                filterShape,         # e.g. (3:3)
                stride = 1, pad = false,
-<<<<<<< HEAD
-               lowerPad = 0, upperPad = 0, includePad = false} = # TODO: support this
-{
-    apply (x) = Pooling (x, poolKind, filterShape, stride = stride, autoPadding = pad, lowerPad = lowerPad, upperPad = upperPad, includePad = includePad)
-}.apply
-MaxPoolingLayer {filterShape, stride = 1, pad = false, lowerPad = 0, upperPad = 0} =
-    _PoolingLayer {"max", filterShape, stride = stride, pad = pad, lowerPad = lowerPad, upperPad = upperPad, includePad = false}
-AveragePoolingLayer {filterShape, stride = 1, pad = false, lowerPad = 0, upperPad = 0, includePad = false} =
-    _PoolingLayer {"average", filterShape, stride = stride, pad = pad, lowerPad = lowerPad, upperPad = upperPad, includePad = includePad}
-=======
                lowerPad = 0, upperPad = 0, ceilOutDim = false} = # TODO: support this
 {
-    apply (x) = Pooling (x, poolKind, filterShape, stride = stride, autoPadding = pad, lowerPad = lowerPad, upperPad = upperPad, ceilOutDim = ceilOutDim)
+    apply (x) = Pooling (x, poolKind, filterShape, stride = stride, autoPadding = pad, lowerPad = lowerPad, upperPad = upperPad, ceilOutDim = ceilOutDim, includePad = includePad)
 }.apply
 MaxPoolingLayer {filterShape, stride = 1, pad = false, lowerPad = 0, upperPad = 0, ceilOutDim = false} =
-    _PoolingLayer {"max", filterShape, stride = stride, pad = pad, lowerPad = lowerPad, upperPad = upperPad, ceilOutDim = ceilOutDim}
+    _PoolingLayer {"max", filterShape, stride = stride, pad = pad, lowerPad = lowerPad, upperPad = upperPad, ceilOutDim = ceilOutDim, includePad = false}
 AveragePoolingLayer {filterShape, stride = 1, pad = false, lowerPad = 0, upperPad = 0, ceilOutDim = false} =
-    _PoolingLayer {"average", filterShape, stride = stride, pad = pad, lowerPad = lowerPad, upperPad = upperPad, ceilOutDim = ceilOutDim}
->>>>>>> 4f645ba3
+    _PoolingLayer {"average", filterShape, stride = stride, pad = pad, lowerPad = lowerPad, upperPad = upperPad, ceilOutDim = ceilOutDim, includePad = includePad}
 
 MaxUnpoolingLayer {filterShape,     # e.g. (3:3)
                    stride = 1, 
@@ -617,14 +606,8 @@
 ReconcileMBLayout = ReconcileDynamicAxis # back compat
 CastAs (type, data) = ReconcileDynamicAxis (data, type) # read as CastAs<type>(data) where the cast may consist of rearranging the data w.r.t. MBLayout or broadcasting across sequence items
 # ND convo & pooling/unpooling   --why is autoPadding true? Normally one would want to reduce dimensions, no?
-<<<<<<< HEAD
-Convolution(weightNode, inputValueNode, kernelDims, mapDims = 0, stride = 1, sharing = true, autoPadding = true, lowerPad = 0, upperPad = 0, imageLayout='CHW', maxTempMemSizeInSamples = 0, tag='') = new ComputationNode [ operation = 'Convolution' ; inputs = _AsNodes (weightNode : inputValueNode); kernelShape = new TensorShape [ dims = kernelDims ] ; mapCount = new TensorShape [ dims = mapDims ] ; strideShape = new TensorShape [ dims = stride ] ; dimSharing = new BoolVector [ items = sharing ] ; dimPadding = new BoolVector [ items = autoPadding ] ; dimPadLower = new TensorShape [ dims = lowerPad ] ; dimPadUpper = new TensorShape [ dims = upperPad ] ; transpose = false ; dimOutputShape = new TensorShape [ dims = 0 ] /*plus the function args*/ ]
-ConvolutionTranspose(weightNode, inputValueNode, kernelDims, mapDims = 0, stride = 1, sharing = true, autoPadding = true, lowerPad = 0, upperPad = 0, outputShape = 0, imageLayout='CHW', maxTempMemSizeInSamples = 0, tag='') = new ComputationNode [ operation = 'Convolution' ; inputs = _AsNodes (weightNode : inputValueNode); kernelShape = new TensorShape [ dims = kernelDims ] ; mapCount = new TensorShape [ dims = mapDims ] ; strideShape = new TensorShape [ dims = stride ] ; dimSharing = new BoolVector [ items = sharing ] ; dimPadding = new BoolVector [ items = autoPadding ] ; dimPadLower = new TensorShape [ dims = lowerPad ] ; dimPadUpper = new TensorShape [ dims = upperPad ] ; transpose = true ; dimOutputShape = new TensorShape [ dims = outputShape ]  /*plus the function args*/ ]
-Pooling(input, poolKind/*'max'|'average'*/, kernelDims, stride=1, autoPadding = true, lowerPad = 0, upperPad = 0, includePad = false, imageLayout='CHW', tag='') = new ComputationNode [ operation = 'Pooling' ; inputs = _AsNodes (input); pool = poolKind ; kernelShape = new TensorShape [ dims = kernelDims ] ; strideShape = new TensorShape [ dims = stride ] ; dimPadding = new BoolVector [ items = autoPadding ] ; dimPadLower = new TensorShape [ dims = lowerPad ] ; dimPadUpper = new TensorShape [ dims = upperPad ] ; poolPadMode = includePad /*plus the function args*/ ]
-=======
 Convolution(weightNode, inputValueNode, kernelDims, mapDims = 0, stride = 1, sharing = true, autoPadding = true, lowerPad = 0, upperPad = 0, transposeFlag = false, outputShape = None, imageLayout='CHW', maxTempMemSizeInSamples = 0, tag='') = new ComputationNode [ operation = 'Convolution' ; inputs = _AsNodes (weightNode : inputValueNode); kernelShape = new TensorShape [ dims = kernelDims ] ; mapCount = new TensorShape [ dims = mapDims ] ; strideShape = new TensorShape [ dims = stride ] ; dimSharing = new BoolVector [ items = sharing ] ; dimPadding = new BoolVector [ items = autoPadding ] ; dimPadLower = new TensorShape [ dims = lowerPad ] ; dimPadUpper = new TensorShape [ dims = upperPad ] ; transpose = transposeFlag ; dimOutputShape = new TensorShape [ dims = if BS.Constants.IsNone (outputShape) then 0 else outputShape ]  /*plus the function args*/ ]
-Pooling(input, poolKind/*'max'|'average'*/, kernelDims, stride=1, autoPadding = true, lowerPad = 0, upperPad = 0, ceilOutDim = false, imageLayout='CHW', tag='') = new ComputationNode [ operation = 'Pooling' ; inputs = _AsNodes (input); pool = poolKind ; kernelShape = new TensorShape [ dims = kernelDims ] ; strideShape = new TensorShape [ dims = stride ] ; dimPadding = new BoolVector [ items = autoPadding ] ; dimPadLower = new TensorShape [ dims = lowerPad ] ; dimPadUpper = new TensorShape [ dims = upperPad ] ; ceilOut = ceilOutDim /*plus the function args*/ ]
->>>>>>> 4f645ba3
+Pooling(input, poolKind/*'max'|'average'*/, kernelDims, stride=1, autoPadding = true, lowerPad = 0, upperPad = 0, ceilOutDim = false, includePad = false, imageLayout='CHW', tag='') = new ComputationNode [ operation = 'Pooling' ; inputs = _AsNodes (input); pool = poolKind ; kernelShape = new TensorShape [ dims = kernelDims ] ; strideShape = new TensorShape [ dims = stride ] ; dimPadding = new BoolVector [ items = autoPadding ] ; dimPadLower = new TensorShape [ dims = lowerPad ] ; dimPadUpper = new TensorShape [ dims = upperPad ] ; ceilOut = ceilOutDim ; poolPadMode = includePad /*plus the function args*/ ]
 MaxUnpooling(unpoolInput, poolInput, kernelDims, stride=1, autoPadding = true, lowerPad = 0, upperPad = 0, imageLayout='CHW', tag='') = new ComputationNode [ operation = 'MaxUnpooling' ; inputs = _AsNodes (unpoolInput : poolInput); kernelShape = new TensorShape [ dims = kernelDims ] ; strideShape = new TensorShape [ dims = stride ] ; dimPadding = new BoolVector [ items = autoPadding ] ; dimPadLower = new TensorShape [ dims = lowerPad ] ; dimPadUpper = new TensorShape [ dims = upperPad ] /*plus the function args*/ ]
 # 2D pooling
 MaxPooling(input, windowWidth, windowHeight, horizontalSubsample, verticalSubsample, imageLayout='CHW', tag='') = new ComputationNode [ operation = 'MaxPooling' ; inputs = _AsNodes (input) /*plus the function args*/ ]
