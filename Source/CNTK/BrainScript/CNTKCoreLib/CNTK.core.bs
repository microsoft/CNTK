//
// Copyright (c) Microsoft. All rights reserved.
// Licensed under the MIT license. See LICENSE.md file in the project root for full license information.
//
// CNTK.core.bs -- core BrainScript library including both general and CNTK-specific definitions
//

##############################################################################
# Layer constructors
#
# A layer constructor is a stateful function that creates and returns an instance
# of a 'learnable function'. A learnable function is a function object that has
# learnable parameters baked into it, which get trained by SGD.
# Calling a layer constructor twice creates two instances with independent parameters.
#
# Learnable function instances can be applied to data or composed directly into
# more complex models. For example:
#   // immediate usage:
#   z = LinearLayer{9000}(h)  # LinearLayer{9000} returns a new function object
#   // composing multiple layers into a model
#   model = Sequential ( DenseLayer{2048, activation=Sigmoid} : LinearLayer {9000} )
#   z = model (features)
#   // applying the same model to two inputs, with shared, jointly updated parameters
#   f = DenseLayer{2048, activation=ReLU}
#   z1 = f (feat1) ; z2 = f (feat2)
# The names are intentionally kept similar to other toolkits.
#
# Note that functions without parameters can be used as layers directly, e.g. Sigmoid.
##############################################################################

# LinearLayer -- create a fully-connected linear projection layer
# Note: outDim may describe a tensor as well.
LinearLayer {outDim, bias = true, init='glorotUniform', initValueScale=1, inputRank=None, mapRank=None, initBias=0, disableRegularization=false} =
{
    # inputRank given: number of zeroes to add to W (mapRank must not be given)
    # mapRank   given: expand W to leave exactly mapRank axes (inputRank must not be given)
    # none      given: expand W to all (same as mapRank=0)
    inputShape =
        if       BS.Constants.IsNone (inputRank) then Inferred  # not given: one Inferred, which will get expanded
        else if !BS.Constants.IsNone (mapRank)   then Fail ("'inputRank' and 'mapRank' cannot be specified at the same time.")
        else Repeat (inputRank, Inferred)
    W = ParameterTensor {_ConcatArrays (outDim, inputShape), init=init, initValueScale=initValueScale, disableRegularization=disableRegularization}
    b = ParameterTensor {outDim, initValue=initBias, disableRegularization=disableRegularization}
    outputRank = Length (_AsArray (outDim)) # support outputs with tensor layouts
    inferInputRankToMap =
        if      !BS.Constants.IsNone (inputRank) then -1  # means not specified
        else if  BS.Constants.IsNone (mapRank)   then 0   # default to 'use all input dims'
        else mapRank
    apply (x) =
        if bias
        then Times (W, x, outputRank=outputRank, inferInputRankToMap=inferInputRankToMap) + b
        else Times (W, x, outputRank=outputRank, inferInputRankToMap=inferInputRankToMap)
}.apply


# DistributedFullyConnectedLayer -- create a distributed fully-connected linear projection layer
# In this layer, we decompose the fc parameters, the input and output tensors are as the same as the 'LinearLayer'
DistributedFullyConnectedLayer {inDim, outDim, init='glorotUniform', initValueScale=1, initBias=0} =
{
    W = ParameterTensor {_ConcatArrays (inDim, outDim), init=init, initValueScale=initValueScale, distribute=true}
    b = ParameterTensor {outDim, initValue=initBias, distribute=true}
    apply (X) = DistributedFullyConnected(W, X, b);
}.apply

# DistributedFullyConnectedLayer_v2 -- create a distributed fully-connected linear projection layer
# In this layer, we decompose the fc parameters, the input tensors are still as the same as the 'LinearLayer'
# However, the output is decomposed. The next layer must deal with the decomposed output tensors
DistributedFullyConnectedLayer_v2 {inDim, outDim, init='glorotUniform', initValueScale=1, initBias=0} =
{
    W = ParameterTensor {_ConcatArrays (inDim, outDim), init=init, initValueScale=initValueScale, distribute=true}
    b = ParameterTensor {outDim, initValue=initBias, distribute=true}
    apply (X) = DistributedFullyConnected_v2(W, X, b);
}.apply

# DistributedAdditiveFullConnectionLayer -- create a distributed label-specific-add full connection layer
# The output is decomposed. The next layer must deal with the decomposed output tensors
DistributedAdditiveFullConnectionLayer {inDim, outDim, weightNormalize=true, bias=0, scale=1, init='glorotUniform', initValueScale=1} =
{
    W = ParameterTensor {_ConcatArrays (inDim, outDim), init=init, initValueScale=initValueScale, distribute=true}

    apply (labelSequence, outProbVectorSequence) = DistributedAdditiveFullConnection(labelSequence, W, outProbVectorSequence, weightNormalize=weightNormalize, bias=bias, scale=scale)
}.apply

# MarginInnerProductLayer -- create a marginInnerProduct projection layer
# Note: outputDimension may describe a tensor as well.
MarginInnerProductLayer {inputDimension, outputDimension, base, gamma, power, lambdaMin, coefficient, init='glorotUniform', initValueScale=1} =
{
    W = ParameterTensor {_ConcatArrays (outputDimension, inputDimension), init=init, initValueScale=initValueScale}

    apply (labelSequence, outProbVectorSequence) = MarginInnerProduct(labelSequence, outProbVectorSequence, W, marginInnerProductOutputDimension=outputDimension, marginInnerProductBase=base, marginInnerProductGamma=gamma, marginInnerProductPower=power, marginInnerProductLambdaMin=lambdaMin, marginCoefficient=coefficient)
}.apply

# FeatureNormalizeLayer -- create a feature normalization layer
# Note: outputDimension may describe a tensor as well.
FeatureNormalizeLayer {featureNormalizeType=2} =
{
    apply (feature) = FeatureNormalize(feature, featureNormalizeType=featureNormalizeType)
}.apply

# AdditiveFullConnectionLayer -- create a label-specific-add full connection layer
# Note: outputDimension may describe a tensor as well.
AdditiveFullConnectionLayer {inputDimension, outputDimension, weightNormalize=true, bias=0, annealBias=false, biasBase=0, biasGamma=0, biasPower=1, biasMin=0, biasMax=0, init='glorotUniform', initValueScale=1} =
{
    W = ParameterTensor {_ConcatArrays (outputDimension, inputDimension), init=init, initValueScale=initValueScale}

    apply (labelSequence, outProbVectorSequence) = AdditiveFullConnection(labelSequence, outProbVectorSequence, W, outputDimension=outputDimension, weightNormalize=weightNormalize, bias=bias, annealBias=annealBias, biasBase=biasBase, biasGamma=biasGamma, biasPower=biasPower, biasMin=biasMin, biasMax=biasMax)
}.apply

# GlobalConcatLayer -- create a concat layer, which uses temporary global memory to save the output
# Note: outputDimension may describe a tensor as well.
GlobalConcatLayer {blockIndex, growthRate, segmentIndex, segmentNum} =
{
    apply (outProbVectorSequence) = GlobalConcat(outProbVectorSequence, blockIndex, growthRate, segmentIndex, segmentNum)
}.apply

# CrossEntropyWithSoftmaxLayer -- create a cross entropy with softmax layer, which support label smoothing feature
CrossEntropyWithSoftmaxLayer {smoothRate=0} =
{
    apply (labelSequence, outProbVectorSequence) = CrossEntropyWithSoftmax(labelSequence, outProbVectorSequence, smoothRate=smoothRate)
}.apply


# DenseLayer -- create a fully-connected layer with optional non-linearity
DenseLayer{outDim, bias = true, activation=(x=>x), init='glorotUniform', initValueScale=1, inputRank=None, mapRank=None, initBias=0, disableRegularization=false} = Sequential ( LinearLayer{outDim, bias=bias, init=init, initValueScale=initValueScale, inputRank=inputRank, mapRank=mapRank, initBias=initBias, disableRegularization=disableRegularization} : activation )

# EmbeddingLayer -- create a linear embedding layer
EmbeddingLayer {outDim,                                   # dimension of embedding
                init='glorotUniform', initValueScale=1,
                embeddingPath = '', transpose = false} =  # load a fixed embedding from a path instead
{
    shape = if transpose then (Inferred : outDim) else (outDim : Inferred)
    E = if embeddingPath == ''
        then ParameterTensor {shape, init=init, initValueScale=initValueScale}  # learnable
        else ParameterTensor {shape, initFromFilePath = embeddingPath, learningRateMultiplier = 0}  # fixed from file
    TimesOp = if transpose then TransposeTimes else Times
    apply (x) = TimesOp (E, x)    # x is expected to be sparse one-hot
}.apply

# ConvolutionalLayer -- create a convolution layer with optional non-linearity
#             [ (shifting dims)  |  (reduction dim)  |  (output dim)  |  (sample dims) ]
#    in     : [ (shifting dims)  |  (reduction dim)  |                |  (sample dims) ]
#    kernel : [ (filter dims)    |  (reduction dim)  |  (output dim)  |                ]
#    out    : [ (shifting dims)] |                   |  (output dim)  |  (sample dims) ]
# BUGBUG: filterShape should be first, so that numOutputChannels can default to 1 (to denote a normal filter), and remaining parameters consistent with Times()
ConvolutionalLayer {numOutputChannels,   # e.g. (1) or BS.Constants.None
                    filterShape,         # e.g. (3:3)
                    bias = true,
                    activation = (x=>x),
                    init = 'glorotUniform',
                    initValueScale = 1,          # TODO: rename to initScale
                    initBias = 0,
                    #reductionRank = 1,          # TODO: support this
                    stride = 1, pad = false,
                    lowerPad = 0, upperPad = 0,
                    dilation = 1,
                    maxTempMemSizeInSamples = 0,
					disableRegularization = false} =
{
    reductionRank = 1 # TODO: shall become an optional parameter
    outputChannelsShape = _AsArray (numOutputChannels)
    filterRank = Length (filterShape)
    kernelShape = _ConcatArrays (filterShape, Repeat (reductionRank, Inferred)) # kernel := filter plus reductionDims
    W = ParameterTensor{_ConcatArrays (kernelShape, outputChannelsShape), init = init, initValueScale = initValueScale, initFilterRank = filterRank, initOutputRank = -1, disableRegularization = disableRegularization}  # [ W x H x C x K ]
    b = ParameterTensor(_ConcatArrays (Repeat (Length (filterShape), 1), outputChannelsShape), initValue = initBias, disableRegularization = disableRegularization)                                                       # [ 1 x 1 x     K ]
    sharing = true    # TODO: support this
    apply (x) = {
        c = Convolution (W, x, filterShape, mapDims = numOutputChannels, stride = stride, sharing = sharing, autoPadding = pad, lowerPad = lowerPad, upperPad = upperPad, dilation = dilation, maxTempMemSizeInSamples = maxTempMemSizeInSamples)
        res = activation (if bias then c + b else c)
    }.res
}.apply


GroupConvolutionalLayer {numInputChannels,
                         numOutputChannels,
                         groups,
                         filterShape,         # e.g. (3:3)
                         bias = true,
                         activation = (x=>x),
                         init = 'glorotUniform',
                         initValueScale = 1,          # TODO: rename to initScale
                         initBias = 0,
                         #reductionRank = 1,          # TODO: support this
                         stride = 1, pad = false,
                         lowerPad = 0, upperPad = 0,
                         dilation = 1,
                         maxTempMemSizeInSamples = 0,
						 disableRegularization = false} =
{
    outputChannelsShape = _AsArray (numOutputChannels)
    filterRank = Length (filterShape)
    kernelShape = _ConcatArrays (filterShape, numInputChannels / groups) # kernel := filter plus reductionDims
    W = ParameterTensor{_ConcatArrays (kernelShape, outputChannelsShape), init = init, initValueScale = initValueScale, initFilterRank = filterRank, initOutputRank = -1, disableRegularization = disableRegularization}  # [ W x H x C x K ]
    b = ParameterTensor(_ConcatArrays (Repeat (Length (filterShape), 1), outputChannelsShape), initValue = initBias, disableRegularization = disableRegularization)                                                       # [ 1 x 1 x     K ]
    sharing = true    # TODO: support this
    apply (x) = {
        c = GroupConvolution (W, x, kernelShape , mapDims = numOutputChannels, stride = stride, sharing = sharing, autoPadding = pad, lowerPad = lowerPad, upperPad = upperPad, dilation = dilation, maxTempMemSizeInSamples = maxTempMemSizeInSamples, numGroups = groups)
        res = activation (if bias then c + b else c)
    }.res
}.apply

# ConvolutionTransposeLayer -- create a convolution transpose layer with optional non-linearity
ConvolutionTransposeLayer {numOutputChannels,
                           filterShape,         # e.g. (3:3)
                           numInputChannels,
                           bias = true,
                           activation = (x=>x),
                           init = 'glorotUniform',
                           initValueScale = 0.001,
                           initBias = 0,
                           stride = 1, pad = false,
                           lowerPad = 0, upperPad = 0,
                           outputShape = None,
                           dilation = 1,
                           maxTempMemSizeInSamples = 0} =
{
    outputChannelsShape = _AsArray (numOutputChannels)
    kernelShape = _ConcatArrays (filterShape, outputChannelsShape)
    paramShape = _ConcatArrays (kernelShape, _AsArray (numInputChannels))
    W = ParameterTensor{paramShape, init=init, initValueScale=initValueScale, initOnCPUOnly=true}
    b = ParameterTensor(_ConcatArrays (Repeat (Length (filterShape), 1), outputChannelsShape), initValue = initBias)
    sharing = true    # TODO: support this
    apply (x) = {
        c = ConvolutionTranspose (W, x, kernelShape, mapDims=numInputChannels, stride=stride, sharing=sharing, autoPadding=pad, lowerPad=lowerPad, upperPad=upperPad, outputShape = outputShape, dilation = dilation, maxTempMemSizeInSamples = maxTempMemSizeInSamples)
        res = activation (if bias then c + b else c)
    }.res
}.apply

# BilinearUpsamplingLayer -- upsample input activations using transposed convolution with bilinear weights.
BilinearUpsamplingLayer {numChannels, kernelSize, stride} =
{
    kernelShape = kernelSize:kernelSize:numChannels
    paramShape = _ConcatArrays (kernelShape, _AsArray (numChannels))
    W = ParameterTensor{paramShape, init = 'bilinear', initValueScale = 1, initOnCPUOnly = true, learningRateMultiplier = 0}
    sharing = true    # TODO: support this
    apply (x) = {
        c = ConvolutionTranspose (W, x, kernelShape, mapDims = numChannels, stride = stride, sharing = sharing, autoPadding = false, lowerPad = 0, upperPad = 0, outputShape = None, maxTempMemSizeInSamples = 0)
    }.c
}.apply

# MaxPoolingLayer, AveragePoolingLayer -- create a max- or average-pooling layer
_PoolingLayer {poolKind,            # "max" or "average"
               filterShape,         # e.g. (3:3)
               stride = 1, pad = false,
               lowerPad = 0, upperPad = 0, ceilOutDim = false, includePad = false} = # TODO: support this
{
    apply (x) = Pooling (x, poolKind, filterShape, stride = stride, autoPadding = pad, lowerPad = lowerPad, upperPad = upperPad, ceilOutDim = ceilOutDim, includePad = includePad)
}.apply
MaxPoolingLayer {filterShape, stride = 1, pad = false, lowerPad = 0, upperPad = 0, ceilOutDim = false} =
    _PoolingLayer {"max", filterShape, stride = stride, pad = pad, lowerPad = lowerPad, upperPad = upperPad, ceilOutDim = ceilOutDim, includePad = false}
AveragePoolingLayer {filterShape, stride = 1, pad = false, lowerPad = 0, upperPad = 0, ceilOutDim = false, includePad = false} =
    _PoolingLayer {"average", filterShape, stride = stride, pad = pad, lowerPad = lowerPad, upperPad = upperPad, ceilOutDim = ceilOutDim, includePad = includePad}

MaxUnpoolingLayer {filterShape,     # e.g. (3:3)
                   stride = 1,
                   pad = false,
                   lowerPad = 0,
                   upperPad = 0} =
{
    apply (unpoolInput, poolInput) = MaxUnpooling (unpoolInput, poolInput, filterShape, stride = stride, autoPadding = pad, lowerPad = lowerPad, upperPad = upperPad)
}.apply

# RecurrentLSTMLayer -- create an LSTM layer
RecurrentLSTMLayer {outputDim,
                    cellShape = None, # if set then use a projection
                    goBackwards = false,
                    usePeepholes = false,
                    trainInitialState = false,
                    init = 'glorotUniform', initValueScale = 1,
                    enableSelfStabilization = false,
                    allowOptimizedEngine = false} =
if allowOptimizedEngine && BS.Constants.IsNone (cellShape) && !goBackwards && !usePeepholes && !trainInitialState && !enableSelfStabilization then
{
    # use cudnn instead
    W = ParameterTensor {0:0, initFilterRank=0, initOutputRank=-1, init=init, initValueScale=initValueScale}
    apply (x) = OptimizedRNNStack (W, x, outputDim, numLayers=1)
}.apply
else
{
    previousHook =
        if trainInitialState
        then if goBackwards then BS.RNNs.NextHCWithTrainedInitialState{} else BS.RNNs.PreviousHCWithTrainedInitialState{}
        else if goBackwards then BS.RNNs.NextHC else BS.RNNs.PreviousHC
    lstm = BS.RNNs.LSTMBlock {outputDim, cellShape=cellShape, usePeepholes=usePeepholes, enableSelfStabilization=enableSelfStabilization, init=init, initValueScale=initValueScale}
    apply (x) = {
        prevState = previousHook (lstmState) # recurrent memory. E.g. Previous or Next, with or without initial state, beam reordering etc.

        #auxInput = augmentInputHook(x, prevState)   # optionally augment input. Constants.None if none.

        lstmState = lstm (x, prevState)
    }.lstmState.h // that's the value we return
}.apply

# helper to check whether all elements of an array are the same
_AreElementsTheSame (arr, L) =
    if L < 2 then true
    else arr[L-1] == arr[L-2] && _AreElementsTheSame (arr, L-1)

# RecurrentLSTMLayer -- create a whole stack of LSTM layers
RecurrentLSTMLayerStack {layerDims,  # an array of dimensions for each layer (last one is output dimension)
                         cellShapes = None, # if set then use a projection
                         #bidirectional = false,    # TODO: add this
                         usePeepholes = false,
                         init = 'glorotUniform', initValueScale = 1,
                         enableSelfStabilization = false,
                         allowOptimizedEngine = false} =
if allowOptimizedEngine && BS.Constants.IsNone (cellShapes) && !usePeepholes && !enableSelfStabilization && _AreElementsTheSame (layerDims, Length(layerDims)) then
{
    # use cudnn instead
    W = ParameterTensor {0:0, initFilterRank=0, initOutputRank=-1, init=init, initValueScale=initValueScale}
    apply (x) = OptimizedRNNStack (W, x, layerDims[0], numLayers=Length(layerDims))
}.apply
else
    LayerStack {Length(layerDims), i => RecurrentLSTMLayer {
                                           layerDims[i],
                                           cellShape = if BS.Constants.IsNone (cellShapes) then None else cellShapes[i], # if set then use a projection
                                           goBackwards = false,
                                           usePeepholes = usePeepholes,
                                           init = init, initValueScale = initValueScale,
                                           enableSelfStabilization = enableSelfStabilization,
                                           allowOptimizedEngine = allowOptimizedEngine}}

# DelayLayer -- delay input
DelayLayer {T=1, defaultHiddenActivation=0} =
{
    apply (x) =
        if      T > 0 then PastValue   (0, x, timeStep=T,  defaultHiddenActivation=defaultHiddenActivation)
        else if T < 0 then FutureValue (0, x, timeStep=-T, defaultHiddenActivation=defaultHiddenActivation)
        else x
}.apply

# DropoutLayer -- create a drop-out layer
# Not yet supported with this interface; just use Dropout directly.
#DropoutLayer {prob = BS.Constants.None} = if !BS.Constants.IsNone (prob) then Fail ("DropoutLayer: Dropout probability can currently not be specified per-layer.") else
#{
#    apply (x) = Dropout (x)
#}.apply

# BatchNormalizationLayer -- create a batch-normalization layer
BatchNormalizationLayer {spatialRank = 0,  # reduce over these dims. E.g. 2 to reduce over (w,h) in a [W x H x C]-shaped input
                         initialScale = 1,
                         normalizationTimeConstant = 5000, blendTimeConstant = 0,
                         epsilon = 0.00001, useCntkEngine = false, disableRegularization = false} =
{
    #normShape   = _ConcatArrays (Repeat (spatialRank, 1), 0) # spatial dims get a dimension of 1 (broadcasting, while all others are inferred from input)
    normShape   = (0:1)  # TODO: Update this once we support broadcasting-style parameters.
    scale       = ParameterTensor {normShape, initValue = initialScale}
    bias        = ParameterTensor {normShape, initValue = 0}
    runMean     = ParameterTensor {normShape, initValue = 0, learningRateMultiplier = 0} # note: disable learning since these are updated differently
    runVariance = ParameterTensor {normShape, initValue = 0, learningRateMultiplier = 0}
    runCount    = ParameterTensor {(1),       initValue = 0, learningRateMultiplier = 0}
    apply (x)   = BatchNormalization (x, scale, bias, runMean, runVariance, runCount=runCount, spatial=(spatialRank > 0), normalizationTimeConstant=normalizationTimeConstant, blendTimeConstant=blendTimeConstant, epsilon=epsilon, useCntkEngine=useCntkEngine, disableRegularization=disableRegularization)
}.apply

# LayerNormalizationLayer -- create a layer-normalization layer
LayerNormalizationLayer {initScale = 1, initBias = 0} =
{
    gain = ParameterTensor{(1), initValue = initScale}  # TODO: offer Softplus version for protection, as for Stabilizer
    #        f = ConstantTensor (4, (1))
    #        fInv = Reciprocal (f)
    #        gain = fInv .* Log (BS.Constants.One + Exp (f .* ParameterTensor ((1), initValue=0.99537863/* 1/f*ln (e^f-1) */))) # init value is 1
    bias = ParameterTensor{(1), initValue = initBias}

    apply (x) = {
        # normalize w.r.t. actual sample statistics
        mean = ReduceMean (x)
        x0 = x - mean;
        std = Sqrt (ReduceMean (x0 .* x0))
        xHat = ElementDivide (x0, std)

        # denormalize with learned parameters
        val = xHat .* gain + bias
    }.val
}.apply

# StabilizerLayer -- create a scalar stabilizer ["Self-stabilized deep neural network," P. Ghahremani and J. Droppo, ICASSP 2016]
# seems the parameter matters
StabilizerLayer{steepness=4} =
{
    # sharpened Softplus: 1/steepness ln(1+e^{steepness*beta})
    # this behaves linear for weights around 1, yet guarantees positiveness

    param = ParameterTensor ((1), initValue=0.99537863/* 1/steepness*ln (e^steepness-1) for steepness==4 */)

    apply (x) = {
        beta = Log (1 + Exp (steepness .* param)) / steepness
        res  = beta .* x
    }.res
}.apply

# FeatureMVNLayer -- create a corpus-level feature-normalization layer
# This can only be applied to features. Statistics are not shared across invocations,
# which is semantically OK because the values are the same. However, it is not efficient.
FeatureMVNLayer{} = MeanVarNorm

# LogPriorLayer -- create a corpus-level label-prior layer
# This can only be applied to labels. Statistics are not shared across invocations,
# which is semantically OK because the values are the same. However, it is not efficient.
# TODO: document on Wiki
LogPriorLayer{} = LogPrior

# Layers that exist in other tools that we will not have:
# FlattenLayer{}: Not needed since DenseLayer() can handle tensors just fine.
# Activation{}: Not needed since functions can be used directly.

Identity(x) = x # sometimes helpful

None = BS.Constants.None   # for use with some optional parameters; test with IsNone()

Inferred = 0  # denotes a dimension that is to be inferred

##############################################################################
# Composing layers or models into more more complex models
##############################################################################

# Sequential -- composite that applies a sequence of functions onto an input
# Sequential (F:G:H) === F >> G >> H
Sequential (arrayOfFunctions) =
{
    fs = _AsArray (arrayOfFunctions)  # make sure it works with a single function that is not an array
    Apply (x, N) = if N == 0 then x else fs[N-1](Apply (x, N-1))  # we do that recursively
    apply (x) = Apply (x, Length (fs))
    # TODO: change to this once '>>' has been changed to evaluate in the same order (right first)
    #apply = if Length(fs) == 0 then Identity else fs[0] >> Sequential(fs << 1)
}.apply
# Parallel -- composite that applies several functions to the same input and combines the result
# TODO: remove combineFunction; instead create an array of values
Parallel (arrayOfFunctions, combineFunction) =
{
    fs = _AsArray (arrayOfFunctions)
    apply (x) = combineFunction (array[0..Length (fs)-1] (i => fs[i](x)))
}.apply
# MergeBinary -- apply two functions and combine them with a binary function, e.g. Plus
MergeBinary (arrayOfFunctions, combineFunction) =
    if Length (arrayOfFunctions) != 2 then Fail ("Merge() is currently limited to binary functions.") else
    {
        apply (x, y) = combineFunction (arrayOfFunctions[0](x), arrayOfFunctions[1](y))
    }.apply
# LayerStack -- generate a stack of models from a lambda of the form (i => some expression of i)
# e.g. h3 = LayerStack {3, i => MyConvLayer {(32:32:64)[i], (0.0043:1.414:1.414)[i]} } (featNorm)
LayerStack {n, c} = Sequential (array[0..n-1] (c))

##############################################################################
# aliases
##############################################################################

Less                    = CNTK2.Less
Equal                   = CNTK2.Equal
Greater                 = CNTK2.Greater
GreaterEqual            = CNTK2.GreaterEqual
NotEqual                = CNTK2.NotEqual
LessEqual               = CNTK2.LessEqual
Splice                  = CNTK2.Splice
TransposeDimensions     = CNTK2.TransposeDimensions
Times                   = CNTK2.Times
Abs                     = CNTK2.Abs
Ceil                    = CNTK2.Ceil
CrossEntropyWithSoftmax = CNTK2.CrossEntropyWithSoftmax
DistributedFullyConnected          = CNTK2.DistributedFullyConnected
DistributedFullyConnected_v2       = CNTK2.DistributedFullyConnected_v2
DistributedCrossEntropyWithSoftmax = CNTK2.DistributedCrossEntropyWithSoftmax
DistributedClassificationError     = CNTK2.DistributedClassificationError
DistributedAdditiveFullConnection  = CNTK2.DistributedAdditiveFullConnection
MarginInnerProduct      = CNTK2.MarginInnerProduct
FeatureNormalize        = CNTK2.FeatureNormalize
AdditiveFullConnection  = CNTK2.AdditiveFullConnection
CenterLoss              = CNTK2.CenterLoss
ChannelMultiply         = CNTK2.ChannelMultiply
GlobalConcat            = CNTK2.GlobalConcat
Dropout                 = CNTK2.Dropout
ElementTimes            = CNTK2.ElementTimes
ElementDivide           = CNTK2.ElementDivide
ClassificationError     = CNTK2.ClassificationError
Exp                     = CNTK2.Exp
Floor                   = CNTK2.Floor
Log                     = CNTK2.Log
Minus                   = CNTK2.Minus
Pass                    = CNTK2.Pass
Plus                    = CNTK2.Plus
RectifiedLinear         = CNTK2.ReLU # deprecated
ReLU                    = CNTK2.ReLU
ReduceSum               = CNTK2.ReduceSum
ReduceLogSum            = CNTK2.ReduceLogSum
ReduceMean              = CNTK2.ReduceMean
ReduceMin               = CNTK2.ReduceMin
ReduceMax               = CNTK2.ReduceMax

Round                   = CNTK2.Round
Sigmoid                 = CNTK2.Sigmoid
StraightThrough         = CNTK2.StraightThrough

##############################################################################
# ComputationNodes
##############################################################################

# helper to cast inputs that are Doubles to ComputationNodes
_AsNodes (inputs) = {
    inArr = _AsArray(inputs)
    arr[i:0..Length(inArr)-1] =
    {
        val = inArr[i]
        res = if      IsDouble(val) then Constant {val}
              else if IsBool(val)   then Constant {if val then 1 else 0}
              else val
    }.res
}.arr

##############################################################################
# "Stable API" with the purpose of staying compatible towards 2.0.
# - Use only tensors as concept. Move away from matrices.
# - Main input goes first
# - Main input is called "_" (becomes either self, or is moved to the end,
#   depending on language binding)
# - tensor shape is called "shape"
# - output shape before input shape
# Operator list is sorted alphabetically within the category.
##############################################################################
CNTK2 = [
    # Currently restricted to operators introduced with Python API in CNTK 1.4.

    // 1. Inputs
    // Changes: dims -> shape
    DynamicAxis(tag='') = new ComputationNode [ operation = 'DynamicAxis' ; /*plus the function args*/  ]
    # TODO: Is it a good idea to default to "feature"?
    Input(shape, dynamicAxis='', tag='feature') = new ComputationNode [ operation = 'InputValue' ; shape = new TensorShape [ /*shape*/ ] ; isImage = false /*plus the function args*/ ]

    // 2. Variables and constants
    // Changes: ParameterTensor -> _Parameter; "dims" -> "shape"
    // Python API:
    // - constant(value, name=None) - value: the tensor constant passed as numpy array. Forwards to parameter() with learningRateMultiplier=0 and initFromLiteral
    // - parameter: Like below, but can take an NDArray on the "init_from_literal" parameter, in which case it is serialized and turned into "initFromLiteral".
    //              (TODO: should be the value parameter instead)
    // TODO: The API for Parameter is different in current 2.0 design, getting a constant as input for the initial values.
    // This needs to be fixed to follow the way the Constant() is exposed in Python
    // Making this an internal node with "_" until we agree on the final interface:
    _Parameter(shape, value = 0, initValue = '', learningRateMultiplier = 1.0, init = ''/*|uniform|fixedValue|gaussian|fromFile|fromLiteral*/, initValueScale = 1, initFilterRank = 0, initOutputRank = 1, initFromFilePath = '', initFromLiteral = '', initOnCPUOnly=true, randomSeed=-1, tag='') = new ComputationNode [ operation = 'LearnableParameter' ; shape = new TensorShape [ /*shape */ ] /*plus the function args*/ ]

    // 3. Shape operations
    // Changes: NewReshape -> Reshape, input -> _, dims -> shape
    Reshape(_, shape, beginAxis=0, endAxis=0, tag='') = new ComputationNode [ operation = 'Reshape' ; inputs = _AsNodes (_) ; shape = new TensorShape [ /*shape*/ ] /*plus the function args*/ ]
    Slice(_, beginIndex, endIndex, axis=1, tag='') =
        if axis < 0 then [ # time axis: specify -1
            beginFlags = if beginIndex > 0 then BS.Boolean.Not (BS.Loop.IsFirstN (beginIndex, _)) else                 BS.Loop.IsLastN  (-beginIndex, _)
            endFlags   = if endIndex   > 0 then                 BS.Loop.IsFirstN (endIndex,   _)  else BS.Boolean.Not (BS.Loop.IsLastN  (-endIndex,   _))
            flags = if      beginIndex == 0 then endFlags
                    else if endIndex   == 0 then beginFlags
                    else                         BS.Boolean.And (beginFlags, endFlags)
            out = if beginIndex == 0 && endIndex == 0
                  then _
                  else BS.Sequences.Gather (flags, _)
        ].out
        else new ComputationNode [ operation = 'Slice' ; inputs = _AsNodes (_) /*plus the function args*/ ] # non-time axis

    Splice (_, axis=1, tag='') =
        if axis < 1 then Fail('Splice does not yet implement splicing the time axis.')
        else [tag1=tag; out = RowStack (_, axis=axis, tag=tag1)].out

    // Swap two axes of a tensor
    TransposeDimensions(_, axis1, axis2, tag='') = new ComputationNode [ operation = 'TransposeDimensions' ; inputs = _AsNodes (_) /*plus the function args*/ ]

    // 4. Tensor operations
    // Changes: Matrix -> Tensor. A -> x, B -> y. Data must come on y ("default parameter") hence not using _
    Times(x, y, outputRank=1, inferInputRankToMap=-1, tag='') = new ComputationNode [ operation = 'Times' ; inputs = _AsNodes (x : y) /*plus the function args*/ ]


    #
    # Distributed fully connected node
    #
    DistributedFullyConnected(W, X, b, tag='') =
        new ComputationNode [ operation = 'DistributedFullyConnected' ; inputs = _AsNodes (W : X : b) /*plus the function args*/ ]

    #
    # Distributed fully connected node v2
    #
    DistributedFullyConnected_v2(W, X, b, tag='') =
        new ComputationNode [ operation = 'DistributedFullyConnected_v2' ; inputs = _AsNodes (W : X : b) /*plus the function args*/ ]

    #
    # Distributed cross entropy with softmax node
    #
    DistributedCrossEntropyWithSoftmax(labelSequence, outProbVectorSequence, tag='') =
        new ComputationNode [ operation = 'DistributedCrossEntropyWithSoftmax' ; inputs = _AsNodes (labelSequence : outProbVectorSequence) /*plus the function args*/ ]

    #
    # Distributed classification error node, the input labels and probability must be decomposed
    #
    DistributedClassificationError(labelSequence, outVectorSequence, tag='') =
        new ComputationNode [ operation = 'DistributedClassificationError' ; inputs = _AsNodes (labelSequence : outVectorSequence) /*plus the function args*/ ]

    #
    # Distributed additiveFullConnection node, the input labels and probability must be decomposed
    #
    DistributedAdditiveFullConnection(labelSequence, W, outProbVectorSequence, weightNormalize=true, bias=0, scale=1, tag='') = 
        new ComputationNode [ operation = 'DistributedAdditiveFullConnection' ; inputs = _AsNodes (labelSequence : W : outProbVectorSequence) /*plus the function args*/ ]

    #
    # MarginInnerProduct node
    #
    MarginInnerProduct(labelSequence, outProbVectorSequence, W, marginInnerProductOutputDimension=0, marginInnerProductBase=0, marginInnerProductGamma=0, marginInnerProductPower=0, marginInnerProductLambdaMin=0, marginCoefficient=2, tag='') = 
        new ComputationNode [ operation = 'MarginInnerProduct' ; inputs = _AsNodes (labelSequence : outProbVectorSequence : W) /*plus the function args*/ ]

    #
    # FeatureNormalize node
    #
    FeatureNormalize(feature, featureNormalizeType=2, tag='') = 
        new ComputationNode [ operation = 'FeatureNormalize' ; inputs = _AsNodes (feature) /*plus the function args*/ ]

    #
    # AdditiveFullConnection node
    #
    AdditiveFullConnection(labelSequence, outProbVectorSequence, W, outputDimension=0, weightNormalize=true, bias=0, annealBias=false, biasBase=0, biasGamma=0, biasPower=0, biasMin=0, biasMax=0,tag='') = 
        new ComputationNode [ operation = 'AdditiveFullConnection' ; inputs = _AsNodes (labelSequence : outProbVectorSequence : W) /*plus the function args*/ ]

    #
    #CenterLoss node
    #
    CenterLoss(labelSequence, outProbVectorSequence, centerLossLambda, centerLossAlpha, centerLossLabelDim, centerLossNormalize=false, axis=0, tag='') = 
        if axis==0 then new ComputationNode [ operation = 'CenterLoss' ; inputs = _AsNodes (labelSequence : outProbVectorSequence) /*plus the function args*/ ]
        else [ tag1 = tag; out = Minus (ReduceLogSum (outProbVectorSequence, axis=axis), ReduceSum (labelSequence .* outProbVectorSequence, axis=axis), tag=tag1) ].out

    #
    # ChannelMultiply node
    #
    ChannelMultiply(feature, weight, tag='') = 
        new ComputationNode [ operation = 'ChannelMultiply' ; inputs = _AsNodes (feature : weight) /*plus the function args*/ ]

    #
    # GlobalConcat node
    #
    GlobalConcat(feature, blockIndex, growthRate, segmentIndex, segmentNum, tag='') = 
        new ComputationNode [ operation = 'GlobalConcat' ; inputs = _AsNodes (feature) /*plus the function args*/ ]


    // 5. Elementwise operations.
    // Changes: "Matrix" -> "Tensor"; left input -> _; Clip: move input to front. ElementDivide/Times: anotherTensor -> y
    Abs(_, tag='') = new ComputationNode [ operation = 'Abs' ; inputs = _AsNodes (_) /*plus the function args*/ ]
    Ceil(_, tag='') = Negate(Floor(Negate(_)), tag=tag)
    Clip(_, minValue, maxValue, tag='') = new ComputationNode [ operation = 'Clip' ; inputs = _AsNodes (minValue : maxValue : _) /* plus the function args*/ ]
    # TODO: Make ElementDivide a proper operation
    ElementDivide(_, y, tag='') = ElementTimes(_, Reciprocal(y), tag=tag)
    ElementTimes(_, y, tag='') = new ComputationNode [ operation = 'ElementTimes' ; inputs = _AsNodes (_ : y) /*plus the function args*/ ]
    Exp(_, tag='') = new ComputationNode [ operation = 'Exp' ; inputs = _AsNodes (_) /*plus the function args*/ ]
    Floor(_, tag='') = new ComputationNode [ operation = 'Floor' ; inputs = _AsNodes (_) /*plus the function args*/ ]
    Log(_, tag='') = new ComputationNode [ operation = 'Log' ; inputs = _AsNodes (_) /*plus the function args*/ ]
    Minus(_, y, tag='') = new ComputationNode [ operation = 'Minus' ; inputs = _AsNodes (_ : y) /*plus the function args*/ ]
    Plus(_, y, tag='') = new ComputationNode [ operation = 'Plus' ; inputs = _AsNodes (_ : y) /*plus the function args*/ ]
    Round(_, tag='') = Floor(Plus(_, ConstantTensor(0.5, (1))), tag=tag)
    Sqrt(_, tag='') = new ComputationNode [ operation = 'Sqrt' ; inputs = _AsNodes (_) /*plus the function args*/ ]
    Square(_, tag='') = ElementTimes(_, _, tag=tag)
    Tanh(_, tag='') = new ComputationNode [ operation = 'Tanh' ; inputs = _AsNodes (_) /*plus the function args*/ ]
    StraightThrough(_, tag='') = new ComputationNode [ operation = 'StraightThrough' ; inputs = _AsNodes (_) /*plus the function args*/ ]

    // 6. Reductions
    ReduceSum   (_, axis=None, tag='') = { axis1 = if BS.Constants.IsNone (axis) then 0 else axis ; r = new ComputationNode [ operation = 'ReduceElements' ; inputs = _AsNodes (_) ; axis = axis1 ; reductionOp = "Sum"    /*plus the function args*/ ]}.r
    ReduceLogSum(_, axis=None, tag='') = { axis1 = if BS.Constants.IsNone (axis) then 0 else axis ; r = new ComputationNode [ operation = 'ReduceElements' ; inputs = _AsNodes (_) ; axis = axis1 ; reductionOp = "LogSum" /*plus the function args*/ ]}.r
    ReduceMean  (_, axis=None, tag='') = { axis1 = if BS.Constants.IsNone (axis) then 0 else axis ; r = new ComputationNode [ operation = 'ReduceElements' ; inputs = _AsNodes (_) ; axis = axis1 ; reductionOp = "Mean"   /*plus the function args*/ ]}.r
    ReduceMin   (_, axis=None, tag='') = { axis1 = if BS.Constants.IsNone (axis) then 0 else axis ; r = new ComputationNode [ operation = 'ReduceElements' ; inputs = _AsNodes (_) ; axis = axis1 ; reductionOp = "Min"    /*plus the function args*/ ]}.r
    ReduceMax   (_, axis=None, tag='') = { axis1 = if BS.Constants.IsNone (axis) then 0 else axis ; r = new ComputationNode [ operation = 'ReduceElements' ; inputs = _AsNodes (_) ; axis = axis1 ; reductionOp = "Max"    /*plus the function args*/ ]}.r

    // 7. Control flow (if, composite etc.)
    // None so far

    // 8. Boolean operations
    // None so far

    // 9. Recurrent operations
    // Changes: input first; input -> _
    FutureValue(_, shape, timeStep = 1, defaultHiddenActivation = 0.1, tag='') = new ComputationNode [ operation = 'FutureValue' ; inputs = _AsNodes (_) ; shape = new TensorShape [ /*shape*/ ] /*plus the function args*/ ]
    PastValue(_, shape, timeStep = 1, defaultHiddenActivation = 0.1, tag='') = new ComputationNode [ operation = 'PastValue' ; inputs = _AsNodes (_) ; shape = new TensorShape [ /*shape*/ ] /*plus the function args*/ ]

    // 10. NN-specific operations
    // Changes: input -> _, RectifiedLinear -> ReLU
    ReLU(_, tag='') = new ComputationNode [ operation = 'RectifiedLinear' ; inputs = _AsNodes (_) /*plus the function args*/ ]
    Relu = ReLU // [Use Relu to arrive at relu() in snake_case]
    Sigmoid(_, tag='') = new ComputationNode [ operation = 'Sigmoid' ; inputs = _AsNodes (_) /*plus the function args*/ ]
    Softmax(_, tag='') = new ComputationNode [ operation = 'Softmax' ; inputs = _AsNodes (_) /*plus the function args*/ ]
    Dropout(_, tag='') = new ComputationNode [ operation = 'Dropout' ; inputs = _AsNodes (_) /*plus the function args*/ ]

    // 11. Criterion nodes
    // No changes here - we said the default input would be the label sequence here, against which the
    // empirical sequence is compared to. Keeping this for now.
    CrossEntropyWithSoftmax(labelSequence, outProbVectorSequence, smoothRate=0, axis=0, tag='') =
        if axis==0 then new ComputationNode [ operation = 'CrossEntropyWithSoftmax' ; inputs = _AsNodes (labelSequence : outProbVectorSequence) /*plus the function args*/ ]
        else [ tag1 = tag; out = Minus (ReduceLogSum (outProbVectorSequence, axis=axis), ReduceSum (labelSequence .* outProbVectorSequence, axis=axis), tag=tag1) ].out
    # Classification error along a specific axis: account only for missed labels, i.e.
    # strictly check whether at the one '1' location in labels we find a value equal to the max
    ClassificationError(labelSequence, outVectorSequence, topN=1, axis=0, tag='') =
        if axis==0 then new ComputationNode [ operation = 'ClassificationError' ; inputs = _AsNodes (if topN == 1 then (labelSequence : outVectorSequence) else  (labelSequence : outVectorSequence : Constant (topN))) /*plus the function args*/ ]
        else if topN != 1 then Fail ("ClassificationError() along a specific axis does not support topN.")
        else {
            axMax     = ReduceMax (outVectorSequence, axis=axis)    # max value along competition axis
            pred      = outVectorSequence == axMax                  # 1 for all values that are max
            wrongPred = labelSequence != pred                       # look up all wrong predictions {label index}
            axErr     = ReduceSum (wrongPred, axis=axis)            # sum up wrong predictions  along competition axis
            capErr    = axErr >= 1                                  # only count maximally one error per prediction
            err       = ReduceMean (capErr, tag=tag)                # average into a single number per sample
        }.err
    ErrorPrediction = ClassificationError  # legacy
    # TODO: replace with this (need to deal with topN thing):
    # (_new will be removed once the change is made)
    CrossEntropyWithSoftmax_new (L, z, tag='') = Minus (ReduceLogSum (z), TransposeTimes (L,          z),  tag=tag)
    ClassificationError_new (L, z, tag='')     = Minus (BS.Constants.One, TransposeTimes (L, Hardmax (z)), tag=tag)

    // 12. Comparison nodes
    Less(_, y, tag='')         = new ComputationNode [ operation = 'Less'         ; inputs = _AsNodes (_ : y) /*plus the function args*/ ]
    Equal(_, y, tag='')        = new ComputationNode [ operation = 'Equal'        ; inputs = _AsNodes (_ : y) /*plus the function args*/ ]
    Greater(_, y, tag='')      = new ComputationNode [ operation = 'Greater'      ; inputs = _AsNodes (_ : y) /*plus the function args*/ ]
    GreaterEqual(_, y, tag='') = new ComputationNode [ operation = 'GreaterEqual' ; inputs = _AsNodes (_ : y) /*plus the function args*/ ]
    NotEqual(_, y, tag='')     = new ComputationNode [ operation = 'NotEqual'     ; inputs = _AsNodes (_ : y) /*plus the function args*/ ]
    LessEqual(_, y, tag='')    = new ComputationNode [ operation = 'LessEqual'    ; inputs = _AsNodes (_ : y) /*plus the function args*/ ]

    // 13. Others
    Pass(_, tag='') = new ComputationNode [ operation = 'Pass' ; inputs = _AsNodes (_) /*plus the function args*/ ]
    Identity = Pass

    // The value of GetRandomSample(weights /* vector of length nClasses */, numSamples, sampleWithReplacement) randomly samples numSamples using the specified sampling weights.
    // The result is a sparse matrix of num samples one-hot vectors as columns.
    GetRandomSample(_ ,numSamples, sampleWithReplacement, tag='') = new ComputationNode [
                                                                                        operation = 'RandomSample' ;
                                                                                        sizeOfSampledSet = numSamples;
                                                                                        allowDuplicates = sampleWithReplacement;
                                                                                        inputs = _ /*plus the function args*/ ]

    // The value of GetInclusion(weights /* vector of length nClasses */, numSamples, sampleWithReplacement) has to be seen in cojuction to GetRandomSample(...).
    // While GetRandomSample(...) creates a set of samples, GetInclusion(...) tells how often each class is expected to occur in the sampled sets.
    // For sampling with replacment the relation to the sampling weights is trivial but not for sampling without replacment.
    GetInclusionFrequency(_ ,numSamples, sampleWithReplacement, tag='') = new ComputationNode [
                                                                                        operation = 'RandomSampleInclusionFrequency' ;
                                                                                        sizeOfSampledSet = numSamples;
                                                                                        allowDuplicates = sampleWithReplacement;
                                                                                        inputs = _ /*plus the function args*/ ]
]

# Parameter{} can do several forms of initialization.
#  - initValue=scalar, value=array --> initialize from this value  --array form not implemented yet
#  - initFromFilePath="..." --> read from a data file
#  - init="uniform|gaussian" (random init scaled by initValueScale).
#  - init="zero"
# deprecated:
#  - initFromLiteral="..." (deprecated) --> parse a string literal (obsolete with value=array form)
#  - init="fixedValue", value from 'value'
# Warning: Current config will behave unexpected if user mistypes 'initValue' as 'value' (which will be ignored, defaulting to "uniform" init)
Parameter {outputDim, inputDim, learningRateMultiplier = 1.0, init = ''/*|uniform|fixedValue|gaussian|fromFile|fromLiteral*/, initValueScale = 1, value = 0/*deprecated*/, initValue = '', initFromFilePath = '', initFromLiteral = ''/*deprecated*/, initOnCPUOnly=true, randomSeed=-1, tag=''} = new ComputationNode [ operation = 'LearnableParameter' ; initFilterRank = 0 ; initOutputRank = 1 ; shape = new TensorShape [ dims = (outputDim : inputDim) ] /*plus the function args*/ ]

LearnableParameter = Parameter  // deprecated

# TODO: make Parameter take tensor dims?
<<<<<<< HEAD
ParameterTensor {dims, learningRateMultiplier = 1.0, init = ''/*|uniform|fixedValue|gaussian|fromFile|fromLiteral*/, initValueScale = 1, value = 0, initValue = '', initFilterRank = 0, initOutputRank = 1, initFromFilePath = '', initFromLiteral = '', initOnCPUOnly=true, randomSeed=-1, distribute=false, tag=''} = new ComputationNode [ operation = 'LearnableParameter' ; shape = new TensorShape [ /*dims*/ ] /*plus the function args*/ ]
=======
ParameterTensor {dims, learningRateMultiplier = 1.0, init = ''/*|uniform|fixedValue|gaussian|fromFile|fromLiteral*/, initValueScale = 1, value = 0, initValue = '', initFilterRank = 0, initOutputRank = 1, initFromFilePath = '', initFromLiteral = '', initOnCPUOnly=true, randomSeed=-1, tag='', disableRegularization = false} = new ComputationNode [ operation = 'LearnableParameter' ; shape = new TensorShape [ /*dims*/ ] /*plus the function args*/ ]
>>>>>>> 80a737cc
ConstantFromString(literal, tag='') = ParameterTensor((0)/*dim, will be inferred*/, initFromLiteral = literal, learningRateMultiplier = 0.0)
# TODO: Deprecate ConstantFromString() in favor of Constant(array expression)
DynamicAxis(tag='') = new ComputationNode [ operation = 'DynamicAxis' ; /*plus the function args*/  ]
Input(dims, dynamicAxis='', sparse=false, tag='feature') =
     if sparse then SparseInput(dims, dynamicAxis=dynamicAxis, tag=tag)
     else new ComputationNode [ operation = 'InputValue' ; shape = new TensorShape [ /*dims*/ ] ; isImage = false /*plus the function args*/ ]
# TODO: change from dynamicAxis by name to dynamicAxis being an actual object
# the following variants of Input() are deprecated
SparseInput(dims, dynamicAxis='', tag='feature') = new ComputationNode [ operation = 'SparseInputValue' ; shape = new TensorShape [ /*dims*/ ] ; isImage = false /*plus the function args*/ ]
ImageInput(imageWidth, imageHeight, imageChannels, imageLayout='CHW', dynamicAxis='', tag='feature') = new ComputationNode [ operation = 'InputValue' ; isImage = true /*plus the function args*/ ]
SparseImageInput(imageWidth, imageHeight, imageChannels, imageLayout='CHW', dynamicAxis='', tag='feature') = new ComputationNode [ operation = 'SparseInputValue' ; isImage = true /*plus the function args*/ ]
EnvironmentInput(propertyName, tag='') = new ComputationNode [ operation = 'EnvironmentInput' /*plus the function args*/ ]
# TODO: make 'dims' the first parameter, think ConstantTensor<dims> (val)
ConstantTensor(val, dims, tag='') = ParameterTensor(dims, learningRateMultiplier = 0, initValue = val)
Constant(val, rows = 1, cols = 1, tag='') = Parameter(rows, cols, learningRateMultiplier = 0, initValue = val)
# in PastValue/FutureValue, initialState, if given, overrides defaultHiddenActivation
# for back compat, we must keep this value of 0.1 for defaultHiddenActivation even if it is strange
_PFValue   (pastOrFuture, dims, input, timeStep = 1, initialState = None, defaultHiddenActivation = 0.1, tag='') =
    new ComputationNode { operation = pastOrFuture + 'Value' ; inputs = _AsNodes (if BS.Constants.IsNone (initialState) then input else (input:initialState)) ; shape = new TensorShape [ /*dims*/ ] /*plus the function args*/ }
PastValue   (dims, input, timeStep = 1, initialState = None, defaultHiddenActivation = 0.1, tag='') = _PFValue ("Past",   dims, input, timeStep=timeStep, initialState=initialState, defaultHiddenActivation=defaultHiddenActivation, tag=tag)
FutureValue (dims, input, timeStep = 1, initialState = None, defaultHiddenActivation = 0.1, tag='') = _PFValue ("Future", dims, input, timeStep=timeStep, initialState=initialState, defaultHiddenActivation=defaultHiddenActivation, tag=tag)
Shift(input, fromOffset, boundaryValue, boundaryMode=-1/*context*/, dim=-1, tag='') = new ComputationNode [ operation = 'Shift' ; inputs = _AsNodes (input : boundaryValue) /*plus the function args*/ ]
RowSlice(beginIndex, numRows, input, tag='') = Slice(beginIndex, beginIndex + numRows, input, axis = 1)
RowRepeat(input, numRepeats, tag='') = new ComputationNode [ operation = 'RowRepeat' ; inputs = _AsNodes (input) /*plus the function args*/ ]
RowStack(inputs, axis=1, tag='') = new ComputationNode [ operation = 'RowStack' /*plus the function args*/ ]
EditDistanceError(leftInput, rightInput, subPen=1.0, delPen=1.0, insPen=1.0, squashInputs=false, tokensToIgnore=[||], tag='') = new ComputationNode [ operation = 'EditDistanceError' ; inputs = _AsNodes (leftInput : rightInput) /*plus the function args*/ ]
LatticeSequenceWithSoftmax(labels, evaluation, scaledLogLikelihood, lattice, symListPath, phonePath, stateListPath, transProbPath, latticeConfigPath = "LatticeNode.config", hSmoothingWeight = 0.95, frameDropThresh = 1e-10, doReferenceAlign = false, seqGammarUsesMBR = false, seqGammarAMF = 14.0, seqGammarLMF = 14.0, seqGammarBMMIFactor = 0.0, seqGammarWordPen = 0.0, tag='') = new ComputationNode [ operation = 'LatticeSequenceWithSoftmax' ; inputs = _AsNodes (labels : evaluation : scaledLogLikelihood : lattice) /*plus the function args*/ ]
ForwardBackward(graph, features, blankTokenId, delayConstraint=-1, tag='') = new ComputationNode [ operation = 'ForwardBackward' ; inputs = _AsNodes (graph : features) /*plus the function args*/ ]
LabelsToGraph(labels, tag='') = new ComputationNode [ operation = 'LabelsToGraph' ; inputs = _AsNodes (labels) /*plus the function args*/ ]
StopGradient(input, tag='') = new ComputationNode [ operation = 'StopGradient' ; inputs = _AsNodes (input) /*plus the function args*/ ]
Slice(beginIndex, endIndex, input, axis=1, tag='') =
    if axis < 0 then [ # time axis: specify -1
        beginFlags = if beginIndex > 0 then BS.Boolean.Not (BS.Loop.IsFirstN (beginIndex, input)) else                 BS.Loop.IsLastN  (-beginIndex, input)
        endFlags   = if endIndex   > 0 then                 BS.Loop.IsFirstN (endIndex,   input)  else BS.Boolean.Not (BS.Loop.IsLastN  (-endIndex,   input))
        flags = if      beginIndex == 0 then endFlags
                else if endIndex   == 0 then beginFlags
                else                         BS.Boolean.And (beginFlags, endFlags)
        out = if beginIndex == 0 && endIndex == 0
              then input
              else BS.Sequences.Gather (flags, input)
    ].out
    else new ComputationNode [ operation = 'Slice' ; inputs = _AsNodes (input) /*plus the function args*/ ] # non-time axis
Reshape(input, numRows, imageWidth = 0, imageHeight = 0, imageChannels = 0, tag='') = new ComputationNode [ operation = 'LegacyReshape' ; inputs = _AsNodes (input) /*plus the function args*/ ]
NewReshape(input, dims, beginAxis=0, endAxis=0, tag='') = new ComputationNode [ operation = 'Reshape' ; inputs = _AsNodes (input) ; shape = new TensorShape [ /*dims*/ ] /*plus the function args*/ ]
ReshapeDimension(x, axis, tensorShape) = NewReshape(x, tensorShape, beginAxis=axis, endAxis=axis + 1)
FlattenDimensions(x, axis, num) = NewReshape(x, 0, beginAxis=axis, endAxis=axis + num)
SplitDimension(x, axis, N) = ReshapeDimension(x, axis, 0:N)
# TODO: make input the last arg!
Transpose(x) = TransposeDimensions(x, 1, 2)
LambdaRank(gain, prediction, queryId, tag='') = new ComputationNode [ operation = 'LambdaRank' ; inputs = _AsNodes (gain : prediction : queryId) /*plus the function args*/ ]
NDCG1Eval(gain, prediction, queryId, tag='') = new ComputationNode [ operation = 'NDCG1Eval' ; inputs = _AsNodes (gain : prediction : queryId) /*plus the function args*/ ]
Logistic(label, probability, tag='') = new ComputationNode [ operation = 'Logistic' ; inputs = _AsNodes (label : probability) /*plus the function args*/ ]
WeightedLogistic(label, probability, instanceWeight, tag='') = new ComputationNode [ operation = 'Logistic' ; inputs = _AsNodes (label : probability : instanceWeight) /*plus the function args*/ ]
ReconcileDynamicAxis(dataInput, layoutInput, tag='') = new ComputationNode [ operation = 'ReconcileDynamicAxis' ; inputs = _AsNodes (dataInput : layoutInput) /*plus the function args*/ ]
ReconcileMBLayout = ReconcileDynamicAxis # back compat
CastAs (type, data) = ReconcileDynamicAxis (data, type) # read as CastAs<type>(data) where the cast may consist of rearranging the data w.r.t. MBLayout or broadcasting across sequence items
# ND convo & pooling/unpooling   --why is autoPadding true? Normally one would want to reduce dimensions, no?
Convolution(weightNode, inputValueNode, kernelDims, mapDims = 0, stride = 1, sharing = true, autoPadding = true, lowerPad = 0, upperPad = 0, dilation = 1, imageLayout='CHW', maxTempMemSizeInSamples = 0, tag='') = new ComputationNode [ operation = 'Convolution' ; inputs = _AsNodes (weightNode : inputValueNode); kernelShape = new TensorShape [ dims = kernelDims ] ; mapCount = new TensorShape [ dims = mapDims ] ; strideShape = new TensorShape [ dims = stride ] ; dimSharing = new BoolVector [ items = sharing ] ; dimPadding = new BoolVector [ items = autoPadding ] ; dimPadLower = new TensorShape [ dims = lowerPad ] ; dimPadUpper = new TensorShape [ dims = upperPad ] ; dimDilation = new TensorShape [ dims = dilation ] ; transpose = false; dimOutputShape = new TensorShape [ dims = 0 ]  /*plus the function args*/ ]
GroupConvolution(weightNode, inputValueNode, convKernelShape, mapDims = 0, stride = 1, sharing = true, autoPadding = true, lowerPad = 0, upperPad = 0, dilation = 1, imageLayout='CHW', maxTempMemSizeInSamples = 0, tag='', numGroups = 1) = new ComputationNode [ operation = 'Convolution' ; inputs = _AsNodes (weightNode : inputValueNode); kernelShape = new TensorShape [ dims = convKernelShape ] ; mapCount = new TensorShape [ dims = mapDims ] ; strideShape = new TensorShape [ dims = stride ] ; dimSharing = new BoolVector [ items = sharing ] ; dimPadding = new BoolVector [ items = autoPadding ] ; dimPadLower = new TensorShape [ dims = lowerPad ] ; dimPadUpper = new TensorShape [ dims = upperPad ] ; dimDilation = new TensorShape [ dims = dilation ] ; transpose = false; dimOutputShape = new TensorShape [ dims = 0 ]; groups = numGroups /*plus the function args*/ ]
ConvolutionTranspose(weightNode, inputValueNode, kernelDims, mapDims = 0, stride = 1, sharing = true, autoPadding = true, lowerPad = 0, upperPad = 0, outputShape = None, dilation = 1, imageLayout='CHW', maxTempMemSizeInSamples = 0, tag='') = new ComputationNode [ operation = 'Convolution' ; inputs = _AsNodes (weightNode : inputValueNode); kernelShape = new TensorShape [ dims = kernelDims ] ; mapCount = new TensorShape [ dims = mapDims ] ; strideShape = new TensorShape [ dims = stride ] ; dimSharing = new BoolVector [ items = sharing ] ; dimPadding = new BoolVector [ items = autoPadding ] ; dimPadLower = new TensorShape [ dims = lowerPad ] ; dimPadUpper = new TensorShape [ dims = upperPad ] ; dimDilation = new TensorShape [ dims = dilation ] ; transpose = true; dimOutputShape = new TensorShape [ dims = if BS.Constants.IsNone (outputShape) then 0 else outputShape ]  /*plus the function args*/ ]
Pooling(input, poolKind/*'max'|'average'*/, kernelDims, stride=1, autoPadding = true, lowerPad = 0, upperPad = 0, ceilOutDim = false, includePad = false, imageLayout='CHW', tag='') = new ComputationNode [ operation = 'Pooling' ; inputs = _AsNodes (input); pool = poolKind ; kernelShape = new TensorShape [ dims = kernelDims ] ; strideShape = new TensorShape [ dims = stride ] ; dimPadding = new BoolVector [ items = autoPadding ] ; dimPadLower = new TensorShape [ dims = lowerPad ] ; dimPadUpper = new TensorShape [ dims = upperPad ] ; ceilOut = ceilOutDim ; poolIncludePad = includePad /*plus the function args*/ ]
MaxUnpooling(unpoolInput, poolInput, kernelDims, stride=1, autoPadding = true, lowerPad = 0, upperPad = 0, imageLayout='CHW', tag='') = new ComputationNode [ operation = 'MaxUnpooling' ; inputs = _AsNodes (unpoolInput : poolInput); kernelShape = new TensorShape [ dims = kernelDims ] ; strideShape = new TensorShape [ dims = stride ] ; dimPadding = new BoolVector [ items = autoPadding ] ; dimPadLower = new TensorShape [ dims = lowerPad ] ; dimPadUpper = new TensorShape [ dims = upperPad ] /*plus the function args*/ ]
# 2D pooling
MaxPooling(input, windowWidth, windowHeight, horizontalSubsample, verticalSubsample, imageLayout='CHW', tag='') = new ComputationNode [ operation = 'MaxPooling' ; inputs = _AsNodes (input) /*plus the function args*/ ]
AveragePooling(input, windowWidth, windowHeight, horizontalSubsample, verticalSubsample, imageLayout='CHW', tag='') = new ComputationNode [ operation = 'AveragePooling' ; inputs = _AsNodes (input) /*plus the function args*/ ]
ROIPooling (input, ROIs, shape, spatialScale = 0.0625) = new ComputationNode { operation = 'ROIPooling' ; inputs = _AsNodes (input : ROIs) ; pool = 'max' ; roiOutputShape = new TensorShape [ dims = shape ] ; featureScale = spatialScale ; tag='' /*plus the function args*/ }
ColumnwiseCrossProduct = KhatriRaoProduct // deprecated
ErrorPrediction = ClassificationError   # legacy name
Delay = PastValue

Acos(x, tag='') = new ComputationNode [ operation = 'Acos' ; inputs = _AsNodes (x) /*plus the function args*/ ]
Asin(x, tag='') = new ComputationNode [ operation = 'Asin' ; inputs = _AsNodes (x) /*plus the function args*/ ]
Asinh(x, tag='') = new ComputationNode [ operation = 'Asinh' ; inputs = _AsNodes (x) /*plus the function args*/ ]
Atanh(x, tag='') = new ComputationNode [ operation = 'Atanh' ; inputs = _AsNodes (x) /*plus the function args*/ ]
BatchNormalization(input, scale, bias, runMean, runVariance, runCount=None, spatial=false, normalizationTimeConstant = 0, blendTimeConstant = 0, epsilon = 0.00001, useCntkEngine = true, disableRegularization = false, imageLayout='CHW', tag='') = new ComputationNode
{
    operation = 'BatchNormalization'
    inputs =
        if BS.Constants.IsNone(runCount)
        then _AsNodes (input : scale : bias : runMean : runVariance : ParameterTensor {(1), initValue = 0, learningRateMultiplier = 0})
        else _AsNodes (input : scale : bias : runMean : runVariance : runCount)
    /*plus the function args*/
}
ClassBasedCrossEntropyWithSoftmax(labelClassDescriptorVectorSequence, mainInputInfo, mainWeight, classLogProbsBeforeSoftmax, tag='') = new ComputationNode [ operation = 'ClassBasedCrossEntropyWithSoftmax' ; inputs = _AsNodes (labelClassDescriptorVectorSequence : mainInputInfo : mainWeight : classLogProbsBeforeSoftmax) /*plus the function args*/ ]
Clip(minValue, maxValue, x, tag='') = new ComputationNode [ operation = 'Clip' ; inputs = _AsNodes (minValue : maxValue : x) /* plus the function args*/ ]
ColumnElementTimes(aVectorSequence, anotherVectorSequence, tag='') = new ComputationNode [ operation = 'ColumnElementTimes' ; inputs = _AsNodes (aVectorSequence : anotherVectorSequence) /*plus the function args*/ ]
// TODO: ColumnElementTimes = ElementTimes
CosDistance(aVectorSequence, anotherVectorSequence, tag='') = new ComputationNode [ operation = 'CosDistance' ; inputs = _AsNodes (aVectorSequence : anotherVectorSequence) /*plus the function args*/ ]
CosDistanceWithNegativeSamples(aVectorSequence, anotherVectorSequence, numShifts, numNegSamples, tag='') = new ComputationNode [ operation = 'CosDistanceWithNegativeSamples' ; inputs = _AsNodes (aVectorSequence : anotherVectorSequence : numShifts : numNegSamples) /*plus the function args*/ ]
Cosh(x, tag='') = new ComputationNode [ operation = 'Cosh' ; inputs = _AsNodes (x) /*plus the function args*/ ]
Cosine(x, tag='') = new ComputationNode [ operation = 'Cosine' ; inputs = _AsNodes (x) /*plus the function args*/ ]
CrossEntropy(refProbVectorSequence, outProbVectorSequence, tag='') = new ComputationNode [ operation = 'CrossEntropy' ; inputs = _AsNodes (refProbVectorSequence : outProbVectorSequence) /*plus the function args*/ ]
DiagTimes(diagonalMatrixAsColumnVector, matrix, tag='') = new ComputationNode [ operation = 'DiagTimes' ; inputs = _AsNodes (diagonalMatrixAsColumnVector : matrix) /*plus the function args*/ ]
// TODO: DiagTimes = ElementTimes
GatherPacked(indexSequence, sourceData, tag='') = new ComputationNode [ operation = 'GatherPacked' ; inputs = _AsNodes (indexSequence : sourceData) /*plus the function args*/ ]
GMMLogLikelihood(unnormalizedPriorVector, meansAsRows, logStdDevAsRows, dataVectorSequence, tag='') = new ComputationNode [ operation = 'GMMLogLikelihood' ; inputs = _AsNodes (unnormalizedPriorVector : meansAsRows : logStdDevAsRows : dataVectorSequence) /*plus the function args*/ ]
InvStdDev(dataVectorSequence, tag='') = new ComputationNode [ operation = 'InvStdDev' ; inputs = _AsNodes (dataVectorSequence) /*plus the function args*/ ]
KhatriRaoProduct(leftMatrix, rightMatrix, tag='') = new ComputationNode [ operation = 'KhatriRaoProduct' ; inputs = _AsNodes (leftMatrix : rightMatrix) /*plus the function args*/ ]
LogPlus(leftMatrix, rightMatrix, tag='') = new ComputationNode [ operation = 'LogPlus' ; inputs = _AsNodes (leftMatrix : rightMatrix) /*plus the function args*/ ]
LogSoftmax(z, tag='') = new ComputationNode [ operation = 'LogSoftmax' ; inputs = _AsNodes (z) /*plus the function args*/ ]
# TODO: ^^ along axis, like Softmax
MatrixL1Reg(matrix, tag='') = new ComputationNode [ operation = 'MatrixL1Reg' ; inputs = _AsNodes (matrix) /*plus the function args*/ ]
MatrixL2Reg(matrix, tag='') = new ComputationNode [ operation = 'MatrixL2Reg' ; inputs = _AsNodes (matrix) /*plus the function args*/ ]
Mean(dataVectorSequence, tag='') = new ComputationNode [ operation = 'Mean' ; inputs = _AsNodes (dataVectorSequence) /*plus the function args*/ ]
Negate(input, tag='') = new ComputationNode [ operation = 'Negate' ; inputs = _AsNodes (input) /*plus the function args*/ ]
PackedIndex(nodeWithLayoutToPackFor, indexSequence, tag='') = new ComputationNode [ operation = 'PackedIndex' ; inputs = _AsNodes (nodeWithLayoutToPackFor : indexSequence) /*plus the function args*/ ]
PerDimMeanVarDeNormalization(dataVectorSequence, meanVector, invStdDevVector, tag='') = new ComputationNode [ operation = 'PerDimMeanVarDeNormalization' ; inputs = _AsNodes (dataVectorSequence : meanVector : invStdDevVector) /*plus the function args*/ ]
#PerDimMeanVarNormalization(dataVectorSequence, meanVector, invStdDevVector, tag='') = new ComputationNode [ operation = 'PerDimMeanVarNormalization' ; inputs = _AsNodes (dataVectorSequence : meanVector : invStdDevVector) /*plus the function args*/ ]
PerDimMeanVarNormalization (x, mean, invStdDev) = (x - mean) .* invStdDev
Reciprocal(z, tag='') = new ComputationNode [ operation = 'Reciprocal' ; inputs = _AsNodes (z) /*plus the function args*/ ]
//# the following is a temporary workaround until we have the C++ version
# TODO: change hiddenDims to hiddenShape and pass as a TensorShape (currently, the node only supports rank-1 data)
OptimizedRNNStack(weights, input, hiddenDims, numLayers=1, bidirectional=false, recurrentOp='lstm', axis=-1, tag='') = new ComputationNode [ operation = 'OptimizedRNNStack' ; inputs = _AsNodes (weights : input) /*plus the function args*/ ]
# legacy:
RNNStack(x, W, hiddenSize=10, numLayers=1, bidirectional=false, rnnMode='lstm', tag='') = OptimizedRNNStack(W, x, hiddenSize, numLayers=1, bidirectional=false, recurrentOp=rnnMode, tag='')
Scale(scalarScalingFactor, matrix, tag='') = new ComputationNode [ operation = 'Scale' ; inputs = _AsNodes (scalarScalingFactor : matrix) /*plus the function args*/ ]
# TODO: Scale = ElementTimes
ScatterPacked(cond, indexSequence, sourceData, tag='') = new ComputationNode [ operation = 'ScatterPacked' ; inputs = _AsNodes (cond : indexSequence : sourceData) /*plus the function args*/ ]
Sin(z, tag='') = new ComputationNode [ operation = 'Sin' ; inputs = _AsNodes (z) /*plus the function args*/ ]
Sinh(x, tag='') = new ComputationNode [ operation = 'Sinh' ; inputs = _AsNodes (x) /*plus the function args*/ ]
Softmax (z, axis=0, tag='') = 
    if axis == 0 then new ComputationNode [ operation = 'Softmax' ; inputs = _AsNodes (z) /*plus the function args*/ ]
    else
    [
        Z = ReduceLogSum (z, axis=axis) # reduce along axis
        P = Exp (z - Z)
    ].P
Hardmax(z, tag='') = new ComputationNode [ operation = 'Hardmax' ; inputs = _AsNodes (z) /*plus the function args*/ ]
Sqrt(z, tag='') = new ComputationNode [ operation = 'Sqrt' ; inputs = _AsNodes (z) /*plus the function args*/ ]
SquareError(aMatrix, anotherMatrix, tag='') = new ComputationNode [ operation = 'SquareError' ; inputs = _AsNodes (aMatrix : anotherMatrix) /*plus the function args*/ ]
SumColumnElements(z, tag='') = new ComputationNode [ operation = 'SumColumnElements' ; inputs = _AsNodes (z) /*plus the function args*/ ] # deprecated
SumElements(matrix, tag='') = new ComputationNode [ operation = 'SumElements' ; inputs = _AsNodes (matrix) /*plus the function args*/ ]
# ^^ TODO: Rename to ReduceSumMB?
Tanh(z, tag='') = new ComputationNode [ operation = 'Tanh' ; inputs = _AsNodes (z) /*plus the function args*/ ]
TimeReverse(vectorSequence, tag='') = new ComputationNode [ operation = 'TimeReverse' ; inputs = _AsNodes (vectorSequence) /*plus the function args*/ ]
Trace (node, say='', logFrequency=100, logFirst=10, logGradientToo=false, onlyUpToRow=100000000, onlyUpToT=100000000, format=[], tag='') = new ComputationNode [ operation = 'Trace' ; inputs = _AsNodes (node) ]
TransposeTimes(leftMatrix, rightMatrix, tag='') = new ComputationNode [ operation = 'TransposeTimes' ; inputs = _AsNodes (leftMatrix : rightMatrix) /*plus the function args*/ ]
QuantizedTimes(leftMatrix, rightMatrix, bitSmoothingA=1, bitSmoothingB=1, outputRank=1, inferInputRankToMap=-1, tag='') = new ComputationNode [ operation = 'QuantizedTimes' ; inputs = _AsNodes (leftMatrix : rightMatrix) /*plus the function args*/ ]
Where(cond, tag='') = new ComputationNode [ operation = 'Where' ; inputs = _AsNodes (cond) /*plus the function args*/ ]

##############################################################################
# non-neural-network functions
##############################################################################

Print(value, format='') = new PrintAction [ what = value /*; how = format*/ ]
Fail(what) = new FailAction [ /*what*/ ]
Format(value, format) = new StringFunction [ what = 'Format' ; arg = value ; how = format ]
Replace(s, from, to) = new StringFunction [ what = 'Replace' ; arg = s ; replacewhat = from ; withwhat = to ]
Substr(s, begin, num) = new StringFunction [ what = 'Substr' ; arg = s ; pos = begin ; chars = num ]
Chr(c) = new StringFunction [ what = 'Chr' ;  arg = c ]
Length(x) = new NumericFunction [ what = 'Length' ; arg = x ]
Repeat (N, what) = if N <= 0 then BS.Constants.None else (Repeat (N-1, what) : what) # can also be used to turn a scalar into a 1-element array
_ForceResizeArray (N, arrayOrScalar) = { # bring an array to a given length, either by chopping or by duplicating its last value
    arr = _AsArray (arrayOrScalar)
    L = Length (arr)
    res = if N < L then array[0..N-1] (i => arr[i]) # chop to length
          else if L == 0 then Fail ("BottomlessExpansion(): needs at least one element to expand.")
          else _ConcatArrays (arr, Repeat (N-L, arr[L-1])) # append copies of the last value
}.res
_AsArray (x) = if IsArray (x) then x else [| x |] # helper to allow dimensions to describe scalars (42) or tensors (13:42)
_ConcatArrays (aOrScalar, bOrScalar) = {
    a = _AsArray (aOrScalar) ; b = _AsArray (bOrScalar)
    newLen = Length (a)+Length(b)
    res = if newLen == 0 then BS.Constants.None else array[0..newLen-1] (i => if i < Length (a) then a[i] else b[i-Length (a)])
}.res
Sign(x) = if x > 0 then 1 else if x < 0 then -1 else 0
Min(a,b) = if a < b then a else b
Max(a,b) = if a > b then a else b
Fac(n) = if n > 1 then Fac(n-1) * n else 1
IsSameObject(a,b) = new CompareFunction [ what = 'IsSameObject' ; args = (a : b) ]
IsArray(a)  = new CompareFunction [ what = 'IsArray'  ; args = a ]
IsDouble(a) = new CompareFunction [ what = 'IsDouble' ; args = a ]
IsBool(a)   = new CompareFunction [ what = 'IsBool'   ; args = a ]
Mod(x, y)  = new NumericFunction [ what = 'Mod' ;  args = (x:y) ]
IntDiv(x, y) = new NumericFunction [ what = 'IntDiv' ;  args = (x:y) ]

##############################################################################
# macros from NDL book
##############################################################################

# deprecated--use LinearLayer{} and DenseLayer{} instead
BFF(in, rows, cols) = [ B = Parameter(rows, 1, initValue = 0) ; W = Parameter(rows, cols) ; z = W*in+B ]
SBFF(in, rows, cols) = [ Eh = Sigmoid(BFF(in, rows, cols).z) ]

# deprecated--use FeatureMVNLayer{} instead
MeanVarNorm(feat) = PerDimMeanVarNormalization(feat, Mean(feat), InvStdDev(feat))

# deprecated--use LogPriorLayer{} instead
LogPrior(labels) = Log(Mean(labels))

# specify one of these two for initialization:
#  - init = "uniform"|"gaussian"
#  - embeddingFile = PATHNAME
# deprecated--use EmbeddingLayer{} instead
Embedding (embeddingDim, input, inputDim=input.dim, initFrom=''/*|fromFile|gaussian|uniform*/, embeddingPath = '', sparseInput = false, learningRateWeight = 0.0) = [
    embedding = Transpose (Parameter (inputDim, embeddingDim, learningRateMultiplier = learningRateWeight, init = initFrom, initFromFilePath = embeddingPath))
    lookup = if sparseInput then embedding * input
             else GatherPacked (input, embedding)
].lookup

##############################################################################
# the more specific standard things are in a namespace called 'BS'
# You can create shorthands for accessing these, e.g. saying B = BS.Boolean.
# Note: Identifiers beginning with _ should be considered for library use only.
##############################################################################

BS = [

##############################################################################
# Basic constants
##############################################################################

Constants = [
    Zero = ConstantTensor (0, (1))
    One  = ConstantTensor (1, (1))
    OnesTensor (dims) = ConstantTensor (1, dims)
    # A constant 1D tensor that contains an integer enumeration 0 .. (dims - 1).
    Range (dim) = Splice( array [0..(dim-1)] ( i => Constant{i} ) )
    # BUGBUG: ZeroesLike() would recreate the full dimension of x. Well, no need if it considers broadcasting. But still wrong if we want to broadcast a vector of different tensor dim.
    #ZeroesLike (x) = CastAs (x, Zero) // read: Cast<x>(Zero)
    #OnesLike (x)   = CastAs (x, One)
    # CastAs() does not implement broadcasting
    ZeroesLike (x) = SumColumnElements (RowSlice (0, 1, x) .* Zero)  // hack: get one row of input and multiply with zero; double-hack: reduce extra tensor dims by SumCol
    ZeroSequenceLike = ZeroesLike   # TODO: this should yield a scalar sequence, while ZeroesLike should be a tensor
    ZeroesLike1 (x) = x .* Zero     # get a tensor of zeroes of same dim as x  TODO: Do this as a C++ node (will be simple)
    OnesLike (x) = ZeroesLike (x) + One
    # is this like Sequences.Repeat?
    True  = 1
    False = 0
    None = [| |]  # doubles up as an empty array. Note: only use [| |] syntax inside here, as it may change in the future
    IsNone (x) = IsSameObject (x, None)
]

##############################################################################
# Boolean operations
# These operations will have undefined behavior for input values != 0 or 1.
##############################################################################

# boolean helpers
Boolean = [
    True  = 1
    False = 0

    # basic logical operations
    And (a,b) =         a .* b
    Or  (a,b) = a + b - a .* b
    Xor (a,b) = a + b - a .* b * Constant (2)
    Not (x)   = Constants.One - x

    # on each time step where clk 1, this toggles its value
    Toggle (clk, initialValue=False) = [
        state = Xor (PastValue (1, state, defaultHiddenActivation=initialValue), clk)
    ].state

    # select a value
    # Note: This will be replaced by BrainScript 'if cond then thenVal else elseVal' and SwitchNode
    If (cond, thenVal, elseVal, tag='') =  new ComputationNode [ operation = 'If' ; inputs = _AsNodes (cond : thenVal : elseVal) /*plus the function args*/ ]
]

##############################################################################
# sequence operations
# These mimic LINQ operations.
##############################################################################

Sequences = [
    # broadcast a single-step sequence to a multi-step sequence
    BroadcastSequenceAs (type, data1) = [                      # type=example sequence with desired length (outside of a loop), data1=1 time step
        # BUGBUG: This should work but gives worse results.
        #ZeroSequenceLike (x) = RowSlice (0, 1, x) .* Constants.Zero # BUGBUG: SumColumnElements() has a CPU/GPU problem
        #index = /*Constants.*/ZeroSequenceLike (type)  # create an index sequence [ 0 0 0 ... ] of target length
        #packedIndex = PackedIndex (data1, index)       # convert into internal packed index w.r.t. 'data1'
        #out = GatherPacked (packedIndex, data1)        # copy data1[0] to all elements, total length like 'type'

        # alternative (slower, older) implementation (10% slower end-to-end?)
        # Gives nearly the same result, but not completely. Since Gather() above has an atomicAdd(), let's leave this on for now and check later.
        dataPadded = Sequences.Scatter (Loop.IsFirst (type), data1) # padded with zeroes until end of target sequence
        out = Boolean.If (Loop.IsFirst (dataPadded), # if first entry
                 /*then*/ dataPadded,                # then copy that
                 /*else*/ Loop.Previous (out))       # else just propagate to the front
    ].out

    # rolling window over past N samples
    # returns a record [ value=..., valid=... ], both being 1-step sequences of [K x N] (K=dim for value and 1 for valid). N can optionally be moved to axes >2.
    # This implementation is suboptimal in that it creates copies for the intermediate steps.
    PastValueWindow (N, in, axis=2) = [
        isLast = Loop.IsLast (in)
        isLastIndex = PackedIndex (in, Where (isLast))
        GatherLast (x) = GatherPacked (isLastIndex, x) # 'cond' matches 'x'
        onesLikeIn = Constants.OnesLike (in)
        delayLine[t:0..N-1] = [     # shift register for encoder, last N inputs
            value = if t == 0
                    then in         # delay 0: current value
                    else PastValue (0, in, timeStep=t, defaultHiddenActivation=0)
            valid = if t == 0
                    then onesLikeIn   # BUGBUG: if I say Constant.Ones here, it outputs 0. Ones has no MBLayout
                    else PastValue (1, onesLikeIn, timeStep=t, defaultHiddenActivation=0)


            TraceDenseTransposed (h, what) = h
            #    Trace (h, say=what, logFirst=10, logFrequency=100, logGradientToo=false, onlyUpToRow=9, onlyUpToT=25, format=[ type = "real" ; transpose = true ; precisionFormat = ".4" ])


            lastValue = TraceDenseTransposed(  GatherLast (value)  ,'dvalue')  # [i, delay]
            lastValid = TraceDenseTransposed(  GatherLast (valid)  ,'dvalid')  # [i, delay]
        ]
        # delayLine[t].value = value of t steps in the past
        # delayLine[t].valid = true if we had a value t steps in the past
        SplitStack (x) =
            if      axis == 2 then SplitDimension (x, 1, N)
            else if axis > 2  then TransposeDimensions (SplitDimension (x, 1, N), 2, axis)
            else Fail ("PastValueWindow: axis>2 required.") # BUGBUG: We also require that input is a single vector. Address later.
        value = SplitStack (RowStack (array[0..N-1](t=>delayLine[t].lastValue)))  # [i, delay]
        valid = SplitStack (RowStack (array[0..N-1](t=>delayLine[t].lastValid)))  # [i, delay]
    ]

    # fold left/right: Reduce entire sequence by applying binaryOp, e.g. FoldL (Plus, 0, input)
    # LINQ calls this Aggregate; and may or may not specify the seed value; and allows a predicate
    FoldL (binaryOp, x0, x) = _Fold (PastValue,   binaryOp, x0, x)
    FoldR (binaryOp, x0, x) = _Fold (FutureValue, binaryOp, x0, x)
    _Fold (binaryOp, x0, x) = [
        acc = binaryOp (x, if Loop.IsFirst (x) then x0 else PastValue (acc))
        out = Last (acc)
    ].out
    # TODO: need a version that does not require an initial value--what would that be called?

    # LINQ-like operators
    Map (lambda, x) = lambda (x)     // that one's easy
    # Reverse (x) is a C++ node currently called TimeReverse

    # Gather and Scatter
    # We go through 3 nodes each to take advantage of x
    Gather  (cond, x) =  GatherPacked (      PackedIndex (/*layout of*/ x, Where (cond)), x)                  # 'cond' matches 'x'
    Scatter (cond, y) = ScatterPacked (/*layout of*/ cond, PackedIndex (/*layout of*/ cond, Where (cond)), y) # 'cond' matches the result

    # sequence-altering LINQ-like operators
    # These generate new data packing (MBLayouts)

    # First and Take
    # LINQ allows predicates as well.
    First (x) = Slice (0,  1, x,  axis=-1)
    Last (x)  = Slice (-1, 0, x,  axis=-1)

    # TakeWhile and DropWhile
    #TakeWhile (predicate, x) = Filter ( _WhilePredicate (PastValue, predicate), x)
    #SkipWhile (predicate, x) = Filter (!_WhilePredicate (PastValue, predicate), x)
    #_WhilePredicate (DelayFn, predicate, input) =
    #[
    #    whilePredicateRec = Boolean.And (DelayFn (whilePredicateRec, defaultHiddenActivation=Boolean.True), predicate)
    #].whilePredicateRec
    # TODO: do we need operations from the back?

    #Take (N, x) = _Take (PastValue, N, x)
    #TakeRight (N, x) = _Take (FutureValue, N, x)
    #_Take (DelayFn, N, x) = [
    #    selected = Loop._IsWithin (DelayFn, N, x)
    #    out = Gather (selected, x)
    #].out
    #
    #Skip (N, x) = if N > 0 then _Skip (PastValue, N, x) else x
    #_Skip (DelayFn, N, x) = [ // TODO: merge with _Take
    #    selected = Loop._IsWithin (DelayFn, N, x)
    #    out = Gather (Boolean.Not (selected), x)
    #].out
    #ElementAt (n, x) = [ // not efficient, as it filters twice. Better AND the predicates. TODO: what if n is out of range? ElementAtOrDefault
    #    startMask = Skip (n, x)                     // ...000111...
    #    mask = startMask - PastValue (0, startMask) // ...000100...
    #    out = Gather (mask, x)
    #]
    #Single (predicate, x) = x

    #FirstOrDefault (x) = ? // can empty sequences exist or even be represented by CNTK?

    #Average (x) = Sum (x) / Loop.Count(x)  // TODO: patch opQuotient to check 0/0 = 0
    #Sum (x)    = FoldL (Plus,    0, x)
    #LogSum (x) = FoldL (LogPlus, 0, x)
    #Max (x) = FoldL (^.Max, ?, x) // TODO: name clash; need to implement ^.
    #Min (x) = FoldL (^.Min, ?, x) // TODO: what's the init value?
    #All (x) = FoldL (Boolean.And,  OnesLike (x), x)
    #Any (x) = FoldL (Boolean.Or, ZeroesLike (x), x)

    # Join to create 2D fields for s2s attention?

    # Concat  (a Zip but in sequence dimension)
]

##############################################################################
# index operations
# These refer to the loop iteration itself.
##############################################################################

Loop = {
    # get the current iteration index w.r.t a node in a loop, such as a Delay node
    Iteration (x) = [
      agg = OnesLike (x) + PastValue(agg, defaultHiddenActivation=0) // a recurrence that sums up ones
    ].agg

    # get the total length of a sequence
    # TODO: in LINQ, this is an aggregation operation, so it would be long into Sequences
    Count(x) = Sequences.Last (1, Iteration (x)) // take last item of recurrence that sums up ones

    # is the current iteration the first/last of the loop?
    IsFirst (x) = _IsWithin (PastValue,   1, x)
    IsLast (x)  = _IsWithin (FutureValue, 1, x)

    IsFirstN (N, x) = _IsWithin (PastValue,   N, x)
    IsLastN  (N, x) = _IsWithin (FutureValue, N, x)

    # private helpers
    # flag whether a frame is within the first or last N frames
    _IsWithin (DelayFn/*PastValue or FutureValue*/, N, x) = DelayFn (0, Constants.ZeroesLike (x)/*false*/, timeStep=N, defaultHiddenActivation=Constants.True)

    # opposite of Id's "next x = ..."
    Previous (x, initialState=None) = PastValue   (0, x, initialState=initialState, timeStep=1)
    Next     (x, initialState=None) = FutureValue (0, x, initialState=initialState, timeStep=1)

    PreviousOrDefault (x, defaultValue=Constant (0)) =   # a delay node with initial value  --TODO: merge the two, then do in C++
    [
        flags = BS.Loop.IsFirst (x)
        out = BS.Boolean.If (flags,
                    /*then*/ BS.Sequences.Scatter (flags, defaultValue),
                    /*else*/ Previous (x))
    ].out

    NextOrDefault (x, defaultValue=Constant (0)) =   # a delay node with initial value
    [
        flags = BS.Loop.IsLast (x)
        out = BS.Boolean.If (flags,
                    /*then*/ BS.Sequences.Scatter (flags, defaultValue),
                    /*else*/ Next (x))
    ].out
}

##############################################################################
# parameter definitions
##############################################################################

Parameters =
[
    # TODO: These all have randomSeed set to 1!
    WeightParam (outputDim, inputDim) = ParameterTensor ((outputDim : inputDim), init='uniform', initValueScale=1, initOnCPUOnly=true, randomSeed=1)
    DiagWeightParam (outputDim)       = ParameterTensor ((outputDim), init='uniform', initValueScale=1, initOnCPUOnly=true, randomSeed=1) # meant to be applied elementwise
    BiasParam (dim)                   = ParameterTensor ((dim), initValue=0.0)
    ScalarParam()                     = BiasParam (1)

    # route input through an extra weight, for stabilization
    StabilizeElements (x, inputDim=x.dim, enabled=true) =
        if enabled
        then [
            #beta = Exp (BiasParam ((inputDim))) # init value is 0
            #beta = ParameterTensor ((inputDim), initValue=1.0) # init value is 1
            # or SoftPlus: ln(1+e^beta)
            #beta = Log (Constants.One + Exp (ParameterTensor ((inputDim), initValue=0.54132485/*ln (e-1)*/))) # init value is 1

            # sharpened Softplus: 1/f ln(1+e^{f*beta})
            # this behaves linear for weights around 1, yet guarantees positiveness

            f = ConstantTensor (4, (1))
            fInv = Reciprocal (f)
            beta = fInv .* Log (Constants.One + Exp (f .* ParameterTensor ((inputDim), initValue=0.99537863/* 1/f*ln (e^f-1) */))) # init value is 1

            TraceDense (h, what) = h  # delete h and uncomment Trace to trace the beta values. They are a valuable indicator.
                //Trace (h, say=what, logFirst=10, logFrequency=100, logGradientToo=false, onlyUpToRow=9, onlyUpToT=25, format=[ type = "real" ; transpose = false ; precisionFormat = ".6" ])

            result = TraceDense (    beta,    'beta') .* x
        ].result
        else x

    # and the same with a scalar stabilizer shared across all components
    Stabilize (x, enabled=true) = if enabled then StabilizeElements (x, inputDim=1, enabled=true) else x
]

##############################################################################
# recurrent networks
##############################################################################

RNNs =
[
    # LSTMBlock -- LSTM object with projection and self-stabilization
    # Projection is enabled by passing different values for outputDim and cellDim.
    # This is the stateless version that takes the previous state as an input.
    # It returns a dictionary with three members: h and c, and dim=h.dim for convenience. prevState must have h and c.
    # This function also takes an optional auxiliary input, e.g. for supporting attention models.
    LSTMBlock (outputDim, cellShape=None, usePeepholes=false, init='glorotUniform', initValueScale=1, enableSelfStabilization=false) =
    {
        cellDim = if Constants.IsNone (cellShape) then outputDim else cellShape

        # parameter helpers
        # we group 4 matrices into one, gives 60% speed-up in some cases
        # Not grouping inputs since random-init scaling would be incorrect.
        # TODO: Remove the function call, just assign it.
        B  = ParameterTensor {(4 * cellDim),             initValue=0}       # a bias
        W  = ParameterTensor {(4 * cellDim : Inferred),  init=init, initValueScale=initValueScale}   # input
        A  = ParameterTensor {(4 * cellDim : Inferred),  init=init, initValueScale=initValueScale}   # aux input (optional)
        H  = ParameterTensor {(4 * cellDim : outputDim), init=init, initValueScale=initValueScale}   # hidden-to-hidden
        Ci = ParameterTensor {(    cellDim),             init=init, initValueScale=initValueScale}   # cell-to-hiddden {note: applied elementwise}
        Cf = ParameterTensor {(    cellDim),             init=init, initValueScale=initValueScale}   # cell-to-hiddden {note: applied elementwise}
        Co = ParameterTensor {(    cellDim),             init=init, initValueScale=initValueScale}   # cell-to-hiddden {note: applied elementwise}

        Wmr = ParameterTensor {(outputDim : cellDim), init=init, initValueScale=initValueScale};  # final projection

        Sdh = if enableSelfStabilization then StabilizerLayer{} else Identity
        Sdc = if enableSelfStabilization then StabilizerLayer{} else Identity
        Sct = if enableSelfStabilization then StabilizerLayer{} else Identity
        Sht = if enableSelfStabilization then StabilizerLayer{} else Identity

        apply (x, prevState, aux=None) = {
            _ = {     // encapsulate the inner workings

                dh = prevState.h // previous values
                dc = prevState.c

                dhs = Sdh(dh) // previous values, stabilized
                dcs = Sdc(dc)
                # note: input does not get a stabilizer here, user is meant to do that outside

                # projected contribution from input(s), hidden, and bias
                proj4 = if Constants.IsNone (aux)
                        then B + W * x + H * dhs
                        else B + W * x + H * dhs + A * aux

                itProj  = Slice (0*cellDim, 1*cellDim, proj4, axis=1)
                bitProj = Slice (1*cellDim, 2*cellDim, proj4, axis=1)
                ftProj  = Slice (2*cellDim, 3*cellDim, proj4, axis=1)
                otProj  = Slice (3*cellDim, 4*cellDim, proj4, axis=1)

                # add peephole connection if requested
                peep(x, c, C) = if usePeepholes then x + C .* c else x

                it = Sigmoid (peep (itProj, dcs, Ci))        // input gate(t)
                bit = it .* Tanh (bitProj)                   // applied to tanh of input network

                ft = Sigmoid (peep (ftProj, dcs, Cf))        // forget-me-not gate(t)
                bft = ft .* dc                               // applied to cell(t-1)

                ct = bft + bit                               // c(t) is sum of both

                ot = Sigmoid (peep (otProj, Sct(ct), Co))    // output gate(t)
                ht = ot .* Tanh (ct)                         // applied to tanh(cell(t))
            }

            # our return values
            c = _.ct          // cell value
            h = if outputDim != cellDim   // output/hidden state
                then Wmr * Sht(_.ht)      // project
                else _.ht                 // no projection
            dim = outputDim
        } // end of apply (x, prevState)
    }.apply

    # LSTMP -- LSTM function with projection and self-stabilization
    # Projection is enabled by passing different values for outputDim and cellDim.
    # This is the stateless version that takes the previous state as an input.
    # It returns a dictionary with three members: h and c, and dim=h.dim for convenience. prevState must have h and c.
    # This function also takes an optional auxiliary input, e.g. for supporting attention models.
    LSTMP (outputDim, cellDim=outputDim, x, aux=Constants.None, auxDim=aux.dim, prevState, enableSelfStabilization=false, inputDim=0) =
    [
        # TODO: Implement this in terms of the one above. Needs to be tested.
        S(x) = Parameters.Stabilize (x, enabled=enableSelfStabilization)

        _ = [     // encapsulate the inner workings

            // parameter macros
            # note: each invocation comes with its own set of weights
            B() = Parameters.BiasParam (cellDim)
            W() = Parameters.WeightParam (cellDim, 0)               // input
            A() = Parameters.WeightParam (cellDim, auxDim)          // aux input
            H() = Parameters.WeightParam (cellDim, outputDim)       // hidden-to-hidden
            C() = Parameters.DiagWeightParam (cellDim)              // cell-to-hiddden (note: applied elementwise)

            dh = prevState.h // previous values
            dc = prevState.c

            dhs = S(dh) // previous values, stabilized
            dcs = S(dc)
            # note: input does not get a stabilizer here, user is meant to do that outside

            # projected contribution from input(s) and bias
            pin() = if Constants.IsNone (aux)
                    then B() + W() * x
                    else B() + W() * x + A() * aux

            it = Sigmoid (pin() + H() * dhs + C() .* dcs)           // input gate(t)
            bit = it .* Tanh (pin() + H() * dhs)                    // applied to tanh of input network

            ft = Sigmoid (pin() + H() * dhs + C() .* dcs)           // forget-me-not gate(t)
            bft = ft .* dc                                          // applied to cell(t-1)

            ct = bft + bit                                          // c(t) is sum of both

            ot = Sigmoid (pin() + H() * dhs + C() .* S(ct))         // output gate(t)
            ht = ot .* Tanh (ct)                                    // applied to tanh(cell(t))
        ]

        # our return values
        c = _.ct                        // cell value
        h = if outputDim != cellDim     // output/hidden state
            then [                      // project
                Wmr = Parameters.WeightParam (outputDim, cellDim);
                htp = Wmr * S(_.ht)
            ].htp
            else _.ht                   // no projection
        dim = outputDim
    ]

    # helper function to delay h and c
    # Callers can provide their own, e.g. useful for beam decoding.
    PreviousHC (lstmState, initialState=None, layerIndex=0) = {
       h = Loop.Previous (lstmState.h, initialState=if BS.Constants.IsNone (initialState) then None else initialState.h)  # hidden state(t-1)
       c = Loop.Previous (lstmState.c, initialState=if BS.Constants.IsNone (initialState) then None else initialState.c)  # cell(t-1)
       dim = lstmState.dim
    }

    # pass previousHook=BS.RNNs.NextHC instead of PreviousHC to get a right-to-left recurrence
    NextHC (lstmState, initialState=None, layerIndex=0) = {
       h = Loop.Next (lstmState.h, initialState=if BS.Constants.IsNone (initialState) then None else initialState.h)  # hidden state(t-1)
       c = Loop.Next (lstmState.c, initialState=if BS.Constants.IsNone (initialState) then None else initialState.c)  # cell(t-1)
       dim = lstmState.dim
    }

    PreviousHCWithTrainedInitialState{shape=(0)} = {  # default (0) will infer to all elements for inputs of rank 0
        initialH = ParameterTensor {shape, initValue=0}
        initialC = ParameterTensor {shape, initValue=0}
        apply (x) = PreviousHC (x, initialState={ h = initialH; c = initialC }, layerIndex=0)
    }.apply

    NextHCWithTrainedInitialState{shape=(0)} = {  # default (0) will infer to all elements for inputs of rank 0
        initialH = ParameterTensor {shape, initValue=0}
        initialC = ParameterTensor {shape, initValue=0}
        apply (x) = NextHC (x, initialState={ h = initialH; c = initialC }, layerIndex=0)
    }.apply

    NoAuxInputHook (input, lstmState) = Constants.None

    # this implements a recurrent (stateful) LSTM with projection and self-stabilization
    # It returns a record (h,c). To use its output, say .h
    # By default, this is left-to-right. Pass previousHook=BS.RNNs.NextHC for a right-to-left model.
    RecurrentLSTMP (outputDim/*h.dim*/, cellDim=BS.Constants.None,
                    x, inputDim=0,
                    previousHook=BS.RNNs.PreviousHC,
                    augmentInputHook=NoAuxInputHook, augmentInputDim=0,
                    layerIndex=0,
                    enableSelfStabilization=false) =
    [
        enableSelfStabilization1 = enableSelfStabilization ; cellDim1 = cellDim ; layerIndex1 = layerIndex # workaround

        prevState = previousHook (lstmState, layerIndex=layerIndex1) # recurrent memory. E.g. Previous or Next, with or without initial state, beam reordering etc.

        auxInput = augmentInputHook(x, prevState)   # optionally augment input. Constants.None if none.

        lstmState = BS.RNNs.LSTMP (outputDim, cellDim=if BS.Constants.IsNone (cellDim) then outputDim else cellDim, x, inputDim=0, aux=auxInput, auxDim=augmentInputDim, prevState, enableSelfStabilization=enableSelfStabilization1)
    ].lstmState // that's the value we return

    # a stack of recurrent LSTMs (unidirectional)
    RecurrentLSTMPStack (layerDims, cellDims=BS.Constants.None,
                         input, inputDim=0,
                         previousHook=PreviousHC,
                         augmentInputHook=NoAuxInputHook, augmentInputDim=0,
                         enableSelfStabilization=false) =
    [
        previousHook1 = previousHook ; useStabilizer = enableSelfStabilization ; augmentInputHook1 = augmentInputHook ; augmentInputDim1 = augmentInputDim
        layers[i:0..Length (layerDims)-1] =
            RecurrentLSTMP (layerDims[i], cellDim=if BS.Constants.IsNone (cellDims) then layerDims[i] else cellDims[i],
                            if i == 0 then input else Parameters.Stabilize (layers[i-1].h, enabled=useStabilizer),
                            previousHook=previousHook1,
                            augmentInputHook=if i == 0 then augmentInputHook1 else NoAuxInputHook, augmentInputDim=if i == 0 then augmentInputDim1 else 0,
                            layerIndex=i,
                            enableSelfStabilization=useStabilizer)
    ].layers

    # a stack of recurrent LSTMs (bidirectional)
    # TODO: Should we define layerDims as the total (sum of both forward and backward direction)?
    RecurrentBidirectionalLSTMPStack (layerDims, cellDims=layerDims, input, inputDim=input.dim, previousHook=PreviousHC, nextHook=NextHC, enableSelfStabilization=false) = [
        previousHook1 = previousHook ; nextHook1 = nextHook ; useStabilizer = enableSelfStabilization
        layers[i:0..Length (layerDims)-1] =
        [
            v    = if i == 0 then input    else Parameters.Stabilize (layers[i-1].h, enabled=useStabilizer)
            vDim = if i == 0 then inputDim else                       layers[i-1].dim
            fwd = RecurrentLSTMP (layerDims[i], cellDim=cellDims[i],
                                  v, inputDim=vDim,
                                  previousHook=previousHook1,
                                  layerIndex=i,
                                  enableSelfStabilization=useStabilizer)
            bwd = RecurrentLSTMP (layerDims[i], cellDim=cellDims[i],
                                  v, inputDim=vDim,
                                  previousHook=nextHook1,
                                  layerIndex=i,
                                  enableSelfStabilization=useStabilizer)
            h = Splice ((fwd.h : bwd.h), axis=1)
            c = Splice ((fwd.c : bwd.c), axis=1)
            dim = layerDims[i] * 2  # output dimension
        ]
    ].layers

    # NOTE: the GRU implementation below has too much code duplication with the LSTM functions; it will be re-written
    # GRU -- GRU function with projection and self-stabilization
    # It returns a dictionary with three members: the hidden state h, the cell state c, and dim=h.dim.
    # While c isn't required, we return it for implementations like seq2seq that expect it so that this can be a proper drop-in replacement for LSTM
    # Like the LSTM function, it also takes an optional auxiliary input, e.g. for supporting attention models.
    GRU (outputDim, cellDim=outputDim, x, inputDim=x.dim, aux=Constants.None, auxDim=aux.dim, prevState, enableSelfStabilization=false) =
    [
        S(x) = Parameters.Stabilize (x, enabled=enableSelfStabilization)
        cellDim = outputDim

        _ = [     // encapsulate the inner workings

            dh = prevState.h   // previous value
            dhs = S(dh)        // previous value, stabilized
            # note: input does not get a stabilizer here, user is meant to do that outside

            // parameter macros
            # note: each invocation comes with its own set of weights
            B() = Parameters.BiasParam (cellDim)
            W() = Parameters.WeightParam (cellDim, inputDim)        // input
            A() = Parameters.WeightParam (cellDim, auxDim)          // aux input
            H() = Parameters.WeightParam (cellDim, outputDim)       // hidden-to-hidden

            # projected contribution from input(s) and bias
            pin() = if Constants.IsNone (aux)
                    then B() + W() * x
                    else B() + W() * x + A() * aux

            # update gate z(t)
            zt = Sigmoid (pin() + H() * dhs)

            # reset gate r(t)
            rt = Sigmoid (pin() + H() * dhs)

            # "cell" c
            rs = dhs .* rt
            ct = Tanh (pin() + H() * rs)

            # hidden state ht / output
            ht = (BS.Constants.OnesTensor (cellDim) - zt) .* ct + zt .* dhs
        ]

        # our return values (projection)
        h = if outputDim != cellDim     // output/hidden state
        then [                          // project
            Wmr = Parameters.WeightParam (outputDim, cellDim);
            htp = Wmr * S(_.ht)
        ].htp
        else _.ht                       // no projection

        c = _.ct
        dim = outputDim
    ]

    # this implements a recurrent (stateful) GRU with self-stabilization
    # It returns a record (h,c) to be compatible with the LSTM version. To use its output, say .h
    # By default, this is left-to-right. Pass previousHook=BS.RNNs.NextHC for a right-to-left model.
    RecurrentGRU   (outputDim/*h.dim*/, cellDim=outputDim,
                    x, inputDim=x.dim,
                    previousHook=BS.RNNs.PreviousHC,
                    augmentInputHook=NoAuxInputHook, augmentInputDim=0,
                    layerIndex=0,
                    enableSelfStabilization=false) =
    [
        enableSelfStabilization1 = enableSelfStabilization ; cellDim1 = cellDim ; inputDim1 = inputDim ; layerIndex1 = layerIndex # workaround

        prevState = previousHook (gruState, layerIndex=layerIndex1) # recurrent memory. E.g. Previous or Next, with or without initial state, beam reordering etc.

        auxInput = augmentInputHook(x, prevState)   # optionally augment input. Constants.None if none.

        gruState = BS.RNNs.GRU (outputDim, cellDim=cellDim1, x, inputDim=inputDim1, aux=auxInput, auxDim=augmentInputDim, prevState, enableSelfStabilization=enableSelfStabilization1)
    ].gruState // that's the value we return

    # a stack of recurrent GRUs (unidirectional)
    RecurrentGRUStack (layerDims, cellDims=layerDims,
                       input, inputDim=input.dim,
                       previousHook=PreviousHC,
                       augmentInputHook=NoAuxInputHook, augmentInputDim=0,
                       enableSelfStabilization=false) =
    [
        previousHook1 = previousHook ; useStabilizer = enableSelfStabilization ; augmentInputHook1 = augmentInputHook ; augmentInputDim1 = augmentInputDim
        layers[i:0..Length (layerDims)-1] =
            RecurrentGRU   (layerDims[i], cellDim=cellDims[i],
                            if i == 0 then input else Parameters.Stabilize (layers[i-1].h, enabled=useStabilizer), inputDim=if i == 0 then inputDim else layers[i-1].dim,
                            previousHook=previousHook1,
                            augmentInputHook=if i == 0 then augmentInputHook1 else NoAuxInputHook, augmentInputDim=if i == 0 then augmentInputDim1 else 0,
                            layerIndex=i,
                            enableSelfStabilization=useStabilizer)
    ].layers

    # a stack of recurrent GRUs (bidirectional)
    # TODO: Should we define layerDims as the total (sum of both forward and backward direction)?
    RecurrentBidirectionalGRUStack (layerDims, cellDims=layerDims, input, inputDim=input.dim, previousHook=PreviousHC, nextHook=NextHC, enableSelfStabilization=false) = [
        previousHook1 = previousHook ; nextHook1 = nextHook ; useStabilizer = enableSelfStabilization
        layers[i:0..Length (layerDims)-1] =
        [
            v    = if i == 0 then input    else Parameters.Stabilize (layers[i-1].h, enabled=useStabilizer)
            vDim = if i == 0 then inputDim else                       layers[i-1].dim
            fwd = RecurrentGRU   (layerDims[i], cellDim=cellDims[i],
                                  v, inputDim=vDim,
                                  previousHook=previousHook1,
                                  layerIndex=i,
                                  enableSelfStabilization=useStabilizer)
            bwd = RecurrentGRU   (layerDims[i], cellDim=cellDims[i],
                                  v, inputDim=vDim,
                                  previousHook=nextHook1,
                                  layerIndex=i,
                                  enableSelfStabilization=useStabilizer)
            h = Splice ((fwd.h : bwd.h), axis=1)
            c = Splice ((fwd.c : bwd.c), axis=1)
            dim = layerDims[i] * 2  # output dimension
        ]
    ].layers
]

##############################################################################
# sequence-to-sequence models
# This implements attention model and beam decoding.
##############################################################################

Seq2Seq =
[
    # attention model
    # The attention model is an additional input vector to the LSTM.
    # Here, it is implemented by augmenting this vector to the regular input of the LSTM.
    # The RecurrentLSTMP function does this inside through an optional lambda that the caller can pass in.
    # This function creates such a lambda, which augments the input vector from a fixed-size attention window.
    CreateAugmentWithFixedWindowAttentionHook (attentionDim, attentionSpan, decoderDynamicAxis, encoderOutput, enableSelfStabilization=false) =
    [
        # attention (fixed rolling window)
        attentionWindow = Sequences.PastValueWindow (attentionSpan, encoderOutput.h, axis=2) # BUGBUG: We should have this in axis=3 right away for beam search. Track this down.

        S(x) = Parameters.Stabilize (x, enabled=enableSelfStabilization)

        # project it for Tanh() expression
        # expected to be [attentionDim x 1 x attentionSpan], where that 1 is the axis of the beam in beam decoding
        projectedAttentionWindowBroadcast = [
            W = Parameters.WeightParam (attentionDim, encoderOutput.dim)
            # inject an additional singleton dimension at second axis, as a stand-in for the beam depth in decoding
            InjectBeamDepth (node) = SplitDimension (node, /*axis*/1, /*N:*/1)
           #projectedValue = Sequences.BroadcastSequenceAs (decoderDynamicAxis, InjectBeamDepth (W * attentionWindow.value)) # apply the projection columnwise to the attentionWindow tensor
            projectedValue = if enableSelfStabilization  # apply the projection columnwise to the attentionWindow tensor
                        then Sequences.BroadcastSequenceAs (decoderDynamicAxis, InjectBeamDepth (W * S(attentionWindow.value .* attentionWindow.valid))) # (mask invalid frames for stabilizer)
                        else Sequences.BroadcastSequenceAs (decoderDynamicAxis, InjectBeamDepth (W *   attentionWindow.value))
            value          = Sequences.BroadcastSequenceAs (decoderDynamicAxis, InjectBeamDepth (      attentionWindow.value))
            valid          = Sequences.BroadcastSequenceAs (decoderDynamicAxis, InjectBeamDepth (      attentionWindow.valid))
            dim            = encoderOutput.dim
        ]

        # the return value of this function is this lambda, which gets passed to the RecurrentLSTMP() function as the augmentInputHook parameter
        AugmentInputHook (input, prevState) =
        [
            # compute additional hidden state from attention
            outputDim = prevState.dim
            W = Parameters.WeightParam (attentionDim, outputDim)
            projectedH = W * S(prevState.h)                           # [outputDim] or [outputDim x D] in beam search
            tanHOut = Tanh (projectedAttentionWindowBroadcast.projectedValue + projectedH) # [attentionDim x beamDepth x attentionSpan]

            # You can enable (uncomment) these Trace macros to enable tracing of the attention weights, which is a useful indicator.
            TraceDense (h, what) = h
                //Trace (h, say=what, logFirst=10, logFrequency=100, logGradientToo=false, onlyUpToRow=9, onlyUpToT=25, format=[ type = "real" ; transpose = false ; precisionFormat = ".4" ])
            TraceDenseTransposed (h, what) = h
                //Trace (h, say=what, logFirst=10, logFrequency=100, logGradientToo=false, onlyUpToRow=9, onlyUpToT=25, format=[ type = "real" ; transpose = true ; precisionFormat = ".4" ])

            v = TraceDenseTransposed(    Parameters.WeightParam (1, attentionDim)     ,'v')                           # [1 x attentionDim]
            u = v * S(tanHOut .* projectedAttentionWindowBroadcast.valid) # [1 x beamDepth x attentionSpan]
            # ^^ mask 'v' for purpose of stabiliziation; TODO: don't do that if no stabiliziation
            uValid = u + Log (projectedAttentionWindowBroadcast.valid)    # [1 x beamDepth x attentionSpan]

            attentionWeights = Softmax (uValid, axis=3)                    # [1 x beamDepth x attentionSpan]
            weightedAttentionWindow = projectedAttentionWindowBroadcast.value .* TraceDense(  attentionWeights    ,'weights') # [encoderHiddenDim x beamDepth x attentionSpan]
            # TODO: use ReduceSum:
            # this is the auxiliary input to the LSTMP function
            weightedAttentionAverage = S(Times (weightedAttentionWindow, BS.Constants.OnesTensor (attentionSpan), outputRank=2)) # [encoderHiddenDim x beamDepth]
        ].weightedAttentionAverage
    ].AugmentInputHook

    # helper macro that extracts top D hypotheses from a 2D tensor
    # input: scores[w,n]    w = word index, d = hyp index in beam (d=0 is the best one)
    # output: [w,n1,n2]     n1 = input hyp index (prev top N); n2 = output hyp index (new top N)
    # e.g. 4 words, beam 3; view this as 3 [4x3] planes "drawn" 3-dimensionally, with depth being the 3rd tensor index
    GetTopNTensor (D, scores) = [
        # recurse over up to D elements
        # In each recursion:
        #  - pick the best over (w,n)
        #  - subtract it out from scores
        recursion[n:0..D-1] =
        [
            curBestScores = if n == 0                            # scores excluding paths better than rank n
                            then scores                          # top: just the path scores
                            else recursion[n - 1].nextBestScores # next: path scores after removing all we already got
            best = Hardmax (curBestScores)                       # best = one-hot over (w,n)
            nextBestScores = curBestScores + Constant (-1e30) .* best     # set the ones we've already got to -INF
            # TODO: use proper -INF; e.g. -1/0 in BS. Needs to be tested thoroughly.
        ]
        # splice them together into a single tensor
        asArray[n:0..D-1] = recursion[n].best  # this is a BS array consisting only of the 'best' field    ('from r in recursion select r.best')
        spliced = Splice (axis = 3, asArray)   # convert BS array index n to tensor index n1
    ].spliced

    # Create a greedy decoder model from an existing trained model.
    # The input model is expected to have these nodes:
    #  - decoderHistoryFromOutput: the decoding output of a time step (Hardmax (outputProbability))
    #  - decoderHistoryHook: a node that is the word sequence that will be used as the history for the next time step
    #    In training, this is the label sequence.
    #    In greedy decoding, it must be decoderHistoryHook = decoderHistoryFromOutput
    #  - z: scaled log prediction probability   --TODO: rename this: scoreSequence = Pass (z)
    #  - inputSequence
    #  - labelSequence (only passed through for scoring, not used in decoding)
    # The returned model has the following one-hot outputs:
    #  - decodedSequence  --TODO: currently decodeOut; rename this
    #  - inputSequence
    #  - labelSequence
    # To decode greedily, in "write" or "eval" specify the model as:
    #    BrainScriptNetworkBuilder = (BS.S2S.GreedySequenceDecoderFrom (BS.Network.Load ("$decodeModelPath$")))
    GreedySequenceDecoderFrom (modelAsTrained) = [
        scoreSequence = modelAsTrained.z
        decodeOut = Pass (      Hardmax (scoreSequence), tag='output')
        inputsOut = Pass (modelAsTrained.inputSequence,  tag='output')
        labelsOut = Pass (modelAsTrained.labelSequence,  tag='output')
        model = BS.Network.Edit (modelAsTrained,
                                 #BS.Network.Editing.ReplaceLinksToNode (modelAsTrained.decoderInput/*delayedDecoderFeedback*/, delayedDecoderFeedback),
                                 BS.Network.Editing.ReplaceLinksToNode (modelAsTrained.decoderHistoryHook, modelAsTrained.decoderHistoryFromOutput),
                                 decodeOut : inputsOut : labelsOut)
    ].model

    # turning a regular LSTM to a top-N beam-search decoder:
    #  - add a depth axis of dimension N to all nodes inside the decoder loop
    #     - only needs the init signal for PastValue to be that
    #  - h and c must be shuffled versions of their PastValue
    #     - since what are the top N in one time step is not the top N in the next
    #     - reshufling and adding depth to the init signal can be done at the same place
    #  - decoder output must determine the top N and a reshuffling matrix for h and c
    #     - the current Hardmax needs to be replaced by something that outputs these (output depth N)
    #     - we get a N^2 depth: [V x (input set) x (top N output hypos)]
    #     - reshuffling matrix is reduction over V (multiply with row of V ones) plus possibly a transposition
    #  - we need an accumulated path score
    #     - start value constructed by stacking a 0 and N-1 -INF
    #  - for testing, we can output the current best in each step
    #     - that's a Slice()
    #  - traceback is a right-to-left recurrence
    #     - output best hypo conditioned on the path (it is already known)
    # beam search of width 'beamDepth'
    BeamSearchSequenceDecoderFrom (modelAsTrained, beamDepth) = [

        scoreSequence = modelAsTrained.z
        vocabSize    = scoreSequence.dim

        # TODO: use ReduceSum
        ReduceAxis (axisDim, x, axis=1) =   # unfortunately, we must feed in the dimension of the axis, it can't be inferred
            if      axis == 1 then Times (Constants.OnesTensor (axisDim), x, outputRank=0)
            else if axis == 2 then ReduceAxis (axisDim, TransposeDimensions (x, 1, 2), axis=1)
            else Fail("ReduceAxis: Only supports axes 1 and 2.")

        # === BEGIN DECODER ===

        # constants for initial score and final traceback
        initialPathScores = FirstAndOther (0, LOGZERO, beamDepth, axis = 2)  # [1 x D]: [ 0, -INF, -INF, -INF, ... ]
        finalHyp          = FirstAndOther (1, 0,       beamDepth, axis = 1)  # [D] the final token is the top-scoring hypothesis, that is, hyp[0]

        # path expansion of the D hypotheses that were best in previous time step (ordered as in previous time step)
        logLLs = Columnwise (LogSoftmax, beamDepth, scoreSequence)                                      # [V x Dprev] log  P(w|hist)
        expandedPathScores = logLLs + Boolean.If (Loop.IsFirst (logLLs), initialPathScores, Loop.Previous (tokens.score)) # [V x Dprev] log (P(w|hist) * P(hist)) for all top D hypotheses

        # determine top D of expanded paths
        topPaths      = GetTopNTensor (beamDepth, expandedPathScores) # [V x Dprev] -> [V x Dprev x Dnew]
        topPathScores = topPaths .* expandedPathScores                #                [V x Dprev x Dnew]

        # form new decoding token, by reducing topPaths(Scores) along relevant dimensions
        tokens = [                                    # [. x Dnew]
            from  = ReduceAxis (axis=1, vocabSize, topPaths) # [Dprev x Dnew], reduced over V
            word  = ReduceAxis (axis=2, beamDepth, topPaths) # [V x Dnew], reduced over Dprev
            score = Constants.OnesTensor (1/*output dim*/ : /*reduction dims: */vocabSize : beamDepth/*Dprev*/) * topPathScores # [1 x Dnew], reduced over [V x Dprev] and inserted a '1'
        ]

        # network feedback for next time step
        # BUGBUG: Need to import EmbedLabels functionality from models
        decoderFeedback = /*EmbedLabels*/ (tokens.word) # [embeddingDim x Dnew]
        delayedDecoderFeedback = Boolean.If (Loop.IsFirst (labelSentenceStartEmbeddedScattered), labelSentenceStartEmbeddedScattered, Loop.Previous (decoderFeedback))

        # final traceback
        traceback = Boolean.If (Loop.IsLast (modelAsTrained.labelSentenceStartEmbeddedScattered/*tokens.from*/), finalHyp, Loop.Next (tokens.from * traceback)) # [D] one-hot, multiplying tokens.from from the left will select another one-hot row of tokens.from
        decodeHyp = Times (topPaths, traceback, outputRank=2) # [V x Dprev] 2D one-hot, selected the best hyp according to traceback
        decode = decodeHyp * Constants.OnesTensor (beamDepth) # [V] reduces over Dprev -> 1D one-hot
        # TODO: Can this be done in one ^^ go?

        # === END DECODER ===

        # propagate LSTM state to the right top-N rank given where that rank came from in the previous time step

        # PropagateTopN:
        # tokens.from: [Dprev, Dnew]
        #   v--------- best came from input hyp[1]
        #     v------- second best came from input hyp[0]
        #       v----- third best came from input hyp[2]
        #   0 1 0
        #   1 0 0
        #   0 0 1
        # tokens.from[:,n] one-hot encodes the best predecessor at top-N rank n
        # each column is a one-hot vector
        # multiplying with such a column from the right will select the column represented by the one-hot value

        # logLLs: get decoder log likelihoods

        # initialPathScores: decoder start token: 0 for first hyp, -INF for the others
        LOGZERO = -1e30

        # expandedPathScores: path expansion, [V x 1] + [1 x D] -> [V x D]

        # topPaths:
        #   +-----+
        #   |0 0 0|
        #   |0 0 0|-+
        #   |0 1 0|0|     means word[2] in input hyp[1] was the best
        #   |0 0 0|0|-+
        #   +-----+0|0|
        #     |1 0 0|0|   means word[3] in input hyp[0] was the second best
        #     +-----+1|   means word[2] in input hyp[2] was the third best
        #       |0 0 0|
        #       +-----+

        # tokens.word:
        #tokens.word = ReduceSum (axis=2, topPaths) # TODO: add an axis parameter to SumColumnElements()
        #   +-+
        #   |0|
        #   |0|-+
        #   |1|0|     means word[2] in input hyp[1] was the best
        #   |0|0|-+
        #   +-+0|0|
        #     |1|0|   means word[3] in input hyp[0] was the second best
        #     +-+1|   means word[2] in input hyp[2] was the third best
        #       |0|
        #       +-+

        # tokens.from:
        # before dropping the first dimension: [V x Dprev x Dnew]
        #   +-----+
        #   |0 1 0|       means input hyp[1] gave rise to the best
        #   +-----+-+
        #     |1 0 0|     means input hyp[0] gave rise to second best
        #     +-----+-+
        #       |0 0 1|   means input hyp[2] gave rise to third best
        #       +-----+
        # after: [Dprev x Dnew]        e.g. "0 1 0" goes into first column, vertically
        #   v--------- best came from input hyp[1]
        #     v------- second best came from input hyp[0]
        #       v----- third best came from input hyp[2]
        #   0 1 0
        #   1 0 0
        #   0 0 1
        # tokens.from[:,n] one-hot encodes the best predecessor at top-N rank n

        # topPathScores:
        #   +-----+
        #   |0 0 0|
        #   |0 0 0|-+
        #   |0 x 0|0|     x denotes the accumulated path score max_w P(w|hyp[1])
        #   |0 0 0|0|-+
        #   +-----+0|0|
        #     |y 0 0|0|   y denotes the accumulated path score max_w P(w|hyp[0])
        #     +-----+z|   z denotes the accumulated path score max_w P(w|hyp[2])
        #       |0 0 0|
        #       +-----+

        # traceback:
        # last state: take Hardmax over tokens.score
        # previous states: multiply wth respective tokens.from matrix
        # -> hyp index for every time step
        # then finally use that to select the actual output   TODO: That's a sample-wise matrix product between two sequences!!!
        # TODO: condition must be 1-dim, not 2-dim tensor, so we use labelSentenceStartEmbeddedScattered instead of tokens.from
        # +-+
        # |0|
        # |1|  means at this time step, hyp[1] was the best globally
        # |0|
        # +-+

        # decode: and the actual decoding output
        # This is the one to output (top sentence-level hypothesis after traceback).

        # traceback : [Dnew]
        # topPaths : [V x Dprev x Dnew]
        #   +-----+
        #   |0 0 0|
        #   |0 0 0|-+
        #   |0 1 0|0|     means word[2] in input hyp[1] was the best
        #   |0 0 0|0|-+
        #   +-----+0|0|
        #     |1 0 0|0|   means word[3] in input hyp[0] was the second best
        #     +-----+1|   means word[2] in input hyp[2] was the third best
        #       |0 0 0|
        #       +-----+

        # helper macros  --> move to BS.core.bs

        Columnwise (f, beamDepth, z) = # TODO: Takes LogSoftmax over axis=1. it is more tricky to do this over arbitrary axes
        [
            cols[d:0..beamDepth-1] = f (Slice (d, d+1, z, axis=2) /*[:,d]*/ )
            out = Splice (cols, axis=2)
        ].out

        FirstAndOther (firstVal, otherVals, N, axis = 1) = if N == 1 then ConstantTensor (firstVal, (1)) else [
            axis1 = axis  # TODO: Is this really necessary? Why? Then we need the syntax   axis = ^.axis or ^axis
            out = if axis == 1  # maybe this can be unified or pushed into Splice?
                  then RowStack (ConstantTensor (firstVal, (1)) : ConstantTensor (otherVals, (N -1)))                                # col vector: [ 1; 0; 0; 0 ... ]
                  else Splice   (Constant       (firstVal)      : ConstantTensor (otherVals, (1 : N -1)), axis = axis1 /*, axis*/)   # row vector: [ 0, -INF, -INF, -INF, ... ]
        ].out

        model = BS.Network.Edit (modelAsTrained,
                                 (
                                     BS.Network.Editing.ReplaceLinksToNode (modelAsTrained.beamSearchReorderHook, tokens.from) :   # reorder LSTM states
                                     BS.Network.Editing.ReplaceLinksToNode (modelAsTrained.decoderHistoryHook,    decoderFeedback) # feed decoder output back in
                                 ),
                                 (inputsOut : labelsOut : decodeOut)) # additional roots

        inputsOut = Pass (modelAsTrained.inputSequence, tag='output')
        labelsOut = Pass (modelAsTrained.labelSequence, tag='output')
        decodeOut = Pass (decode, tag='output')
    ].model
]

##############################################################################
# Network-level operations
# These operations will have undefined behavior for input values != 0 or 1.
##############################################################################

Network = [
    Load(pathName) = new ComputationNetworkFromFile [ /*pathName; also needs 'precision' somewhere*/ ]
    CloneFunction (inputNodes, outputNodes, parameters="learnable" /*|"constant"|"shared"*/) = new CloneFunctionConfigLambda [ /*args*/ ]
    Edit(inputModel, editFunctions, additionalRoots) = new ComputationNetworkWithEdits [ /*inputModel, editFunctions, additionalRoots*/ ]

    Editing = [
        // Create a lambda that returns its argument unless that argument == 'old', then it will return 'replacement'
        ReplaceLinksToNode (old, replacement) = (node => if IsSameObject (node, old) then replacement else node)
        ReplaceLinksToNamedNode (name, replacement) = (node => if node.name == name then replacement else node)
    ]
]

] # end of BS namespace<|MERGE_RESOLUTION|>--- conflicted
+++ resolved
@@ -744,11 +744,7 @@
 LearnableParameter = Parameter  // deprecated
 
 # TODO: make Parameter take tensor dims?
-<<<<<<< HEAD
 ParameterTensor {dims, learningRateMultiplier = 1.0, init = ''/*|uniform|fixedValue|gaussian|fromFile|fromLiteral*/, initValueScale = 1, value = 0, initValue = '', initFilterRank = 0, initOutputRank = 1, initFromFilePath = '', initFromLiteral = '', initOnCPUOnly=true, randomSeed=-1, distribute=false, tag=''} = new ComputationNode [ operation = 'LearnableParameter' ; shape = new TensorShape [ /*dims*/ ] /*plus the function args*/ ]
-=======
-ParameterTensor {dims, learningRateMultiplier = 1.0, init = ''/*|uniform|fixedValue|gaussian|fromFile|fromLiteral*/, initValueScale = 1, value = 0, initValue = '', initFilterRank = 0, initOutputRank = 1, initFromFilePath = '', initFromLiteral = '', initOnCPUOnly=true, randomSeed=-1, tag='', disableRegularization = false} = new ComputationNode [ operation = 'LearnableParameter' ; shape = new TensorShape [ /*dims*/ ] /*plus the function args*/ ]
->>>>>>> 80a737cc
 ConstantFromString(literal, tag='') = ParameterTensor((0)/*dim, will be inferred*/, initFromLiteral = literal, learningRateMultiplier = 0.0)
 # TODO: Deprecate ConstantFromString() in favor of Constant(array expression)
 DynamicAxis(tag='') = new ComputationNode [ operation = 'DynamicAxis' ; /*plus the function args*/  ]
