//
// Copyright (c) Microsoft. All rights reserved.
// Licensed under the MIT license. See LICENSE.md file in the project root for full license information.
//

#include "stdafx.h"
#include "CNTKLibrary.h"
#include "Utils.h"
#include <istream>
#include <ostream>
#include <string>
#include <vector>
#include <limits>

#ifdef _MSC_VER
#include <io.h>
#endif

#pragma warning(push)
#pragma warning(disable : 4800 4267 4610 4512 4100 4510)
#include "CNTK.pb.h"
#include <google/protobuf/io/zero_copy_stream_impl.h>
#include <google/protobuf/arena.h>
#pragma warning(pop)

namespace CNTK
{

    using namespace ::google::protobuf;

    static const uint32 MAGIC_NUMBER = 0x636e746bU;
    static const uint32 BLOCK_SIZE = 8 << 10; // 8Kb;

    static void SetUTF8Locale()
    {
#ifndef _MSC_VER
        if (std::setlocale(LC_ALL, "C.UTF-8") == nullptr)
        {
            std::setlocale(LC_ALL, "en_US.UTF-8");
        }
#endif
    }

    static void UnsetUTF8Locale()
    {
#ifndef _MSC_VER
        std::setlocale(LC_ALL, "");
#endif
    }

    struct UsingUTF8
    {
        UsingUTF8() { SetUTF8Locale(); }
        ~UsingUTF8() { UnsetUTF8Locale(); }
    };

    // Variation on EncodeFloat/EncodeDouble/DecodeFloat/DecodeDouble from
    // ::google::protobuf::internal::WireFormatLite.
    template <typename SRC, typename DST>
    inline DST Encode(SRC value) 
    {
        union { SRC src; DST dst; };
        src = value;
        return dst;
    }
    
    class RenewableCodedStream 
    {
    public:
        RenewableCodedStream(io::ZeroCopyInputStream& input) 
            : m_input(input)
        {
            Renew();
        }

        template <typename T>
        inline bool Read(T* value) 
        {
            auto size = sizeof(T);

            if (m_codedInputPtr->CurrentPosition() > INT_MAX - size)
                Renew();
            
            if (size == sizeof(uint32)) {
                uint32 tmp;
                if (!m_codedInputPtr->ReadLittleEndian32(&tmp))
                    return false;
                *value = Encode<uint32, T>(tmp);
                return true;
            }

            if (size == sizeof(uint64)) {
                uint64 tmp;
                if (!m_codedInputPtr->ReadLittleEndian64(&tmp))
                    return false;
                *value = Encode<uint64, T>(tmp);
                return true;
            }

            return false;
        }

    private:
        void Renew()
        {
            delete m_codedInputPtr.release();
            m_codedInputPtr = make_unique<io::CodedInputStream>(&m_input);
            m_codedInputPtr->SetTotalBytesLimit(INT_MAX, INT_MAX);
        }

        io::ZeroCopyInputStream& m_input;
        std::unique_ptr<io::CodedInputStream> m_codedInputPtr;
    };


    class Serializer
    {
        friend std::ostream& operator<<(std::ostream&, const Dictionary&);
        friend std::ostream& operator<<(std::ostream&, const DictionaryValue&);

        friend std::istream& operator>>(std::istream&, Dictionary&);
        friend std::istream& operator>>(std::istream&, DictionaryValue&);

        friend class Dictionary;
        friend class DictionaryValue;

        Serializer(const Dictionary& dict);
        Serializer(const DictionaryValue& dict);

        Serializer() = default;

    private:
        proto::DictionaryValue* CreateProto(const DictionaryValue& src, Arena* arena = nullptr);
        proto::Dictionary* CreateProto(const Dictionary& src, Arena* arena = nullptr);
        proto::Vector* CreateProto(const std::vector<DictionaryValue>& src, Arena* arena = nullptr);
        proto::NDArrayView* CreateProto(const NDArrayView& src, Arena* arena = nullptr);
        proto::Axis* CreateProto(const Axis& src, Arena* arena = nullptr);
        proto::NDShape* CreateProto(const NDShape& src, Arena* arena = nullptr);

        void Copy(const DictionaryValue& src, proto::DictionaryValue& dst, Arena* arena = nullptr);
        
        void CopyNDArrayViewDataToProtos();
        void WriteNDArrayViewData(io::CodedOutputStream& output);

        std::ostream& Write(std::ostream& stream);
        void Write(const std::wstring& filename);
        void Write(io::ZeroCopyOutputStream& stream);


        bool Read(std::istream& stream, Dictionary& dict);
        bool Read(std::istream& stream, DictionaryValue& value);

        bool Read(const std::wstring& filename, Dictionary& dict);
        bool Read(const std::wstring& filename, DictionaryValue& value);

        bool Read(std::wstring filename, const std::function<bool(io::ZeroCopyInputStream& input)>& callback);
        bool Read(std::istream& stream, const std::function<bool(io::ZeroCopyInputStream& input)>& callback);

        bool ReadNDArrayViewData(io::ZeroCopyInputStream& input);

        size_t GetTotalByteSize() 
        {
            return m_byteSize + m_proto->ByteSizeLong();
        }

        bool FitsIntoProtobuf()
        {
            return GetTotalByteSize() < static_cast<size_t>(INT_MAX);
        }

        Dictionary* CreateFromProto(const proto::Dictionary& src);
        std::vector<DictionaryValue>* CreateFromProto(const proto::Vector& src);
        NDArrayView* CreateFromProto(const proto::NDArrayView& src);
        Axis* CreateFromProto(const proto::Axis& src);
        NDShape* CreateFromProto(const proto::NDShape& src);

        void Copy(const proto::Dictionary& src, Dictionary& dst);
        void Copy(const proto::DictionaryValue& src, DictionaryValue& dst);

        static proto::NDArrayView::DataType ToProtoType(DataType type)
        {
            if (!proto::NDArrayView::DataType_IsValid((int)type))
            {
                InvalidArgument("NDArrayView::DataType is invalid.");
            }
            return proto::NDArrayView_DataType(type);
        }

        static DataType FromProtoType(proto::NDArrayView::DataType type)
        {
            if (!proto::NDArrayView::DataType_IsValid(type))
            {
                InvalidArgument("NDArrayView::DataType is invalid.");
            }
            return DataType(type);
        }

        static proto::NDArrayView::StorageFormat ToProtoType(StorageFormat type)
        {
            if (!proto::NDArrayView::StorageFormat_IsValid((int)type))
            {
                InvalidArgument("NDArrayView::StorageFormat is invalid.");
            }
            return proto::NDArrayView_StorageFormat(type);
        }

        static StorageFormat FromProtoType(proto::NDArrayView::StorageFormat type)
        {
            if (!proto::NDArrayView::StorageFormat_IsValid((int)type))
            {
                InvalidArgument("NDArrayView::StorageFormat is invalid.");
            }
            return StorageFormat(type);
        }

        static proto::DictionaryValue::Type ToProtoType(DictionaryValue::Type type)
        {
            if (!proto::DictionaryValue::Type_IsValid((int)type))
            {
                InvalidArgument("DictionaryValue::Type is invalid.");
            }
            return  proto::DictionaryValue_Type(type);
        }

        static DictionaryValue::Type FromProtoType(proto::DictionaryValue::Type type)
        {
            if (!proto::DictionaryValue::Type_IsValid((int)type))
            {
                InvalidArgument("DictionaryValue::Type is invalid.");
            }
            return DictionaryValue::Type(type);
        }

        template <typename T>
        static void CopyData(const NDArrayView& src, RepeatedField<T>* dst)
        {
            auto size = src.Shape().TotalSize();
            dst->Resize((int)size, T());
            const T* buffer = src.DataBuffer<T>();
            memcpy(dst->mutable_data(), buffer, (int)size * sizeof(T));
        }

        template <typename T>
        static void WriteData(const NDArrayView& src, io::CodedOutputStream& output)
        {
            auto size = src.Shape().TotalSize();
            const T* buffer = src.DataBuffer<T>();
            auto tSize = sizeof(T);
            for (auto i = 0; i < size; i++) 
            {
                auto value = buffer[i];
                if (tSize <= sizeof(uint32))
                    output.WriteLittleEndian32(Encode<T, uint32>(value));
                else 
                    output.WriteLittleEndian64(Encode<T, uint64>(value));
            }
        }

        template <typename T>
        static bool ReadData(RenewableCodedStream& input, NDArrayView& dst)
        {
            auto size = dst.Shape().TotalSize();
            T* buffer = dst.WritableDataBuffer<T>();
            for (auto i = 0; i < size; i++)
            {
                if (!input.Read<T>(buffer+i))
                    return false;
            }
            return true;
        }

        template <typename T>
        static void CopyData(const RepeatedField<T>& src, NDArrayView* dst)
        {
            auto size = src.size();
            assert(size == dst->Shape().TotalSize());;
            T* buffer = dst->WritableDataBuffer<T>();
            memcpy(buffer, src.data(), size * sizeof(T));
        }

        

        UsingUTF8 m_locale;
        Arena m_arena;
        Message* m_proto;
        std::vector<std::pair<NDArrayView*, proto::NDArrayView*>> m_arrayViews;
        size_t m_byteSize {0};
    };


    Serializer::Serializer(const Dictionary& dict) 
    {
        m_proto = CreateProto(dict, &m_arena);
    }

    Serializer::Serializer(const DictionaryValue& value)
    {
        m_proto = CreateProto(value, &m_arena);
    }
  
    void Serializer::CopyNDArrayViewDataToProtos()
    {
        for (auto& pair : m_arrayViews) 
        {
            const auto& src = *(pair.first);
            auto dst = pair.second;
            if (src.GetDataType() == DataType::Float)
            {
                CopyData<float>(src, dst->mutable_float_values()->mutable_value());
            }
            else if (src.GetDataType() == DataType::Double)
            {
                CopyData<double>(src, dst->mutable_double_values()->mutable_value());
            }
        }
    }

    void Serializer::WriteNDArrayViewData(io::CodedOutputStream& output) 
    {
        for (auto& pair : m_arrayViews)
        {
            const auto& src = *(pair.first);
            if (src.GetDataType() == DataType::Float)
            {
                WriteData<float>(src, output);
            }
            else if (src.GetDataType() == DataType::Double)
            {
                WriteData<double>(src, output);
            }
        }
    }

    bool Serializer::ReadNDArrayViewData(io::ZeroCopyInputStream& input)
    {
        if (m_arrayViews.size() == 0)
            return true;

        RenewableCodedStream wrapper(input);
        for (auto& pair : m_arrayViews)
        {
            auto& dst = *(pair.first);
            if (dst.GetDataType() == DataType::Float)
            {
                if (!ReadData<float>(wrapper, dst))
                    return false;
            }
            else if (dst.GetDataType() == DataType::Double)
            {
                if (!ReadData<double>(wrapper, dst))
                    return false;                
            }
        }
        return true;
    }

    proto::NDShape* Serializer::CreateProto(const NDShape& src, Arena* arena)
    {
        proto::NDShape* dst = (arena != nullptr) ? 
            Arena::CreateMessage<proto::NDShape>(arena) : new proto::NDShape();
        auto size = src.Rank();
        dst->mutable_shape_dim()->Reserve((int)size);
        for (auto i = 0; i < size; i++)
        {
            dst->add_shape_dim(src[i]);
        }
        return dst;
    }

    NDShape* Serializer::CreateFromProto(const proto::NDShape& src)
    {
        auto size = src.shape_dim_size();
        NDShape* dst = new NDShape(size);
        for (auto i = 0; i < size; i++)
        {
            dst->operator[](i) = size_t(src.shape_dim()[i]);
        }
        return dst;
    }

    proto::Axis* Serializer::CreateProto(const Axis& src, Arena* arena)
    {
        proto::Axis* dst = (arena != nullptr) ? 
            Arena::CreateMessage<proto::Axis>(arena) : new proto::Axis();
        dst->set_static_axis_idx(src.StaticAxisIndex(false));
        dst->set_name(ToString(src.Name()));
        dst->set_is_ordered_dynamic_axis(src.IsOrdered());
        return dst;
    }

    Axis* Serializer::CreateFromProto(const proto::Axis& src)
    {
        if (!Axis(src.static_axis_idx()).IsDynamicAxis())
        {
            return new Axis(src.static_axis_idx());
        }
        else
        {
            return new Axis(ToWString(src.name()), src.is_ordered_dynamic_axis());
        }
    }

    proto::NDArrayView* Serializer::CreateProto(const NDArrayView& src, Arena* arena)
    {
        proto::NDArrayView* dst = (arena != nullptr) ? 
            Arena::CreateMessage<proto::NDArrayView>(arena) : new proto::NDArrayView();
        dst->set_data_type(ToProtoType(src.GetDataType()));
        dst->set_allocated_shape(CreateProto(src.Shape(), arena));
        dst->set_storage_format(ToProtoType(src.GetStorageFormat()));

        m_arrayViews.push_back({const_cast<NDArrayView*>(&src), dst });
        
        auto numElements = src.Shape().TotalSize();
        auto dataSize = DataTypeSize(src.GetDataType());
        if (numElements > SIZE_MAX / dataSize) 
            RuntimeError("Bytes size of NDArrayView exceeds %zu.", SIZE_MAX);
        m_byteSize += numElements * dataSize;

        return dst;
    }

    NDArrayView* Serializer::CreateFromProto(const proto::NDArrayView& src)
    {
        if (!proto::NDArrayView::DataType_IsValid(src.data_type()) ||
            !proto::NDArrayView::StorageFormat_IsValid(src.storage_format()))
        {
            return nullptr;
        }

        std::unique_ptr<NDShape> shape(CreateFromProto(src.shape()));
        auto dataType = FromProtoType(src.data_type());
        auto storageFormat = FromProtoType(src.storage_format());
        NDArrayView* dst = new NDArrayView(dataType, storageFormat, *shape, DeviceDescriptor::CPUDevice());

        if (dataType == DataType::Float)
        {
            if (src.float_values().value().size() == shape->TotalSize())
                CopyData<float>(src.float_values().value(), dst);
            else 
                m_arrayViews.push_back({ dst, nullptr });
        }
        else if (dataType == DataType::Double)
        {
            if (src.double_values().value().size() == shape->TotalSize())
                CopyData<double>(src.double_values().value(), dst);
            else
                m_arrayViews.push_back({ dst, nullptr });
        }
        return dst;
    }

    proto::Vector* Serializer::CreateProto(const std::vector<DictionaryValue>& src, Arena* arena)
    {
        proto::Vector* dst = (arena != nullptr) ? 
            Arena::CreateMessage<proto::Vector>(arena) : new proto::Vector();
        dst->mutable_value()->Reserve((int)src.size());
        for (const auto& value : src)
        {
            dst->mutable_value()->AddAllocated(CreateProto(value, arena));
        }
        return dst;
    }

    std::vector<DictionaryValue>* Serializer::CreateFromProto(const proto::Vector& src)
    {
        std::vector<DictionaryValue>* dst = new std::vector<DictionaryValue>(src.value_size());
        for (auto i = 0; i < src.value_size(); ++i)
        {
            Copy(src.value()[i], dst->at(i));
        }
        return dst;
    }

    proto::Dictionary* Serializer::CreateProto(const Dictionary& src, Arena* arena)
    {
        proto::Dictionary* dst = (arena != nullptr) ? 
            Arena::CreateMessage<proto::Dictionary>(arena) : new proto::Dictionary();
        dst->set_version(src.s_version);
        for (auto iter = src.cbegin(); iter != src.cend(); ++iter)
        //for (const auto& kv : src)
        {
            const auto& kv = *iter;
            Copy(kv.second, dst->mutable_data()->operator[](ToString(kv.first)), arena);
        }
        return dst;
    }

    Dictionary* Serializer::CreateFromProto(const proto::Dictionary& src)
    {
        Dictionary* dst = new Dictionary();
        for (const auto& kv : src.data())
        {
            Copy(kv.second, dst->operator[](ToWString(kv.first)));
        }
        return dst;
    }

    proto::DictionaryValue* Serializer::CreateProto(const DictionaryValue& src, Arena* arena)
    {
        proto::DictionaryValue* dst = (arena != nullptr) ? 
            Arena::CreateMessage<proto::DictionaryValue>(arena) : new proto::DictionaryValue();
        dst->set_version(src.s_version);
        Copy(src, *dst, arena);
        return dst;
    }

    void Serializer::Copy(const DictionaryValue& src, proto::DictionaryValue& dst, Arena* arena)
    {
        auto valueType = src.ValueType();
        dst.set_value_type(ToProtoType(valueType));
        dst.set_version(src.s_version);
        switch (valueType)
        {
        case DictionaryValue::Type::None:
            break;
        case DictionaryValue::Type::Bool:
            dst.set_bool_value(src.Value<bool>());
            break;
        case DictionaryValue::Type::Int:
            dst.set_int_value(src.Value<int>());
            break;
        case DictionaryValue::Type::SizeT:
            dst.set_size_t_value(src.Value<size_t>());
            break;
        case DictionaryValue::Type::Float:
            dst.set_float_value(src.Value<float>());
            break;
        case DictionaryValue::Type::Double:
            dst.set_double_value(src.Value<double>());
            break;
        case DictionaryValue::Type::String:
            dst.set_string_value(ToString(src.Value<std::wstring>()));
            break;
        case DictionaryValue::Type::NDShape:
            dst.set_allocated_nd_shape_value(CreateProto(src.Value<NDShape>(), arena));
            break;
        case DictionaryValue::Type::Axis:
            dst.set_allocated_axis_value(CreateProto(src.Value<Axis>(), arena));
            break;
        case DictionaryValue::Type::Vector:
            dst.set_allocated_vector_value(CreateProto(src.Value<std::vector<DictionaryValue>>(), arena));
            break;
        case DictionaryValue::Type::Dictionary:
            dst.set_allocated_dictionary_value(CreateProto(src.Value<Dictionary>(), arena));
            break;
        case DictionaryValue::Type::NDArrayView:
            dst.set_allocated_nd_array_view_value(CreateProto(src.Value<NDArrayView>(), arena));
            break;
        default:
            NOT_IMPLEMENTED
        }
    }

    void Serializer::Copy(const proto::Dictionary& src, Dictionary& dst)
    {
        dst.m_dictionaryData->reserve(src.data_size());
        for (const auto& kv : src.data())
        {
            Serializer::Copy(kv.second, dst[ToWString(kv.first)]);
        }
    }

    void Serializer::Copy(const proto::DictionaryValue& src, DictionaryValue& dst)
    {
        auto valueType = src.value_type();

        if (!proto::DictionaryValue::Type_IsValid(valueType))
        {
            return;
        }

        dst.m_valueType = FromProtoType(valueType);
        switch (valueType)
        {
        case proto::DictionaryValue::None:
            break;
        case proto::DictionaryValue::Bool:
            dst.m_data.m_boolean = src.bool_value();
            break;
        case proto::DictionaryValue::Int:
            dst.m_data.m_int = src.int_value();
            break;
        case proto::DictionaryValue::SizeT:
            dst.m_data.m_sizeT = src.size_t_value();
            break;
        case proto::DictionaryValue::Float:
            dst.m_data.m_float = src.float_value();
            break;
        case proto::DictionaryValue::Double:
            dst.m_data.m_double = src.double_value();
            break;
        case proto::DictionaryValue::String:
            dst.m_data.m_ptr = new std::wstring(ToWString(src.string_value()));
            break;
        case proto::DictionaryValue::NDShape:
            dst.m_data.m_ptr = CreateFromProto(src.nd_shape_value());
            break;
        case proto::DictionaryValue::Axis:
            dst.m_data.m_ptr = CreateFromProto(src.axis_value());
            break;
        case proto::DictionaryValue::Vector:
            dst.m_data.m_ptr = CreateFromProto(src.vector_value());
            break;
        case proto::DictionaryValue::Dictionary:
            dst.m_data.m_ptr = CreateFromProto(src.dictionary_value());
            break;
        case proto::DictionaryValue::NDArrayView:
            dst.m_data.m_ptr = CreateFromProto(src.nd_array_view_value());
            break;
        }
    }

    void Serializer::Write(io::ZeroCopyOutputStream& stream) {
        io::CodedOutputStream output(&stream);

        // Protobufs have a hard limit on the maximum message size(INT_MAX = 2GBs). 
        // Check if we fit into a single protobuf message.
        if (FitsIntoProtobuf())
        {
            CopyNDArrayViewDataToProtos();
            m_proto->SerializeToCodedStream(&output);
        }
        else
        {
            // If we don't, pull the metadata apart from the actual payload (NDArrayView content)
            // and store the payload separately, outside of the protobuf.
            // Prefix the metadata protobuf with a magic number and its bytes size.
            output.WriteLittleEndian32(MAGIC_NUMBER);
            output.WriteLittleEndian32(m_proto->ByteSize());
            m_proto->SerializeToCodedStream(&output);
            WriteNDArrayViewData(output);
        }
    }

    std::ostream& Serializer::Write(std::ostream& stream)
    {
        io::OstreamOutputStream output(&stream);
        Write(output);
        return stream;
    }

    void Serializer::Write(const std::wstring& filename)
    {
        auto fd = GetFileDescriptor(filename, false);
        {
            io::FileOutputStream output(fd);
            Write(output);
        }
#ifdef _MSC_VER
        _close(fd);
#else
        close(fd);
#endif
    }

    bool ParseMessage(io::ZeroCopyInputStream& input, Message& msg)
    {
        uint32 prefix = 0, limit = INT_MAX;;
        const void* temp;
        int size;
        bool success;
        do {
            success = input.Next(&temp, &size);
        } while (success && size == 0);
    
        if (!success)
            return false;
        
        if (size >= (sizeof(prefix) + sizeof(limit))) 
        {
            io::CodedInputStream::ReadLittleEndian32FromArray(reinterpret_cast<const uint8*>(temp), &prefix);
        }

        // the message is only prefixed with a magic number + message length,
        // if its size exceeds 2GBs.
        if (prefix == MAGIC_NUMBER) 
        {
            io::CodedInputStream::ReadLittleEndian32FromArray(
                reinterpret_cast<const uint8*>(temp) + sizeof(prefix), &limit);

            input.BackUp(size - sizeof(prefix) - sizeof(limit));
        }
        else 
            input.BackUp(size);

        io::CodedInputStream codedInput(&input);
        codedInput.SetTotalBytesLimit(limit, limit);

        return msg.ParseFromCodedStream(&codedInput) && codedInput.ConsumedEntireMessage();
    }

    bool Serializer::Read(std::istream& stream, Dictionary& dict)
    {
        m_proto = Arena::CreateMessage<proto::Dictionary>(&m_arena);
        return Read(stream, [this, &dict](io::ZeroCopyInputStream& input) {
            Copy(*dynamic_cast<proto::Dictionary*>(m_proto), dict);
            return ReadNDArrayViewData(input);
        });
    }

    bool Serializer::Read(std::istream& stream, DictionaryValue& value)
    {
<<<<<<< HEAD
        UsingUTF8 locale;
        proto::Dictionary proto;
        stream >> proto;
        dictionary.GetDictionaryData().reserve(proto.data_size());
        for (const auto& kv : proto.data())
        {
            Serializer::Copy(kv.second, dictionary[ToWString(kv.first)]);
        }
        return stream;
=======
        m_proto = Arena::CreateMessage<proto::DictionaryValue>(&m_arena);
        return Read(stream, [this, &value](io::ZeroCopyInputStream& input) {
            Copy(*dynamic_cast<proto::DictionaryValue*>(m_proto), value);
            return ReadNDArrayViewData(input);
        });
>>>>>>> 0877ae9e
    }

    bool Serializer::Read(const std::wstring& filename, Dictionary& dict)
    {
        m_proto = Arena::CreateMessage<proto::Dictionary>(&m_arena);
        return Read(filename, [this, &dict](io::ZeroCopyInputStream& input) {
            Copy(*dynamic_cast<proto::Dictionary*>(m_proto), dict);
            return ReadNDArrayViewData(input);
        });
    }

    bool Serializer::Read(const std::wstring& filename, DictionaryValue& value)
    {
        m_proto = Arena::CreateMessage<proto::DictionaryValue>(&m_arena);
        return Read(filename, [this, &value](io::ZeroCopyInputStream& input) {
            Copy(*dynamic_cast<proto::DictionaryValue*>(m_proto), value);
            return ReadNDArrayViewData(input);
        });
    }

    bool Serializer::Read(std::wstring filename, const std::function<bool(io::ZeroCopyInputStream& input)>& callback)
    {
        bool result;
        auto fd = GetFileDescriptor(filename, true);
        {
            io::FileInputStream input(fd, BLOCK_SIZE);
            result = ParseMessage(input, *m_proto);
            result = result && callback(input);
        }
#ifdef _MSC_VER
        _close(fd);
#else
        close(fd);
#endif
        return result;
    }

    bool Serializer::Read(std::istream& stream, const std::function<bool(io::ZeroCopyInputStream& input)>& callback)
    {
<<<<<<< HEAD
        UsingUTF8 locale;
        Arena arena;
        proto::Dictionary* proto = Arena::CreateMessage<proto::Dictionary>(&arena);
        ReadFromFile(filename, *proto);

        Dictionary dictionary;
        dictionary.GetDictionaryData().reserve(proto->data_size());
        for (const auto& kv : proto->data())
=======
        io::IstreamInputStream input(&stream, BLOCK_SIZE);
        if (ParseMessage(input, *m_proto))
>>>>>>> 0877ae9e
        {
            return callback(input);
        }
        return false;
    }

    std::ostream& operator<<(std::ostream& stream, const Dictionary& dictionary)
    {
        return Serializer(dictionary).Write(stream);
    }

    std::ostream& operator<<(std::ostream& stream, const DictionaryValue& value)
    {
        return Serializer(value).Write(stream);
    }

    void Dictionary::Save(const std::wstring& filename)
    {
        Serializer(*this).Write(filename);
    }

    void DictionaryValue::Save(const std::wstring& filename)
    {
        Serializer(*this).Write(filename);
    }

    std::istream& operator>>(std::istream& stream, Dictionary& dictionary)
    {
        if (!Serializer(dictionary).Read(stream, dictionary)) 
            RuntimeError("Failed to parse Dictionary from the input stream.");
        return stream;
    }

    std::istream& operator>>(std::istream& stream, DictionaryValue& value)
    {
        if (!Serializer(value).Read(stream, value)) 
            RuntimeError("Failed to parse DictionaryValue from the input stream.");
        return stream;
    }

    /*static*/ Dictionary Dictionary::Load(const std::wstring& filename)
    {
        Dictionary dictionary;
        if (!Serializer().Read(filename, dictionary))
            RuntimeError("Failed to parse Dictionary from file (%ls).", filename.c_str());
        return dictionary;
    }

    /*static*/ DictionaryValue DictionaryValue::Load(const std::wstring& filename)
    {
        DictionaryValue dictionaryValue;
        if (!Serializer().Read(filename, dictionaryValue))
            RuntimeError("Failed to parse DictionaryValue from file (%ls).", filename.c_str());
        return dictionaryValue;
    }
}<|MERGE_RESOLUTION|>--- conflicted
+++ resolved
@@ -700,23 +700,11 @@
 
     bool Serializer::Read(std::istream& stream, DictionaryValue& value)
     {
-<<<<<<< HEAD
-        UsingUTF8 locale;
-        proto::Dictionary proto;
-        stream >> proto;
-        dictionary.GetDictionaryData().reserve(proto.data_size());
-        for (const auto& kv : proto.data())
-        {
-            Serializer::Copy(kv.second, dictionary[ToWString(kv.first)]);
-        }
-        return stream;
-=======
         m_proto = Arena::CreateMessage<proto::DictionaryValue>(&m_arena);
         return Read(stream, [this, &value](io::ZeroCopyInputStream& input) {
             Copy(*dynamic_cast<proto::DictionaryValue*>(m_proto), value);
             return ReadNDArrayViewData(input);
         });
->>>>>>> 0877ae9e
     }
 
     bool Serializer::Read(const std::wstring& filename, Dictionary& dict)
@@ -756,19 +744,8 @@
 
     bool Serializer::Read(std::istream& stream, const std::function<bool(io::ZeroCopyInputStream& input)>& callback)
     {
-<<<<<<< HEAD
-        UsingUTF8 locale;
-        Arena arena;
-        proto::Dictionary* proto = Arena::CreateMessage<proto::Dictionary>(&arena);
-        ReadFromFile(filename, *proto);
-
-        Dictionary dictionary;
-        dictionary.GetDictionaryData().reserve(proto->data_size());
-        for (const auto& kv : proto->data())
-=======
         io::IstreamInputStream input(&stream, BLOCK_SIZE);
         if (ParseMessage(input, *m_proto))
->>>>>>> 0877ae9e
         {
             return callback(input);
         }
