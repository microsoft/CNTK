//
// Copyright (c) Microsoft. All rights reserved.
// Licensed under the MIT license. See LICENSE.md file in the project root for full license information.
//

#include "stdafx.h"
#include "CNTKLibrary.h"
#include "BackCompat.h"
#include "PrimitiveFunction.h"
#include "CompositeFunction.h"
#include "ComputationNetworkBuilder.h"
#include "Utils.h"
#include "ComputationNode.h"
#include "InputAndParamNodes.h"
#include "NonlinearityNodes.h"
#include "LinearAlgebraNodes.h"
#include "RecurrentNodes.h"
#include "EvaluationNodes.h"
#include "TrainingNodes.h"
#include "ReshapingNodes.h"
#include "DeprecatedNodes.h"
#include "RNNNodes.h"
#include "PreComputeNodes.h"
#include "DeprecatedNodes.h"
#include "SpecialPurposeNodes.h"

using namespace Microsoft::MSR::CNTK;

namespace CNTK
{
    namespace Internal
    {
        // Helper class to resolve variables in the model.
        class VariableResolver final
        {
            std::unordered_map<Variable, Variable> m_placeholderReplacements;
            std::unordered_map<ComputationNodeBasePtr, Variable> m_nodeToVariableMap;
            std::unordered_set<FunctionPtr> m_allPrimitiveFunctions;

        public:
            const std::unordered_map<Variable, Variable>& GetPlaceHolders() const
            {
                return m_placeholderReplacements;
            }

            template<class ElementType>
            Variable GetVariable(const ComputationNodeBasePtr& node)
            {
                auto iter = m_nodeToVariableMap.find(node);
                if (iter != m_nodeToVariableMap.end())
                    return iter->second;

                Variable var;
                if (node->IsLeaf())
                    var = ResolveLeaf<ElementType>(node);
                else
                {
                    // This is a non-leaf node and maps to a primitive Function
                    NDShape varShape = AsNDShape(node->GetSampleLayout());
                    auto placeholderVar = PlaceholderVariable(varShape);
                    m_nodeToVariableMap[node] = placeholderVar;

                    std::vector<Variable> inputVars(node->GetNumInputs());
                    for (size_t i = 0; i < inputVars.size(); ++i)
                    {
                        inputVars[i] = GetVariable<ElementType>(node->Input(i));
                        if (inputVars[i].IsPlaceholder())
                            m_placeholderReplacements[inputVars[i]] = Variable();
                    }

                    var = ResolveFunction<ElementType>(node, inputVars);

                    if (m_placeholderReplacements.find(placeholderVar) != m_placeholderReplacements.end())
                        m_placeholderReplacements[placeholderVar] = var;
                }

                m_nodeToVariableMap[node] = var;
                return var;
            }

        private:

            template<class ElementType>
            Variable CreateParameterOrConstantFromNodeValue(const ComputationNodeBasePtr& node, bool isConstant)
            {
                auto& matrix = node->As<ComputationNode<ElementType>>()->Value();
                auto tensorView = new TensorView<ElementType>(std::make_shared<Matrix<ElementType>>(matrix.AsReference()), AsTensorViewShape(node->GetSampleLayout()));
                NDArrayViewPtr value = MakeSharedObject<NDArrayView>(AsDataType<ElementType>(), AsDeviceDescriptor(matrix.GetDeviceId()), AsStorageFormat(matrix.GetFormat()), AsNDShape(node->GetSampleLayout()), false, tensorView);

                auto kind = isConstant ? VariableKind::Constant : VariableKind::Parameter;

                std::wstring varUid, varName;
                std::tie(varUid, varName) = UidAndNameFromCNTKInternalNodeName(node->NodeName(), kind);

                return isConstant ? (Variable)Constant(value, varName, varUid) : Parameter(value, varName, varUid);
            }

            template<class ElementType>
            Variable ResolveLeaf(const ComputationNodeBasePtr& node)
            {
                NDShape variableShape = AsNDShape(node->GetSampleLayout());
                std::wstring varUid, varName;
                if (node->Is<InputValueBase<ElementType>>())
                {
                    std::tie(varUid, varName) = UidAndNameFromCNTKInternalNodeName(node->NodeName(), VariableKind::Input);

                    bool isSparse = node->Is<SparseInputValue<ElementType>>();
                    if (node->HasMBLayout())
                    {
                        // TODO: Currently only default dynamic axis is supported
                        auto inputNodeInternalDynamicAxisName = node->As<InputValueBase<ElementType>>()->GetRequestedDynamicAxis();
                        std::vector<Axis> inputVarDynamicAxes = DynamicAxesFromInternalDynamicAxisName(inputNodeInternalDynamicAxisName);

                        return Variable(variableShape, isSparse, AsDataType<ElementType>(), node->GetLearningRateMultiplier() != 0, varName, inputVarDynamicAxes, varUid);
                    }

                    // TODO: Allow creating inputs without a dynamic axis
                    LogicError("Found InputNode with no dynamic axes which is currently unsupported");
                }

                if (node->Is<LearnableParameter<ElementType>>())
                {
                    bool isConstant = (node->GetLearningRateMultiplier() == 0);
                    return CreateParameterOrConstantFromNodeValue<ElementType>(node, isConstant);
                }

                LogicError("CNTK::LoadLegacyModel: Unsupported legacy CNTK node named '%S'", node->NodeName().c_str());
                return Variable();// make compiler happy.
            }

            template<class ElementType>
            Variable ResolveFunction(const ComputationNodeBasePtr& node, std::vector<Variable>& inputVars)
            {
                PrimitiveOpType opType;
                Dictionary primitiveFunctionConfigParameters;
                if (node->OperationName() == OperationNameOf(NegateNode))
                    opType = PrimitiveOpType::Negate;
                else if (node->OperationName() == OperationNameOf(SigmoidNode))
                    opType = PrimitiveOpType::Sigmoid;
                else if (node->OperationName() == OperationNameOf(TanhNode))
                    opType = PrimitiveOpType::Tanh;
                else if (node->OperationName() == OperationNameOf(CosineNode))
                    opType = PrimitiveOpType::Cos;
                else if (node->OperationName() == OperationNameOf(SinNode))
                    opType = PrimitiveOpType::Sin;
                else if (node->OperationName() == OperationNameOf(PassNode))
                    opType = PrimitiveOpType::Pass;
                else if (node->OperationName() == OperationNameOf(LabelsToGraphNode))
                    opType = PrimitiveOpType::LabelsToGraph;
                else if (node->OperationName() == OperationNameOf(RectifiedLinearNode))
                    opType = PrimitiveOpType::ReLU;
                else if (node->OperationName() == OperationNameOf(ExpNode))
                    opType = PrimitiveOpType::Exp;
                else if (node->OperationName() == OperationNameOf(LogNode))
                    opType = PrimitiveOpType::Log;
                else if (node->OperationName() == OperationNameOf(SqrtNode))
                    opType = PrimitiveOpType::Sqrt;
                else if (node->OperationName() == OperationNameOf(FloorNode))
                    opType = PrimitiveOpType::Floor;
                else if (node->OperationName() == OperationNameOf(AbsNode))
                    opType = PrimitiveOpType::Abs;
                else if (node->OperationName() == OperationNameOf(ReciprocalNode))
                    opType = PrimitiveOpType::Reciprocal;
                else if (node->OperationName() == OperationNameOf(SoftmaxNode))
                    opType = PrimitiveOpType::Softmax;
                else if (node->OperationName() == OperationNameOf(HardmaxNode))
                    opType = PrimitiveOpType::Hardmax;
                else if (node->OperationName() == OperationNameOf(TransposeDimensionsNode))
                {
                    auto transposeDimensionsNode = node->As<TransposeDimensionsNode<ElementType>>();
                    primitiveFunctionConfigParameters[PrimitiveFunction::AttributeNameAxis1] = AsAxis(transposeDimensionsNode->Axis1());
                    primitiveFunctionConfigParameters[PrimitiveFunction::AttributeNameAxis2] = AsAxis(transposeDimensionsNode->Axis2());

                    opType = PrimitiveOpType::TransposeAxes;
                }
                else if (node->OperationName() == OperationNameOf(WhereNode))
                {
                    auto internalDynamicAxisName = node->As<WhereNode<ElementType>>()->DynamicAxisName();
                    std::vector<Axis> dynamicAxes = DynamicAxesFromInternalDynamicAxisName(internalDynamicAxisName);
                    primitiveFunctionConfigParameters[PrimitiveFunction::AttributeNameNewDynamicAxes] = AsDictionaryValueVector(dynamicAxes);

                    opType = PrimitiveOpType::Where;
                }
                else if (node->OperationName() == OperationNameOf(SliceNode))
                {
                    auto sliceNode = node->As<SliceNode<ElementType>>();
                    primitiveFunctionConfigParameters[PrimitiveFunction::AttributeNameAxis] = AsAxis(sliceNode->Axis());
                    primitiveFunctionConfigParameters[PrimitiveFunction::AttributeNameBeginIndex] = (int)sliceNode->BeginIndex();
                    primitiveFunctionConfigParameters[PrimitiveFunction::AttributeNameEndIndex] = (int)sliceNode->EndIndex();

                    opType = PrimitiveOpType::Slice;
                }
                else if (node->OperationName() == OperationNameOf(RandomSampleNode))
                {
                    auto randomSampleNode = node->As<RandomSampleNode<ElementType>>();
                    primitiveFunctionConfigParameters[PrimitiveFunction::AttributeNameAllowDuplicates] = randomSampleNode->GetAllowDuplicates();
                    primitiveFunctionConfigParameters[PrimitiveFunction::AttributeNameNumSamples] = randomSampleNode->GetNumSamples();

                    opType = PrimitiveOpType::RandomSample;
                }
                else if (node->OperationName() == OperationNameOf(RandomSampleInclusionFrequencyNode))
                {
                    auto randomSampleInclusionFrequencyNode = node->As<RandomSampleInclusionFrequencyNode<ElementType>>();
                    primitiveFunctionConfigParameters[PrimitiveFunction::AttributeNameAllowDuplicates] = randomSampleInclusionFrequencyNode->GetAllowDuplicates();
                    primitiveFunctionConfigParameters[PrimitiveFunction::AttributeNameNumSamples] = randomSampleInclusionFrequencyNode->GetNumSamples();

                    opType = PrimitiveOpType::RandomSampleInclusionFrequency;
                }
                else if (node->OperationName() == OperationNameOf(DropoutNode))
                {
                    auto dropoutNode = node->As<DropoutNode<ElementType>>();
                    primitiveFunctionConfigParameters[PrimitiveFunction::AttributeNameDropoutRate] = dropoutNode->GetDropoutRate();

                    opType = PrimitiveOpType::Dropout;
                }
                else if (node->OperationName() == OperationNameOf(ReshapeNode))
                {
                    primitiveFunctionConfigParameters[PrimitiveFunction::AttributeNameNewShape] = AsNDShape(node->GetSampleLayout());

                    opType = PrimitiveOpType::Reshape;
                }
                else if (node->OperationName() == OperationNameOf(SumElementsNode))
                    opType = PrimitiveOpType::SumAll;
                else if (node->OperationName() == OperationNameOf(PlusNode))
                    opType = PrimitiveOpType::Plus;
                else if (node->OperationName() == OperationNameOf(LogPlusNode))
                    opType = PrimitiveOpType::LogPlus;
                else if (node->OperationName() == OperationNameOf(MinusNode))
                    opType = PrimitiveOpType::Minus;
                else if (node->OperationName() == OperationNameOf(ElementTimesNode))
                    opType = PrimitiveOpType::ElementTimes;
                else if (node->OperationName() == OperationNameOf(EqualNode))
                    opType = PrimitiveOpType::Equal;
                else if (node->OperationName() == OperationNameOf(NotEqualNode))
                    opType = PrimitiveOpType::NotEqual;
                else if (node->OperationName() == OperationNameOf(LessNode))
                    opType = PrimitiveOpType::Less;
                else if (node->OperationName() == OperationNameOf(LessEqualNode))
                    opType = PrimitiveOpType::LessEqual;
                else if (node->OperationName() == OperationNameOf(GreaterNode))
                    opType = PrimitiveOpType::Greater;
                else if (node->OperationName() == OperationNameOf(GreaterEqualNode))
                    opType = PrimitiveOpType::GreaterEqual;
                else if (node->OperationName() == OperationNameOf(PackedIndexNode))
                    opType = PrimitiveOpType::PackedIndex;
                else if (node->OperationName() == OperationNameOf(GatherPackedNode))
                    opType = PrimitiveOpType::GatherPacked;
                else if (node->OperationName() == OperationNameOf(ScatterPackedNode))
                    opType = PrimitiveOpType::ScatterPacked;
                else if (node->OperationName() == OperationNameOf(TimesNode))
                {
                    // Deal with abuse of * in legacy configs/models
                    if (inputVars[0].Shape().Rank() == 0 || inputVars[1].Shape().Rank() == 0)
                        opType = PrimitiveOpType::ElementTimes;
                    else
                    {
                        auto timesNode = node->As<TimesNode<ElementType>>();
                        primitiveFunctionConfigParameters[PrimitiveFunction::AttributeNameOutputRank] = timesNode->OutputRank();
                        primitiveFunctionConfigParameters[PrimitiveFunction::AttributeNameInferInputRankToMap] = timesNode->InferInputRankToMap();
                        opType = PrimitiveOpType::Times;
                    }
                }
                else if (node->OperationName() == OperationNameOf(TransposeTimesNode))
                {
                    primitiveFunctionConfigParameters[PrimitiveFunction::AttributeNameOutputRank] = node->As<TransposeTimesNode<ElementType>>()->OutputRank();
                    opType = PrimitiveOpType::TransposeTimes;
                }
                else if (node->OperationName() == OperationNameOf(PastValueNode))
                {
                    if (inputVars.size() == 1)
                    {
                        auto initialStateVar = Constant::Scalar(node->As<PastValueNode<ElementType>>()->InitialActivationValue(), AsDeviceDescriptor(node->GetDeviceId()));
                        inputVars.push_back(initialStateVar);
                    }

                    primitiveFunctionConfigParameters[PrimitiveFunction::AttributeNameOffset] = (size_t)node->As<PastValueNode<ElementType>>()->TimeStep();
                    opType = PrimitiveOpType::PastValue;
                }
                else if (node->OperationName() == OperationNameOf(FutureValueNode))
                {
                    if (inputVars.size() == 1)
                    {
                        auto initialStateVar = Constant::Scalar(node->As<FutureValueNode<ElementType>>()->InitialActivationValue(), AsDeviceDescriptor(node->GetDeviceId()));
                        inputVars.push_back(initialStateVar);
                    }

                    primitiveFunctionConfigParameters[PrimitiveFunction::AttributeNameOffset] = (size_t)node->As<FutureValueNode<ElementType>>()->TimeStep();
                    opType = PrimitiveOpType::FutureValue;
                }
                else if (node->OperationName() == OperationNameOf(CosDistanceNode))
                    opType = PrimitiveOpType::CosDistance;
                else if (node->OperationName() == OperationNameOf(LogisticNode))
                    opType = PrimitiveOpType::Logistic;
                else if (node->OperationName() == OperationNameOf(SquareErrorNode))
                    opType = PrimitiveOpType::SquaredError;
                else if (node->OperationName() == OperationNameOf(CrossEntropyWithSoftmaxNode))
                    opType = PrimitiveOpType::CrossEntropyWithSoftmax;
                else if (node->OperationName() == OperationNameOf(ClassificationErrorNode))
                    opType = PrimitiveOpType::ClassificationError;
                else if (node->OperationName() == OperationNameOf(LambdaRankNode))
                    opType = PrimitiveOpType::LambdaRank;
                else if (node->OperationName() == OperationNameOf(NDCG1EvalNode))
                    opType = PrimitiveOpType::NDCG;
                else if (node->OperationName() == OperationNameOf(ReduceElementsNode))
                {
                    auto reduceElementsNode = node->As<ReduceElementsNode<ElementType>>();
                    primitiveFunctionConfigParameters[PrimitiveFunction::AttributeNameAxis] = AsAxis(reduceElementsNode->ReductionAxis());
                    primitiveFunctionConfigParameters[PrimitiveFunction::AttributeNameReductionOpName] = reduceElementsNode->ReductionOpName();

                    opType = PrimitiveOpType::ReduceElements;
                }
                else if (node->OperationName() == OperationNameOf(SumColumnElementsNode))
                {
                    primitiveFunctionConfigParameters[PrimitiveFunction::AttributeNameAxis] = Axis(0);
                    primitiveFunctionConfigParameters[PrimitiveFunction::AttributeNameReductionOpName] = PrimitiveFunction::InternalSumReductionOpName;

                    opType = PrimitiveOpType::ReduceElements;
                }
                else if (node->OperationName() == OperationNameOf(ConvolutionNode))
                {
                    auto convolutionNode = node->As<ConvolutionNode<ElementType>>();

                    // Some legacy CNTK v1 models store the convolution filter parameters in 2D form with the trailing
                    // tensor dimensions flattended into the column dimension of the 2D paramater matrix
                    // We need to recover the actual tensor shape of the parameter in this case
                    auto& convolutionMapVar = inputVars[0];
                    if (convolutionNode->IsConvolution2D() || (convolutionMapVar.Shape().Rank() == 2))
                    {
                        assert(convolutionMapVar.Shape().Rank() == 2);
                        assert(convolutionMapVar.IsConstant() || convolutionMapVar.IsParameter());
                        auto kernelShape = AsNDShape(convolutionNode->KernelShape());
                        NDShape actualConvolutionMapShape = kernelShape.AppendShape({ convolutionMapVar.Shape()[0] });

                        if (actualConvolutionMapShape.TotalSize() != convolutionMapVar.Shape().TotalSize())
                            LogicError("The convolutionMap tensor shape's (%S) size does not match the size (%d) of the legacy 2D convolution map!", AsStringForErrorReporting(actualConvolutionMapShape).c_str(), (int)convolutionMapVar.Shape().TotalSize());

                        auto oldConvolutionMapValue = convolutionMapVar.IsConstant() ? Constant(convolutionMapVar).Value() : Parameter(convolutionMapVar).Value();
                        auto oldConvolutionMapMatrix = oldConvolutionMapValue->GetMatrix<ElementType>();

                        auto tensorView = new TensorView<ElementType>(std::make_shared<Matrix<ElementType>>(oldConvolutionMapMatrix->AsReference()), AsTensorViewShape(actualConvolutionMapShape));
                        auto newConvolutionMapValue = MakeSharedObject<NDArrayView>(oldConvolutionMapValue->GetDataType(), oldConvolutionMapValue->Device(), oldConvolutionMapValue->GetStorageFormat(), actualConvolutionMapShape, oldConvolutionMapValue->IsReadOnly(), tensorView);

                        // Lets replace the convolutionMapVar with a new properly reshaped Parameter/Constant
                        convolutionMapVar = convolutionMapVar.IsConstant() ? Variable(Constant(newConvolutionMapValue, convolutionMapVar.Name(), convolutionMapVar.Uid())) : Variable(Parameter(newConvolutionMapValue, convolutionMapVar.Name(), convolutionMapVar.Uid()));
                    }

                    primitiveFunctionConfigParameters[PrimitiveFunction::AttributeNameStrides] = AsNDShape(convolutionNode->Strides());
                    primitiveFunctionConfigParameters[PrimitiveFunction::AttributeNameSharing] = AsDictionaryValueVector(convolutionNode->Sharing());
                    primitiveFunctionConfigParameters[PrimitiveFunction::AttributeNameAutoPadding] = AsDictionaryValueVector(convolutionNode->AutoPad());
                    primitiveFunctionConfigParameters[PrimitiveFunction::AttributeNameLowerPad] = AsNDShape(convolutionNode->LowerPad());
                    primitiveFunctionConfigParameters[PrimitiveFunction::AttributeNameUpperPad] = AsNDShape(convolutionNode->UpperPad());
                    primitiveFunctionConfigParameters[PrimitiveFunction::AttributeNameTranspose] = convolutionNode->Transpose();
                    primitiveFunctionConfigParameters[PrimitiveFunction::AttributeNameOutputShape] = AsNDShape(convolutionNode->OutputShape());
                    primitiveFunctionConfigParameters[PrimitiveFunction::AttributeNameMaxTempMemSizeInSamples] = convolutionNode->MaxTempMemSizeInSamples();

                    opType = PrimitiveOpType::Convolution;
                }
                else if (node->OperationName() == OperationNameOf(ROIPoolingNode))
                {
                    auto roiPoolingNode = node->As<ROIPoolingNode<ElementType>>();
                    primitiveFunctionConfigParameters[PrimitiveFunction::AttributeNameROIOutputShape] = AsNDShape(roiPoolingNode->ROIOutputShape());

                    opType = PrimitiveOpType::ROIPooling;
                }
                else if (node->OperationName() == OperationNameOf(MaxUnpoolingNode))
                {
                    auto unpoolingNode = node->As<MaxUnpoolingNode<ElementType>>();
                    primitiveFunctionConfigParameters[PrimitiveFunction::AttributeNamePoolingType] = (size_t)PoolingType::Max;
                    primitiveFunctionConfigParameters[PrimitiveFunction::AttributeNameUnpoolingWindowShape] = AsNDShape(unpoolingNode->KernelShape());
                    primitiveFunctionConfigParameters[PrimitiveFunction::AttributeNameStrides] = AsNDShape(unpoolingNode->Strides());
                    primitiveFunctionConfigParameters[PrimitiveFunction::AttributeNameAutoPadding] = AsDictionaryValueVector(unpoolingNode->AutoPad());
                    primitiveFunctionConfigParameters[PrimitiveFunction::AttributeNameLowerPad] = AsNDShape(unpoolingNode->LowerPad());
                    primitiveFunctionConfigParameters[PrimitiveFunction::AttributeNameUpperPad] = AsNDShape(unpoolingNode->UpperPad());

                    opType = PrimitiveOpType::Unpooling;
                }
                else if (node->OperationName() == OperationNameOf(PoolingNode))
                {
                    auto poolingNode = node->As<PoolingNode<ElementType>>();
                    primitiveFunctionConfigParameters[PrimitiveFunction::AttributeNamePoolingType] = (size_t)(AsPoolingType(poolingNode->PoolingKind()));
                    primitiveFunctionConfigParameters[PrimitiveFunction::AttributeNamePoolingWindowShape] = AsNDShape(poolingNode->KernelShape());
                    primitiveFunctionConfigParameters[PrimitiveFunction::AttributeNameStrides] = AsNDShape(poolingNode->Strides());
                    primitiveFunctionConfigParameters[PrimitiveFunction::AttributeNameAutoPadding] = AsDictionaryValueVector(poolingNode->AutoPad());
                    primitiveFunctionConfigParameters[PrimitiveFunction::AttributeNameLowerPad] = AsNDShape(poolingNode->LowerPad());
                    primitiveFunctionConfigParameters[PrimitiveFunction::AttributeNameUpperPad] = AsNDShape(poolingNode->UpperPad());
<<<<<<< HEAD
					primitiveFunctionConfigParameters[PrimitiveFunction::AttributeNameIncludePad] = poolingNode->PoolPadMode();
=======
                    primitiveFunctionConfigParameters[PrimitiveFunction::AttributeNameCeilOutDim] = poolingNode->CeilOutDim();
>>>>>>> 4f645ba3

                    opType = PrimitiveOpType::Pooling;
                }
                // Legacy pooling node.
                else if ((node->OperationName() == OperationNameOf(MaxPoolingNode)) ||
                         (node->OperationName() == OperationNameOf(AveragePoolingNode)))
                {
                    auto poolingNode = node->As<PoolingNodeBase<ElementType>>();
                    if (poolingNode->IsImageLayoutCHW())
                    {
                        primitiveFunctionConfigParameters[PrimitiveFunction::AttributeNamePoolingType] = (size_t)(AsPoolingType(poolingNode->PoolingKind()));
                        primitiveFunctionConfigParameters[PrimitiveFunction::AttributeNamePoolingWindowShape] = AsNDShape(poolingNode->KernelShape());
                        primitiveFunctionConfigParameters[PrimitiveFunction::AttributeNameStrides] = AsNDShape(poolingNode->Strides());
                        primitiveFunctionConfigParameters[PrimitiveFunction::AttributeNameAutoPadding] = AsDictionaryValueVector(poolingNode->AutoPad());
                        primitiveFunctionConfigParameters[PrimitiveFunction::AttributeNameLowerPad] = AsNDShape(poolingNode->LowerPad());
                        primitiveFunctionConfigParameters[PrimitiveFunction::AttributeNameUpperPad] = AsNDShape(poolingNode->UpperPad());
						primitiveFunctionConfigParameters[PrimitiveFunction::AttributeNameIncludePad] = false;

                        opType = PrimitiveOpType::Pooling;
                    }
                    else
                        LogicError("Unsupported data layout for ComputationNode with OperationName='%S' found when loading legacy CNTK model", node->OperationName().c_str());
                }
                else if (node->OperationName() == OperationNameOf(BatchNormalizationNode))
                {
                    auto batchNormalizationNode = node->As<BatchNormalizationNode<ElementType>>();
                    primitiveFunctionConfigParameters[PrimitiveFunction::AttributeNameSpatial] = batchNormalizationNode->Spatial();
                    primitiveFunctionConfigParameters[PrimitiveFunction::AttributeNameNormalizationTimeConstant] = batchNormalizationNode->NormalizationTimeConstant();
                    primitiveFunctionConfigParameters[PrimitiveFunction::AttributeNameBlendTimeConstant] = batchNormalizationNode->BlendTimeConstant();
                    primitiveFunctionConfigParameters[PrimitiveFunction::AttributeNameEpsilon] = batchNormalizationNode->Epsilon();
                    primitiveFunctionConfigParameters[PrimitiveFunction::AttributeNameUseCuDNNEngine] = !batchNormalizationNode->UseCNTKEngine();

                    opType = PrimitiveOpType::BatchNormalization;
                }
                else if (node->OperationName() == OperationNameOf(ClipNode))
                    opType = PrimitiveOpType::Clip;
                else if (node->OperationName() == OperationNameOf(IfNode))
                    opType = PrimitiveOpType::Select;
                else if (node->OperationName() == OperationNameOf(RowStackNode))
                {
                    // Internal CNTK SliceNode uses 1 based axis indices instead of 0 based
                    auto rowStackNode = node->As<RowStackNode<ElementType>>();
                    primitiveFunctionConfigParameters[PrimitiveFunction::AttributeNameAxis] = AsAxis(rowStackNode->GetSpliceDim());

                    opType = PrimitiveOpType::Splice;
                }
                else if (node->OperationName() == OperationNameOf(OptimizedRNNStackNode))
                {
                    auto optimizedRNNStackNode = node->As<OptimizedRNNStackNode<ElementType>>();
                    auto attributes = optimizedRNNStackNode->Attributes();
                    primitiveFunctionConfigParameters[PrimitiveFunction::AttributeNameBidirectional] = attributes.m_bidirectional;
                    primitiveFunctionConfigParameters[PrimitiveFunction::AttributeNameHiddenSize] = attributes.m_hiddenSize;
                    primitiveFunctionConfigParameters[PrimitiveFunction::AttributeNameNumLayers] = attributes.m_numLayers;
                    primitiveFunctionConfigParameters[PrimitiveFunction::AttributeNameRecurrentOp] = attributes.m_recurrentOp;

                    opType = PrimitiveOpType::OptimizedRNNStack;
                }
                else if (node->OperationName() == OperationNameOf(ReconcileDynamicAxisNode))
                {
                    opType = PrimitiveOpType::ReconcileDynamicAxis;
                }
                else if (node->OperationName() == OperationNameOf(LogSoftmaxNode))
                {
                    opType = PrimitiveOpType::LogSoftmax;
                }
                else if (node->OperationName() == OperationNameOf(EditDistanceErrorNode)) 
                {
                    auto edNode = node->As<EditDistanceErrorNode<ElementType>>();
                    primitiveFunctionConfigParameters[PrimitiveFunction::AttributeNameInsertionPenalty] = edNode->InsertionPenalty();
                    primitiveFunctionConfigParameters[PrimitiveFunction::AttributeNameDeletionPenalty] = edNode->DeletionPenalty();
                    primitiveFunctionConfigParameters[PrimitiveFunction::AttributeNameSubstitutionPenalty] = edNode->SubstitutionPenalty();
                    primitiveFunctionConfigParameters[PrimitiveFunction::AttributeNameSquashInputs] = edNode->SquashInputs();
                    primitiveFunctionConfigParameters[PrimitiveFunction::AttributeNameTokensToIgnore] = AsDictionaryValueVector(edNode->TokensToIgnore());

                    opType = PrimitiveOpType::EditDistanceError;
                }
                else if (node->OperationName() == OperationNameOf(ForwardBackwardNode))
                {
                    auto edNode = node->As<ForwardBackwardNode<ElementType>>();
                    primitiveFunctionConfigParameters[PrimitiveFunction::AttributeNameDelayConstraint] = edNode->DelayConstraint();
                    primitiveFunctionConfigParameters[PrimitiveFunction::AttributeNameBlankTokenId] = edNode->BlankTokenId();

                    opType = PrimitiveOpType::ForwardBackward;
                }
                else if (node->OperationName() == OperationNameOf(CosDistanceWithNegativeSamplesNode))
                {
                    opType = PrimitiveOpType::CosDistanceWithNegativeSamples;
                }
                else if ((node->OperationName() == OperationNameOf(MeanNode)) || (node->OperationName() == OperationNameOf(InvStdDevNode)))
                {
                    auto precomputeNode = node->As<MeanInvStdDevNodeBase<ElementType>>();
                    if (!precomputeNode->HasComputed())
                        InvalidArgument("Loading a CNTK legacy V1 model containing a Mean/InvStdDev precompute node, whose computation is unfinished, is not supported!");

                    return CreateParameterOrConstantFromNodeValue<ElementType>(node, /* isConstant =*/ true);
                }
                else if (node->OperationName() == OperationNameOf(PerDimMeanVarNormalizationNode))
                {
                    auto meanValue = Constant(inputVars[1]).Value();
                    auto invStdDevValue = Constant(inputVars[2]).Value();

                    std::wstring uid, name;
                    std::tie(uid, name) = UidAndNameFromCNTKInternalNodeName(node->NodeName());

                    return PerDimMeanVarianceNormalize(inputVars[0], meanValue, invStdDevValue, name);
                }
                else
                    InvalidArgument("Unsupported ComputationNode with OperationName='%S' found when loading legacy CNTK model.\n"
                                    "This is likely a deprecated operation; loading Brainscript/NDL models that contain deprecated operations, is not supported in Python/C++ API.\n"
                                    "Please refer to CNTK documentation and edit/modify your Brainscript model/script to replace the deprecated operation with a supported operation.\n" , node->OperationName().c_str());

                if (node->Is<RngUser>())
                {
                    auto rngUserNode = node->As<RngUser>();
                    primitiveFunctionConfigParameters[PrimitiveFunction::AttributeNameRngSeed] = static_cast<size_t>(rngUserNode->GetRngSeed());
                    primitiveFunctionConfigParameters[PrimitiveFunction::AttributeNameRngOffset] = static_cast<size_t>(rngUserNode->GetRngOffset());
                }

                // Let's reorder inputVars properly since the ordering of inputs of CNTK internal ComputationNode may be different from the PrimitiveFunction inputs ordering
                ReorderAsPrimitiveFunctionInputs(opType, inputVars);

                std::wstring functionUid, functionName;
                std::tie(functionUid, functionName) = UidAndNameFromCNTKInternalNodeName(node->NodeName(), opType);

                FunctionPtr primitiveFunction = MakeSharedObject<PrimitiveFunction>(opType, inputVars, std::move(primitiveFunctionConfigParameters), functionName, functionUid);
                m_allPrimitiveFunctions.insert(primitiveFunction);
                return primitiveFunction->Output();
            }
        };

        FunctionPtr LoadLegacyModel(const std::wstring& modelFile, const DeviceDescriptor& computeDevice /*= DeviceDescriptor::UseDefaultDevice()*/)
        {
            ComputationNetworkPtr net = make_shared<ComputationNetwork>(AsCNTKImplDeviceId(computeDevice));
            net->SetTraceLevel(Internal::GetComputationNetworkTraceLevel());

            auto dataType = DetectLegacyModelDataType(modelFile);
            switch (dataType)
            {
            case LegacyModelDataType::Auto:
                net->Load<float>(modelFile); // the actual template type will be ignored.
                break;
            case LegacyModelDataType::Float:
                net->Load<float>(modelFile);
                break;
            case LegacyModelDataType::Double:
                net->Load<double>(modelFile);
                break;
            default:
                NOT_IMPLEMENTED;
            }

            // Now traverse the model and construct the Function graph
            std::unordered_map<ComputationNodeBasePtr, Variable> nodeToVariableMap;
            std::unordered_map<Variable, Variable> placeholderReplacements;
            std::vector<Variable> rootVariables;
            VariableResolver resolver;
            auto& networkRoots = net->RootNodes();
            for (auto& rootNode : networkRoots)
            {
                if (rootNode->IsLeaf())
                    continue;

                if (ComputationNetwork::IsNodePtr<ComputationNode<float>>(rootNode))
                {
                    auto var = resolver.GetVariable<float>(rootNode);
                    rootVariables.push_back(var.IsOutput() ? (Variable)var.Owner() : var);
                }
                else if (ComputationNetwork::IsNodePtr<ComputationNode<double>>(rootNode))
                {
                    auto var = resolver.GetVariable<double>(rootNode);
                    rootVariables.push_back(var.IsOutput() ? (Variable)var.Owner() : var);
                }
                else
                    LogicError("LoadLegacyModel(): invalid computation node element type.");
            }

            auto rootComposite = Combine(rootVariables);
            rootComposite->ReplacePlaceholders(resolver.GetPlaceHolders());
            return rootComposite;
        }

        void SaveAsLegacyModel(const FunctionPtr& rootFunction, const std::wstring& modelFile)
        {
            CompositeFunction* compositeFunction = dynamic_cast<CompositeFunction*>(rootFunction.get());
            if (compositeFunction == nullptr)
                InvalidArgument("Primitive (aka non-composite) Function instances cannot be saved");

            ComputationNetworkPtr computationNetwork;
            DataType dataType = rootFunction->Outputs()[0].GetDataType();
            DeviceDescriptor device = DeviceDescriptor::CPUDevice();
            if (compositeFunction->m_computationNetwork == nullptr)
            {
                auto parameters = compositeFunction->Parameters();
                if (!parameters.empty())
                    device = parameters.front().Value()->Device();
            }
            else
                device = AsDeviceDescriptor(compositeFunction->m_computationNetwork->GetDeviceId());

            switch (dataType)
            {
            case DataType::Float:
                computationNetwork = compositeFunction->GetComputationNetwork<float>(device, {}, {}, {}, false);
                break;
            case DataType::Double:
                computationNetwork = compositeFunction->GetComputationNetwork<double>(device, {}, {}, {}, false);
                break;
            default:
                LogicError("Unknown DataType %s", DataTypeName(dataType));
            }

            computationNetwork->Save(modelFile);
        }

        LegacyModelDataType DetectLegacyModelDataType(const std::wstring& modelFile)
        {
            File fstream(modelFile, FileOptions::fileOptionsBinary | FileOptions::fileOptionsRead);
            fstream.GetMarker(FileMarker::fileMarkerBeginSection, L"BCN");

            // model version
            size_t modelVersion = CNTK_MODEL_VERSION_1; // if version info is not there it is version 1
            if (fstream.TryGetMarker(FileMarker::fileMarkerBeginSection, L"BVersion"))
            {
                fstream >> modelVersion;
                fstream.GetMarker(FileMarker::fileMarkerEndSection, L"EVersion");
            }

            if (modelVersion > CNTK_MODEL_VERSION_7)
            {
                return LegacyModelDataType::Auto;
            }

            char b = 0x42;
            std::wstring bmat = L"BMAT";
            for (;;)
            {
                fstream.SkipToDelimiter(b); // skip to the next 'B' character.
                ungetc(b, fstream); // but the character back into the stream.
                if (fstream.TryGetMarker(fileMarkerBeginSection, bmat))
                {
                    size_t elementSize;
                    fstream >> elementSize;
                    if (elementSize == sizeof(float))
                    {
                        return LegacyModelDataType::Float;
                    }
                    else if (elementSize == sizeof(double))
                    {
                        return LegacyModelDataType::Double;
                    }
                    else
                    {
                        RuntimeError("DetectLegacyModelDataType(): invalid element size %zu.", elementSize);
                    }
                }
                fgetc(fstream); // consume 'B' character to avoid an infinite cycle.
            }
        }
    }
}<|MERGE_RESOLUTION|>--- conflicted
+++ resolved
@@ -383,11 +383,8 @@
                     primitiveFunctionConfigParameters[PrimitiveFunction::AttributeNameAutoPadding] = AsDictionaryValueVector(poolingNode->AutoPad());
                     primitiveFunctionConfigParameters[PrimitiveFunction::AttributeNameLowerPad] = AsNDShape(poolingNode->LowerPad());
                     primitiveFunctionConfigParameters[PrimitiveFunction::AttributeNameUpperPad] = AsNDShape(poolingNode->UpperPad());
-<<<<<<< HEAD
 					primitiveFunctionConfigParameters[PrimitiveFunction::AttributeNameIncludePad] = poolingNode->PoolPadMode();
-=======
                     primitiveFunctionConfigParameters[PrimitiveFunction::AttributeNameCeilOutDim] = poolingNode->CeilOutDim();
->>>>>>> 4f645ba3
 
                     opType = PrimitiveOpType::Pooling;
                 }
