--- conflicted
+++ resolved
@@ -75,11 +75,8 @@
         LabelsToGraph = 63,
         StopGradient = 64,
         ELU = 65,
-<<<<<<< HEAD
-        CosDistanceWithNegativeSamples = 66,
-=======
         ForwardBackward = 66,
->>>>>>> 28b749db
+        CosDistanceWithNegativeSamples = 67,
         // New op types should only be appended to the end of this list 
         UnknownOP
         // and UnknownOP should always be last.
