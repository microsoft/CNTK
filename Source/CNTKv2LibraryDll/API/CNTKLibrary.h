//
// Copyright (c) Microsoft. All rights reserved.
// Licensed under the MIT license. See LICENSE.md file in the project root for full license information.
//
// This is the main header of the CNTK library API containing the entire public API definition.
//

#pragma once

#include <memory>
#include <vector>
#include <array>
#include <stdarg.h>
#include <assert.h>
#include <map>
#include <unordered_map>
#include <unordered_set>
#include <string>
#include <sstream>
#include <iosfwd>
#include <algorithm>
#include <mutex>
#include <future>
#include <cstddef>
#include <cmath>

#ifdef SWIG
#define final
#define explicit
#define static_assert(condition, message)
#endif

#include "CNTKLibraryInternals.h"
#include "HalfConverter.hpp"

// undef max in the rest of the file to avoid conflicts with the max macro defined in windows.h.
#pragma push_macro("max")
#undef max

namespace CNTK
{
    class float16
    {
    protected:
        unsigned short __x;

    public:
        float16() = default;
        float16(const float16& other) { __x = other.__x; }

#ifndef SWIG
        // construction from build-in types
        float16(float f) { floatToFloat16(&f, &__x); }
        float16(double d) : float16((float)d) {}
        float16(int i) : float16((float)i) {}
        float16(size_t u) : float16((float)u) {}

        // cast to build-in types
        operator float() const { float f; float16ToFloat(&__x, &f); return f; }

        // compare functions
        inline bool operator==(const float16& rhs) const { return (__x == rhs.__x); }
        inline bool operator!=(const float16& rhs) const { return (__x != rhs.__x); }
#endif

        static float16 create(float f)
        {
            float16 v;
            floatToFloat16(&f, &v.__x);
            return v;
        }

        static float16 create(double d)
        {
            return create((float)d);
        }
    };

    ///
    /// Enumeration type denoting data type of symbolic data entities or actual data.
    ///
    enum class DataType : unsigned int
    {
        Unknown = 0,
        Float = 1,
        Double = 2,
        UChar = 3, // So far only used internally in deserializers.
        Float16 = 4,
        Int8 = 5,
        Int16 = 6,

        /* TODO:
        Bit,
        Char,
        Short,
        UShort,
        Int,
        UInt,
        Long,
        ULong,
        Float8,
        Float16,
        Complex,
        String,
        */
    };

    ///
    /// Get the 'DataType' corresponding to the ElementType template type argument.
    ///
    template <typename ElementType>
    inline DataType AsDataType()
    {
        if (std::is_same<ElementType, float>())
            return DataType::Float;
        else if (std::is_same<ElementType, double>())
            return DataType::Double;
        else if (std::is_same<ElementType, float16>())
            return DataType::Float16;
        else if (std::is_same<ElementType, int8_t>())
            return DataType::Int8;
        else if (std::is_same<ElementType, char>())
            return DataType::Int8;
        else if (std::is_same<ElementType, int16_t>())
            return DataType::Int16;
        else if (std::is_same<ElementType, uint16_t>()) // In ONNX, float16 values must be converted to an uint16_t to prior writing to the buffer.
            return DataType::Float16;
        else
            NOT_IMPLEMENTED;
    }

    inline const char* DataTypeName(DataType dataType)
    {
        if (dataType == DataType::Float)
            return "Float";
        else if (dataType == DataType::Double)
            return "Double";
        else if (dataType == DataType::Float16)
            return "Float16";
        else if (dataType == DataType::Int8)
            return "Int8";
        else if (dataType == DataType::Int16)
            return "Int16";
        else
            LogicError("Unknown DataType.");
    }

    inline size_t DataTypeSize(DataType dataType)
    {
        if (dataType == DataType::Float)
            return sizeof(float);
        else if (dataType == DataType::Double)
            return sizeof(double);
        else if (dataType == DataType::Float16)
            return sizeof(float16);
        else if (dataType == DataType::Int8)
            return sizeof(int8_t);
        else if (dataType == DataType::Int16)
            return sizeof(int16_t);
        else
            LogicError("Unknown DataType.");
    }

    ///
    /// Enumeration type denoting the format of storage underlying an instance of a NDArrayView.
    ///
    enum class StorageFormat
    {
        Dense,
        SparseCSC,
        SparseBlockCol,
    };

    inline bool IsSparseStorageFormat(StorageFormat storageFormat)
    {
        return (storageFormat != StorageFormat::Dense);
    }

    ///
    /// Enumeration type denoting the type of a compute device.
    ///
    enum class DeviceKind : unsigned int
    {
        CPU,
        GPU,
        // TODO: FPGA
    };

    inline const wchar_t* DeviceKindName(DeviceKind deviceKind)
    {
        switch (deviceKind)
        {
        case DeviceKind::CPU:
            return L"CPU";
        case DeviceKind::GPU:
            return L"GPU";
        default:
            LogicError("Unknown DeviceKind.");
        }
    }

    ///
    /// Enumeration type representing logging verbosity levels.
    ///
    enum class TraceLevel : unsigned int
    {
        Error = 0,
        Warning = 1,
        Info = 2
    };

    ///
    /// Denotes a multi-dimensional rectangular shape.
    ///
    class NDShape final
    {
        friend bool operator==(const NDShape& first, const NDShape& second);
        friend class PrimitiveFunction;

        static const size_t SentinelDimValueForUnknownShape = (size_t)-2;
    public:

        enum : size_t
        {
            ///
            /// A placeholder value to use for an axis whose dimension is unknown and is to be inferred by the system.
            ///
            InferredDimension = (size_t)-1,

            ///
            /// A placeholder value to use for an axis whose dimension is unbound and is only determined
            /// when actual data is bound to the variable. Note that since the actual dimension is bound
            /// from actual minibatch data, the dimension can vary across different evaluations.
            ///
            FreeDimension = (size_t)-3,
        };

        ///
        /// A placeholder shape to use to denote an unknown shape
        ///
        inline static const NDShape& Unknown()
        {
            const static NDShape unknown(1, SentinelDimValueForUnknownShape);
            return unknown;
        }

    public:
        ///
        /// Construct a NDShape with 0 axes, which denotes a scalar.
        ///
        NDShape() {}

        ///
        /// Construct a NDShape instance with the specified rank and dimensionality in each axis.
        ///
        explicit NDShape(size_t numAxes, size_t dimension = InferredDimension)
            : m_shapeDims(numAxes, dimension)
        {}

        ///
        /// Construct a NDShape instance with specified dimensions.
        ///
        NDShape(const std::vector<size_t>& dimensions)
            : m_shapeDims(dimensions)
        {}

        ///
        /// Construct a NDShape instance with specified dimensions.
        ///
        NDShape(const std::initializer_list<size_t>& dimensions)
            : m_shapeDims(dimensions)
        {}

        ///
        /// Returns the dimensions of 'this' shape as a std::vector<size_t>
        ///
        const std::vector<size_t>& Dimensions() const { return m_shapeDims; }

        ///
        /// Returns a boolean indicating if 'this' shape is the special Unknown shape
        ///
        bool IsUnknown() const { return (*this == NDShape::Unknown()); }

        ///
        /// Returns a boolean indicating if 'this' shape is scalar
        ///
        bool IsScalar() const
        {
            return (Rank() == 0) || (Rank() == 1 && m_shapeDims[0] == 1);
        }

        ///
        /// Returns the rank of 'this' shape.
        ///
        size_t Rank() const { return m_shapeDims.size(); }

        ///
        /// Returns a reference to dimension size for the specified axis.
        ///
        size_t& operator[](size_t axisId)
        {
            return m_shapeDims.at(axisId);
        }

        ///
        /// Returns the dimension size for the specified axis.
        ///
        size_t operator[](size_t axisId) const
        {
            return m_shapeDims.at(axisId);
        }

        ///
        /// Creates and returns a new NDShape instance with the same dimensions as 'this' shape's specified axis range [beginAxisId, endAxisId).
        ///
        NDShape SubShape(size_t beginAxisId = 0, size_t endAxisId = SIZE_MAX) const
        {
            endAxisId = (endAxisId == SIZE_MAX) ? Rank() : endAxisId;
            if ((endAxisId < beginAxisId) || (endAxisId > Rank()))
                InvalidArgument("NDShape::SubShape: The specified endAxisId (%zu) must not exceed the rank (%zu) of 'this' NDShape and must be >= than the specified beginAxisId (%zu)", endAxisId, Rank(), beginAxisId);

            std::vector<size_t> subShapeDims(m_shapeDims.begin() + beginAxisId, m_shapeDims.begin() + endAxisId);
            return subShapeDims;
        }

        ///
        /// Returns a boolean value indicating if the dimension size for any of the axes of 'this' shape is unknown/inferred (aka == NDShape::InferredDimension).
        ///
        bool HasInferredDimension() const
        {
            return (std::find(m_shapeDims.begin(), m_shapeDims.end(), (size_t)InferredDimension) != m_shapeDims.end());
        }

        ///
        /// Returns a boolean value indicating if the dimension size for any of the axes of 'this' shape is free (aka == NDShape::FreeDimension).
        ///
        bool HasFreeDimension() const
        {
            return (std::find(m_shapeDims.begin(), m_shapeDims.end(), (size_t)FreeDimension) != m_shapeDims.end());
        }

        ///
        /// Returns a boolean value indicating if the dimension size for any of the axes of 'this' shape is free or inferred
        /// i.e. (== NDShape::FreeDimension or == NDShape::InferredDimension).
        ///
        bool HasUnboundDimension() const
        {
            return HasFreeDimension() || HasInferredDimension();
        }

        ///
        /// Returns the total size of the rectangular shape that 'this' shape denotes.
        ///
        size_t TotalSize() const
        {
            if (HasUnboundDimension())
                RuntimeError("NDShape::TotalSize: TotalSize cannot be determined for a NDShape '%S' with one or more dimensions being InferredDimension or FreeDimension.", AsString().c_str());

            size_t totalSize = 1;
            for (auto dim : m_shapeDims)
                totalSize *= dim;

            return totalSize;
        }

        ///
        /// Creates and returns a new shape constructed by appending the dimensions of the specified 'shape' to 'this' shape's dimensions.
        ///
        NDShape AppendShape(const NDShape& shape) const
        {
            std::vector<size_t> newShapeDims(Rank() + shape.Rank());
            std::copy(m_shapeDims.begin(), m_shapeDims.end(), newShapeDims.begin());
            std::copy(shape.m_shapeDims.begin(), shape.m_shapeDims.end(), newShapeDims.begin() + m_shapeDims.size());

            return newShapeDims;
        }

        ///
        /// Create a string representation of 'this' NDShape for display/printing purposes
        ///
        std::wstring AsString() const
        {
            if (IsUnknown())
            {
                return L"[???]";
            }
            else
            {
                bool reverseShape = Internal::IsReversingTensorShapesInErrorMessagesEnabled();
                auto displayShape = *this;
                if (reverseShape)
                {
                    for (size_t i = 0, j = Rank() - 1; i < Rank(); ++i, --j)
                        displayShape[i] = (*this)[j];
                }

                std::wstringstream wStrStream;
                wStrStream << L"[";
                for (size_t i = 0; i < Rank(); i++)
                {
                    if (i != 0)
                        wStrStream << L" x ";

                    if (displayShape[i] == InferredDimension)
                        wStrStream << "?";
                    else if (displayShape[i] == FreeDimension)
                        wStrStream << "*";
                    else
                        wStrStream << displayShape[i];
                }
                wStrStream << L"]";
                return wStrStream.str();
            }
        }

    private:
        std::vector<size_t> m_shapeDims;
    };

    inline bool operator==(const NDShape& first, const NDShape& second)
    {
        return first.m_shapeDims == second.m_shapeDims;
    }

    inline bool operator!=(const NDShape& first, const NDShape& second)
    {
        return !(first == second);
    }

    typedef int SparseIndexType;

    static const unsigned long SentinelValueForAutoSelectRandomSeed = std::numeric_limits<unsigned long>::max() - 2; // An arbitrary choice of sentinel value

    ///
    /// Describes an input stream: its name, element type, storage, etc.
    ///
    struct StreamInformation
    {
        StreamInformation() : m_id(0), m_storageFormat(StorageFormat::Dense), m_elementType(DataType::Unknown),
            m_sampleLayout(NDShape::Unknown())
        {}

        std::wstring m_name;           // Unique name of the stream
        size_t m_id;                   // Unique identifier of the stream
        StorageFormat m_storageFormat; // Storage format of the stream
        DataType m_elementType;        // Element type of the stream
        NDShape m_sampleLayout;        // Layout of the sample for the stream
        bool m_definesMbSize = false;  // Flag indicating whether this stream defines minibatch size.
        bool m_isBinary = false;       // Whether this is an opaque binary stream. Currently in use only for lattices.

        std::wstring AsString() const
        {
            return m_name + L"(" + m_sampleLayout.AsString() + L")";
        }
    };

    inline bool operator==(const StreamInformation& left, const StreamInformation& right)
    {
        return ((left.m_id == right.m_id) &&
            (left.m_name == right.m_name) &&
            (left.m_storageFormat == right.m_storageFormat) &&
            (left.m_elementType == right.m_elementType) &&
            (left.m_sampleLayout == right.m_sampleLayout));
    }

    // Some projects require only some generic data types/interfaces from this file, and do not want to link explicitly to CNTKv2Library.
    // In this case they have to define CNTK_HEADERONLY_DEFINITIONS before including CNTKLibrary.h
#ifndef CNTK_HEADERONLY_DEFINITIONS
    ///
    /// Checked mode enables additional runtime verification such as:
    /// - Tracking NaN occurrences in sequence gaps.
    /// - Function graph verification after binding of free static axes to actual values at runtime
    /// 
    /// Enabling checked mode incurs additional runtime costs and is meant to be used as a debugging aid.
    ///
    CNTK_API void SetCheckedMode(bool enable);
    bool GetCheckedMode();


    ///
    /// Specifies global logging verbosity level.
    ///
    CNTK_API void SetTraceLevel(TraceLevel value);

    ///
    /// Returns current logging verbosity level.
    ///
    CNTK_API TraceLevel GetTraceLevel();

    /// A collection of additional information needed for the distributed trainer to aggregate the gradients
    struct MinibatchInfo
    {
        bool atEndOfData;
        bool atEndOfSweep;
        size_t numberOfSamples;
        NDArrayViewPtr trainingLossValue;
        NDArrayViewPtr evalCriterionValue;

        bool IsEmpty() const { return numberOfSamples == 0; }
    };

    ///
    /// Additional GPU-specific device information.
    ///
    struct GPUProperties final
    {
        unsigned int deviceId;
        int versionMajor;
        int versionMinor;
        int cudaCores;
        std::string name;
        size_t totalMemory;
    };

    ///
    /// Denotes a compute device instance.
    ///
    class DeviceDescriptor final
    {
        friend bool operator==(const DeviceDescriptor& first, const DeviceDescriptor& second);

        friend struct Test::DeviceSelectionTestFixture;

        static std::mutex s_mutex;
        static bool s_defaultDeviceFrozen;
        static std::unique_ptr<DeviceDescriptor> s_defaultDevice;
        static std::vector<DeviceDescriptor> s_excludedDevices;
        static std::vector<DeviceDescriptor> s_allDevices;
        static std::vector<GPUProperties> s_gpuProperties;
    public:
        ///
        /// Returns the Id of 'this' device.
        ///
        unsigned int Id() const { return m_deviceId; }

        ///
        /// Returns the DeviceKind of 'this' device.
        ///
        DeviceKind Type() const { return m_deviceType; }

        ///
        /// Returns true if another CNTK process already holds an exclusive lock on this device.
        ///
        CNTK_API bool IsLocked() const;

        ///
        /// Static method to get the descriptor of the CPU device on the local system.
        ///
        static DeviceDescriptor CPUDevice() { return{ 0, DeviceKind::CPU }; }

        ///
        /// Static method to get the descriptor of the GPU device on the local system with the specified CUDA device ID.
        ///
        CNTK_API static DeviceDescriptor GPUDevice(unsigned int deviceId);

        ///
        /// This static method freezes the default device of the current CNTK process disallowing further changes
        /// through calls to TrySetDefaultDevice. This default device will used for all CNTK operations
        /// where a device needs to be specified and where none was explicitly provided. If no default device has been specified
        /// with a call to TrySetDefaultDevice, on the first invocation, this methods will auto-select one
        /// of the available (non-locked) devices as the default. Returns a descriptor of the globally default device.
        ///
        CNTK_API static DeviceDescriptor UseDefaultDevice();

        ///
        /// This static method tries to set the specified device as the globally default, optionally acquiring an exclusive
        /// (cooperative) lock on the device (GPU). The default device can only be changed if it has not yet been frozen by being
        /// implicitly used in any previous CNTK operation.
        ///
        /// CNTK uses cooperative locking for the device access, whereby only a single process can acquire
        /// a device lock. This locking mechanism allows CNTK processes to avoid device oversubscription only if they collectively
        /// choose so. In other words, the device locked by one CNTK process, can still be accessed by another CNTK process without
        /// acquiring any locks (i.e, the existing device lock can be ignored by other CNTK processes). This cooperative
        /// locking mechanism does not guarantee any kind of exclusive access to the device. The proper way to ensure exclusivity
        /// is to use tools provided by NVIDIA (nvidia smi).
        ///
        /// This methods returns false if
        /// * the specified device appears in the list of excluded devices;
        /// * 'acquireDeviceLock' is true and another process already holds a lock on the device;
        /// * 'acquireDeviceLock' is true and 'newDefaultDevice' corresponds to a CPU device (which cannot be locked).
        ///
        CNTK_API static bool TrySetDefaultDevice(const DeviceDescriptor& newDefaultDevice, bool acquireDeviceLock = false);

        ///
        /// Static method to retrieve additional properties (total memory, number of CUDA cores, etc.) for the specified GPU
        /// device. This method will raise an exception if a CPU device is specified as an argument.
        ///
        CNTK_API static const GPUProperties& GetGPUProperties(const DeviceDescriptor& device);

        ///
        /// Static method to specify a list of excluded devices that cannot be used as globally default (neither auto-selected
        /// nor explicitly specified by 'TrySetDefaultDevice'). For example, to avoid auto-selecting the CPU, invoke
        /// 'SetExcludedDevices({DeviceDescriptor::CPUDevice()})'. However, after the default device has been selected and
        /// frozen (by a call to UseDefaultDevice()), invoking this methods has no effect, it becomes essentially a no-op.
        ///
        CNTK_API static void SetExcludedDevices(const std::vector<DeviceDescriptor>& excluded);

        ///
        /// Static method to get a list of descriptors of all available/supported devices.
        ///
        CNTK_API static const std::vector<DeviceDescriptor>& AllDevices();

        ///
        /// Return a string summary of this device
        ///
        CNTK_API std::wstring AsString() const;

    private:
        DeviceDescriptor(unsigned int deviceId, DeviceKind deviceType)
            : m_deviceId(deviceId), m_deviceType(deviceType)
        {}

        /// Resets static properties, needed for unit-tests.
        CNTK_API static void Reset();

    private:
        unsigned int m_deviceId;
        DeviceKind m_deviceType;
    };

    inline bool operator==(const DeviceDescriptor& left, const DeviceDescriptor& right)
    {
        return ((left.Type() == right.Type()) && (left.Id() == right.Id()));
    }

    inline bool operator!=(const DeviceDescriptor& left, const DeviceDescriptor& right)
    {
        return !(left == right);
    }

    ///
    /// An interface denoting an entity that can serialize its state into a Dictionary.
    ///
    class IDictionarySerializable
    {
    public:
        ///
        /// Save the state of 'this' object into a dictionary.
        ///
        CNTK_API virtual Dictionary Serialize() const = 0;

        ///
        /// Returns the current version (e.g. model, checkpoint version) of the class
        /// implementing this interface. The version number must be incremented each time
        /// when Serialize() implementation is modified (for instance, when a new field is added to
        /// the class that needs to be captured in the dictionary generated by the Serialize method).
        ///
        CNTK_API virtual size_t CurrentVersion() const = 0;

    protected:
        virtual ~IDictionarySerializable() {}
    };

    ///
    /// Denotes a multi-dimensional writable or read-only array of elemental values.
    /// This type denotes a view and there may be multiple simultaneous views of the data underlying a NDArrayView instance.
    /// The underlying data is stored in sparse or dense format, and is located on a specific device.
    /// The actual underlying storage is either external or internal in which case its lifetime is managed through reference counting.
    ///
    class NDArrayView final : public std::enable_shared_from_this<NDArrayView>
    {
        friend class CompositeFunction;
        friend class Utils;
        friend class LearnerBase;
        friend class Variable;
        friend class Value;
        friend class Accumulator;
        friend class PackedValue;
        friend class MPICommunicatorImpl;
        friend class BlockMomentumDistributedLearner;
        friend class Internal::VariableResolver;
        friend class Trainer;

        template <typename T, typename ...CtorArgTypes>
        friend inline std::shared_ptr<T> MakeSharedObject(CtorArgTypes&& ...ctorArgs);

    public:
        ///
        /// Construct a NDArrayView with the specified 'dataBuffer' as the backing storage.
        /// The 'dataBuffer' must have been allocated on the specified 'device', must be at least
        /// as large as the total size of the specified 'viewShape' and must outlive the created NDArrayView object.
        ///
        CNTK_API NDArrayView(::CNTK::DataType dataType, const NDShape& viewShape, void* dataBuffer, size_t bufferSizeInBytes, const DeviceDescriptor& device, bool readOnly = false);

        ///
        /// Construct a read-only NDArrayView with the specified 'dataBuffer' as the backing storage.
        /// The 'dataBuffer' must have been allocated on the specified 'device', must be at least
        /// as large as the total size of the specified 'viewShape' and must outlive the created NDArrayView object.
        ///
        NDArrayView(::CNTK::DataType dataType, const NDShape& viewShape, const void* dataBuffer, size_t bufferSizeInBytes, const DeviceDescriptor& device)
            : NDArrayView(dataType, viewShape, const_cast<void*>(dataBuffer), bufferSizeInBytes, device, /*readOnly =*/ true)
        {}

        ///
        /// Construct a NDArrayView with newly allocated sparse storage in SparseCSC format on the specified 'device' and initialize its contents
        /// with the specified Sparse CSC format data.
        ///
        CNTK_API NDArrayView(::CNTK::DataType dataType, const NDShape& viewShape, const SparseIndexType* colStarts, const SparseIndexType* rowIndices, const void* nonZeroValues, size_t numNonZeroValues, const DeviceDescriptor& device, bool readOnly = false);

        ///
        /// Construct a NDArrayView over newly allocated storage in the specified format on the specified 'device'.
        ///
        CNTK_API NDArrayView(::CNTK::DataType dataType, ::CNTK::StorageFormat storageType, const NDShape& viewShape, const DeviceDescriptor& device);

        ///
        /// Construct a NDArrayView over newly allocated dense storage on the specified 'device'.
        ///
        NDArrayView(::CNTK::DataType dataType, const NDShape& viewShape, const DeviceDescriptor& device)
            : NDArrayView(dataType, StorageFormat::Dense, viewShape, device)
        {}

        ///
        /// Construct a NDArrayView with the specified 'dataBuffer' as the backing storage.
        /// The 'dataBuffer' must have been allocated on the specified 'device', must be at least
        /// as large as the total size of the specified 'viewShape' and must outlive the created NDArrayView object.
        ///
        template <typename ElementType>
        NDArrayView(const NDShape& viewShape, ElementType* dataBuffer, size_t numBufferElements, const DeviceDescriptor& device, bool readOnly = false)
            : NDArrayView(AsDataType<ElementType>(), viewShape, dataBuffer, numBufferElements * sizeof(ElementType), device, readOnly)
        {}

        ///
        /// Construct a read-only NDArrayView with the specified 'dataBuffer' as the backing storage.
        /// The 'dataBuffer' must have been allocated on the specified 'device', must be at least
        /// as large as the total size of the specified 'viewShape' and must outlive the created NDArrayView object.
        ///
        template <typename ElementType>
        NDArrayView(const NDShape& viewShape, const ElementType* dataBuffer, size_t numBufferElements, const DeviceDescriptor& device)
            : NDArrayView(AsDataType<ElementType>(), viewShape, dataBuffer, numBufferElements * sizeof(ElementType), device)
        {}

        ///
        /// Construct a NDArrayView with the buffer underlying the specified std::vector or std::array being the underlying storage.
        /// The container must be at least as large as the total size of the specified 'viewShape' and should outlive the created NDArrayView object.
        ///
        template <typename ContainerType, typename std::enable_if<std::is_same<ContainerType, std::vector<typename ContainerType::value_type>>::value ||
                                                                  std::is_same<ContainerType, std::array<typename ContainerType::value_type, sizeof(ContainerType) / sizeof(typename ContainerType::value_type)>>::value>::type* = nullptr>
        NDArrayView(const NDShape& viewShape, ContainerType& sourceContainer, bool readOnly = false)
            : NDArrayView(viewShape, sourceContainer.data(), sourceContainer.size(), DeviceDescriptor::CPUDevice(), readOnly)
        {}

        ///
        /// Construct a read-only NDArrayView with the buffer underlying the specified std::vector or std::array being the underlying storage.
        /// The container must be the same size as the total size of the specified 'viewShape' and should outlive the created NDArrayView object.
        ///
        template <typename ContainerType, typename std::enable_if<std::is_same<ContainerType, std::vector<typename ContainerType::value_type>>::value ||
                                                                  std::is_same<ContainerType, std::array<typename ContainerType::value_type, sizeof(ContainerType) / sizeof(typename ContainerType::value_type)>>::value>::type* = nullptr>
        NDArrayView(const NDShape& viewShape, const ContainerType& sourceContainer)
            : NDArrayView(viewShape, sourceContainer.data(), sourceContainer.size(), DeviceDescriptor::CPUDevice())
        {
            if (sourceContainer.size() != viewShape.TotalSize())
                InvalidArgument("The size (%zu) of the STL container does not match the size (%zu) of the specified viewShape '%S'.",
                                sourceContainer.size(), viewShape.TotalSize(), viewShape.AsString().c_str());
        }

        ///
        /// Construct a NDArrayView over newly allocated dense storage on the specified device and
        /// assign the specified value to each element of the view.
        ///
        template <typename ElementType>
        explicit NDArrayView(const ElementType& value, const NDShape& viewShape = { 1 }, const DeviceDescriptor& device = DeviceDescriptor::UseDefaultDevice(), bool readOnly = false)
            : NDArrayView(AsDataType<ElementType>(), viewShape, device)
        {
            SetValue(value);
            m_isReadOnly = readOnly;
        }

        ///
        /// Construct a NDArrayView over newly allocated dense storage on the specified device and assign the specified value to each element of the view.
        /// The specified value is cast to the specified DataType.
        ///
        explicit NDArrayView(double value, DataType dataType = DataType::Float, const NDShape& viewShape = { 1 }, const DeviceDescriptor& device = DeviceDescriptor::UseDefaultDevice(), bool readOnly = false)
            : NDArrayView(dataType, viewShape, device)
        {
            switch (m_dataType)
            {
            case DataType::Float:
                SetValue((float)value);
                break;
            case DataType::Double:
                SetValue(value);
                break;
            case DataType::Float16:
                SetValue(float16::create(value));
                break;
            case DataType::Int8:
                SetValue((int8_t)value);
                break;
            case DataType::Int16:
                SetValue((int16_t)value);
                break;
            default:
                LogicError("Unsupported DataType %s.", DataTypeName(m_dataType));
                break;
            }

            m_isReadOnly = readOnly;
        }

        ///
        /// Destruct 'this' NDArrayView object
        ///
        CNTK_API ~NDArrayView();

        ///
        /// Returns a writable pointer to the data buffer underlying 'this' view
        /// Throws an exception if 'this' view is read-only
        ///
        template <typename ElementType>
        CNTK_API ElementType* WritableDataBuffer();

        ///
        /// Returns a read-only pointer to the data buffer underlying 'this' view
        ///
        template <typename ElementType>
        CNTK_API const ElementType* DataBuffer() const;

        ///
        /// Returns a read-only pointer to the data buffer in sparse CSC format underlying 'this' view
        ///
        template <typename ElementType>
        CNTK_API std::tuple<const ElementType *, const SparseIndexType*, const SparseIndexType*, size_t> SparseCSCDataBuffers() const;

        ///
        /// Returns a read-only pointer to the data buffer in sparse block column format underlying 'this' view
        /// 
        template <typename ElementType>
        CNTK_API std::tuple<const void*, const SparseIndexType*, const SparseIndexType*, size_t, size_t, size_t> SparseBlockColumnDataBuffers() const;

        ///
        /// adjusts the sparse block column matrix with the new Col2BlockId
        /// For each column, if new Col2BlockId contains valid index, a corresponding block exists at the index
        /// if old col2BlockId[i] contains value at that column, it would be copied over; otherwise the block would be filled with zeros
        ///
        CNTK_API void AdjustSparseBlockColumn(const SparseIndexType* cpuCol2BlockId, size_t numBlocks, bool useBlockId2Col);

        ///
        /// Returns the descriptor of the device that 'this' view resides on
        ///
        DeviceDescriptor Device() const { return m_device; }

        ///
        /// Returns the data type of 'this' view's contents.
        ///
        DataType GetDataType() const { return m_dataType; }

        ///
        /// Returns the storage format of 'this' view.
        ///
        StorageFormat GetStorageFormat() const { return m_storageFormat; }

        ///
        /// Returns the shape 'this' view.
        ///
        const NDShape& Shape() const { return m_viewShape; }

        ///
        /// Returns a boolean indicating if 'this' view contains data in sparse storage format.
        ///
        bool IsSparse() const
        {
            return (GetStorageFormat() != StorageFormat::Dense);
        }

        ///
        /// Returns a boolean indicating if 'this' view is read-only.
        ///
        bool IsReadOnly() const { return m_isReadOnly; }

        ///
        /// Returns a boolean indicating if 'this' view is slice.
        ///
        CNTK_API bool IsSliceView();

        // TODO: The set methods should be offered in template from
        ///
        /// Fill 'this' NDArrayView with the specified value. The underlying DataType of 'this' view should be DataType::Float.
        ///
        CNTK_API void SetValue(float value);

        ///
        /// Fill 'this' NDArrayView with the specified value. The underlying DataType of 'this' view should be DataType::Double.
        ///
        CNTK_API void SetValue(double value);

        ///
        /// Fill 'this' NDArrayView with the specified value. The underlying DataType of 'this' view should be DataType::Double.
        ///
        CNTK_API void SetValue(float16 value);

        ///
        /// Fill 'this' NDArrayView with the specified value. The underlying DataType of 'this' view should be DataType::Int8.
        ///
        CNTK_API void SetValue(int8_t value);

        ///
        /// Fill 'this' NDArrayView with the specified value. The underlying DataType of 'this' view should be DataType::Int16.
        ///
        CNTK_API void SetValue(int16_t value);

        ///
        /// Creates a new NDArrayView with newly allocated storage on the specified device and copies 'this' view's contents into the newly allocated view.
        ///
        CNTK_API NDArrayViewPtr DeepClone(const DeviceDescriptor& device, bool readOnly = false) const;

        ///
        /// Creates a new NDArrayView with newly allocated storage on the same device as 'this' view and copies 'this' view's contents into the newly allocated view.
        ///
        inline NDArrayViewPtr DeepClone(bool readOnly) const
        {
            return DeepClone(this->Device(), readOnly);
        }

        ///
        /// Creates a new NDArrayView with newly allocated storage on the same device as 'this' view and copies 'this' view's contents into the newly allocated view.
        ///
        inline NDArrayViewPtr DeepClone() const
        {
            return DeepClone(this->IsReadOnly());
        }

        ///
        /// Creates a new NDArrayView which is an alias of 'this' view; i.e. a new view of the same shape as 'this' over the same underlying data.
        ///
        CNTK_API NDArrayViewPtr Alias(bool readOnly = false) const;

        ///
        /// Creates a new NDArrayView which is an alias of a slice of 'this' view; i.e. a new view over the underlying data
        /// corresponding to the specified slice of 'this' view.
        ///
        CNTK_API NDArrayViewPtr SliceView(const std::vector<size_t>& startOffset, const std::vector<size_t>& extent, bool readOnly = false) const;

        ///
        /// Creates a new NDArrayView which is an alias of 'this' view but with a new shape.
        ///
        CNTK_API NDArrayViewPtr AsShape(const NDShape& newShape) const;

        ///
        /// Copies the contents of the 'source' NDArrayView to 'this' view.
        /// The shapes of the 'source' view and 'this' view must be identical.
        ///
        CNTK_API void CopyFrom(const NDArrayView& source);

        ///
        /// Change the device of 'this' NDArrayView to the specified device
        ///
        CNTK_API void ChangeDevice(const DeviceDescriptor& device);

        ///
        /// Static method to construct a new NDArrayView object whose contents are drawn from a normal distribution with the specified mean and standard deviation..
        ///
        template <typename ElementType>
        CNTK_API static NDArrayViewPtr RandomNormal(const NDShape& shape, double mean, double stdDev, unsigned long seed = SentinelValueForAutoSelectRandomSeed, const DeviceDescriptor& device = DeviceDescriptor::UseDefaultDevice());

        ///
        /// Static method to construct a new NDArrayView object whose contents are drawn from a uniform distribution in the specified value range.
        ///
        template <typename ElementType>
        CNTK_API static NDArrayViewPtr RandomUniform(const NDShape& shape, double rangeStart, double rangeEnd, unsigned long seed = SentinelValueForAutoSelectRandomSeed, const DeviceDescriptor& device = DeviceDescriptor::UseDefaultDevice());

        ///
        /// If the value stored is a scalar, returns it. Otherwise, throws an error.
        ///
        template<typename ElementType>
        ElementType AsScalar() const;

        ///
        /// Return a string summary of the NDArrayView.
        ///
        CNTK_API std::wstring AsString() const;

    private:
        // Disallow copy and move construction and assignment
        NDArrayView(const NDArrayView&) = delete; NDArrayView& operator=(const NDArrayView&) = delete; NDArrayView& operator=(NDArrayView&&) = delete; NDArrayView(NDArrayView&& other) = delete;

        // template functions connecting V1ElemType and ElementType
        template <typename ElementType, typename V1ElemType>
        const ElementType* _DataBuffer() const;

        template <typename ElementType, typename V1ElemType>
        std::tuple<const ElementType *, const SparseIndexType*, const SparseIndexType*, size_t> _SparseCSCDataBuffers() const;

        template <typename ElementType, typename V1ElemType>
        std::tuple<const void*, const SparseIndexType*, const SparseIndexType*, size_t, size_t, size_t> _SparseBlockColumnDataBuffers() const;

        template <typename ElementType, typename V1ElemType>
        static NDArrayViewPtr _RandomNormal(const NDShape& shape, double mean, double stdDev, unsigned long seed, const DeviceDescriptor& device);

        template <typename ElementType, typename V1ElemType>
        static NDArrayViewPtr _RandomUniform(const NDShape& shape, double rangeStart, double rangeEnd, unsigned long seed, const DeviceDescriptor& device);

        template<typename ElementType, typename V1ElemType>
        ElementType _AsScalar() const;

    private:
        static const size_t AutoSelectRowColSplitPoint = SIZE_MAX;

    private:
        CNTK_API NDArrayView(::CNTK::DataType dataType, const DeviceDescriptor& device, ::CNTK::StorageFormat storageType, const NDShape& viewShape, bool readOnly, void* tensorView);

        template <typename ElementType>
        static std::shared_ptr<Microsoft::MSR::CNTK::Matrix<ElementType>> GetMatrixImpl(const Microsoft::MSR::CNTK::TensorView<ElementType>* tensorView, size_t rowColSplitPoint);

        template <typename ElementType>
        std::shared_ptr<const Microsoft::MSR::CNTK::Matrix<ElementType>> GetMatrix(size_t rowColSplitPoint = AutoSelectRowColSplitPoint) const;

        template <typename ElementType>
        std::shared_ptr<Microsoft::MSR::CNTK::Matrix<ElementType>> GetWritableMatrix(size_t rowColSplitPoint = AutoSelectRowColSplitPoint);

        std::shared_ptr<const Microsoft::MSR::CNTK::MatrixBase> GetMatrixBase(size_t rowColSplitPoint = AutoSelectRowColSplitPoint) const;

        std::shared_ptr<Microsoft::MSR::CNTK::MatrixBase> GetWritableMatrixBase(size_t rowColSplitPoint = AutoSelectRowColSplitPoint);

        template <typename ElementType>
        const Microsoft::MSR::CNTK::TensorView<ElementType>* GetTensorView() const;

        template <typename ElementType>
        Microsoft::MSR::CNTK::TensorView<ElementType>* GetWritableTensorView();

    private:
        ::CNTK::DataType m_dataType;
        DeviceDescriptor m_device;
        ::CNTK::StorageFormat m_storageFormat;
        NDShape m_viewShape;
        bool m_isReadOnly;

        std::shared_ptr<void> m_tensorView; // Microsoft::MSR::CNTK::TensorView<ElemType>*
    };

    enum class MaskKind : char
    {
        Invalid = 0,
        Valid = 1,
        SequenceBegin = 2,
    };

    ///
    /// Denotes a multi-dimensional mask used for specifying specific sections of a NDArrayView object as masked/invalid.
    /// This type denotes a view and there may be multiple simultaneous views of the data underlying a NDMask instance.
    ///
    class NDMask final : public std::enable_shared_from_this<NDMask>
    {
        friend class CompositeFunction;

        template <typename T, typename ...CtorArgTypes>
        friend inline std::shared_ptr<T> MakeSharedObject(CtorArgTypes&& ...ctorArgs);

    public:
        ///
        /// Construct a new Mask object of specified shape
        ///
        CNTK_API explicit NDMask(const NDShape& shape, const DeviceDescriptor& device = DeviceDescriptor::CPUDevice());

        ///
        /// Destruct 'this' NDMask object
        ///
        CNTK_API ~NDMask();

        ///
        /// Mask out (i.e. mark Invalid) the specified sub-section of 'this' mask
        ///
        void InvalidateSection(const std::vector<size_t>& sectionOffset, const NDShape& sectionShape)
        {
            MarkSectionAs(sectionOffset, sectionShape, MaskKind::Invalid);
        }

        ///
        /// Mark the specified position in 'this' mask as sequence begin
        ///
        void MarkSequenceBegin(const std::vector<size_t>& offset)
        {
            NDShape sectionShape = NDShape(Shape().Rank(), 1);
            MarkSectionAs(offset, sectionShape, MaskKind::SequenceBegin);
        }

        ///
        /// Mark the specified sub-section of 'this' mask as sequence begin
        ///
        void MarkSequenceBegin(const std::vector<size_t>& offset, const NDShape& sectionShape)
        {
            MarkSectionAs(offset, sectionShape, MaskKind::SequenceBegin);
        }

        ///
        /// Clear the mask; i.e. unmask or mark Valid all currently masked (i.e. Invalid) values
        ///
        CNTK_API void Clear();

        ///
        /// Returns the number of masked/invalid values
        ///
        CNTK_API size_t MaskedCount() const;

        ///
        /// Returns the descriptor of the device that 'this' mask resides on
        ///
        DeviceDescriptor Device() const { return m_device; }

        ///
        /// Returns the shape 'this' mask.
        ///
        const NDShape& Shape() const { return m_maskShape; }

        ///
        /// Returns a read-only pointer to the data buffer underlying 'this' Mask object
        ///
        CNTK_API const MaskKind* DataBuffer() const;

        ///
        /// Creates a new NDMask with newly allocated storage on the specified device and copies 'this' mask's contents into the newly allocated view.
        ///
        CNTK_API NDMaskPtr DeepClone(const DeviceDescriptor& device) const;

        ///
        /// Creates a new NDMask with newly allocated storage on the same device as 'this' mask and copies 'this' mask's contents into the newly allocated mask.
        ///
        NDMaskPtr DeepClone() const
        {
            return DeepClone(this->Device());
        }

        ///
        /// Creates a new NDMask which is an alias of 'this' mask.
        ///
        CNTK_API NDMaskPtr Alias() const;

        ///
        /// Copies the contents of the 'source' NDMask to 'this' mask.
        /// The shapes of the 'source' mask and 'this' mask must be identical.
        ///
        CNTK_API void CopyFrom(const NDMask& source);

    private:
        NDMask(const NDShape& shape, Microsoft::MSR::CNTK::Matrix<char>* matrix);

        CNTK_API void MarkSectionAs(const std::vector<size_t>& sectionOffset, const NDShape& sectionShape, MaskKind maskKind);

        Microsoft::MSR::CNTK::Matrix<char>* GetMatrix() const;

        // Disallow copy and move construction and assignment
        NDMask(const NDMask&) = delete; NDMask& operator=(const NDMask&) = delete; NDMask& operator=(NDMask&&) = delete; NDMask(NDMask&& other) = delete;

    private:
        DeviceDescriptor m_device;
        NDShape m_maskShape;

        std::shared_ptr<Microsoft::MSR::CNTK::Matrix<char>> m_matrixView;
    };

    ///
    /// Denotes an Axis of a Variable and is used for specifying the axes parameters of certain Functions such as reductions.
    /// Besides the static axes corresponding to each of the axes of the Variable's shape, Variables of kind 'Input' and any
    /// 'Output' Variables dependent on an 'Input' Variable also have 2 additional dynamic axes whose dimensions are known only
    /// when the Variable is bound to actual data during compute (viz. sequence axis and batch axis denoting the axis along which
    /// multiple sequences are batched)
    ///
    class Axis final
    {
        friend bool operator==(const Axis& first, const Axis& second);

        CNTK_API static const std::wstring StaticAxisNamePrefix;

        CNTK_API static const int SentinelStaticAxisIndexValueForDynamicAxes;
        CNTK_API static const int SentinelStaticAxisIndexValueForAllStaticAxes;
        CNTK_API static const int SentinelStaticAxisIndexValueForUnknownAxes;
        CNTK_API static const int SentinelEndStaticAxisIndexValue;
        CNTK_API static const int SentinelStaticAxisIndexValueForAllAxes;

        class UniqueDynamicAxesNames
        {
        public:
            CNTK_API bool RegisterAxisName(const std::wstring& axisName);
            CNTK_API const std::wstring& NewUniqueDynamicAxisName(const std::wstring& axisNamePrefix);

        private:
            std::unordered_set<std::wstring> m_allKnownDynamicAxisNames;
            std::mutex m_mutex;
        };

        CNTK_API static UniqueDynamicAxesNames s_uniqueDynamicAxisNames;

    public:
        CNTK_API static const std::vector<Axis>& DefaultInputVariableDynamicAxes();

        ///
        /// Axis object representing unknown dynamic axes
        ///
        CNTK_API static const std::vector<Axis>& UnknownDynamicAxes();

    public:
        ///
        /// Construct an Axis object denoting a static axis with the specified index.
        ///
        explicit Axis(int staticAxisIdx)
            : m_staticAxisIdx(staticAxisIdx), m_isOrderedDynamicAxis(false)
        {
            if (IsStaticAxis())
                m_name = StaticAxisNamePrefix + std::to_wstring(staticAxisIdx);
            else if (m_staticAxisIdx == SentinelStaticAxisIndexValueForAllStaticAxes)
                m_name = L"AllStaticAxes";
            else if (m_staticAxisIdx == SentinelStaticAxisIndexValueForUnknownAxes)
                m_name = L"UnknownAxes";
            else if (m_staticAxisIdx == SentinelStaticAxisIndexValueForAllAxes)
                m_name = L"AllAxes";
            else if (m_staticAxisIdx == SentinelStaticAxisIndexValueForDynamicAxes)
                m_name = StaticAxisNamePrefix + L"DynamicAxisSentinel";
            else
                LogicError("Unknown sentinel value for Axis");
        }

        ///
        /// Construct a dynamic axis with the specified name.
        ///
        explicit Axis(const std::wstring& name, bool isOrderedDynamicAxis = true)
            : m_staticAxisIdx(SentinelStaticAxisIndexValueForDynamicAxes), m_name(name), m_isOrderedDynamicAxis(isOrderedDynamicAxis)
        {
            RegisterAxisName(name);
        }

        ///
        /// Returns a boolean indicating if 'this' Axis corresponds to a static axis
        ///
        bool IsStaticAxis() const
        {
            return ((m_staticAxisIdx != SentinelStaticAxisIndexValueForDynamicAxes) &&
                    (m_staticAxisIdx != SentinelStaticAxisIndexValueForAllStaticAxes) &&
                    (m_staticAxisIdx != SentinelStaticAxisIndexValueForUnknownAxes) &&
                    (m_staticAxisIdx != SentinelStaticAxisIndexValueForAllAxes));
        }

        ///
        /// Returns a boolean indicating if 'this' Axis corresponds to a dynamic axis
        ///
        bool IsDynamicAxis() const
        {
            return (m_staticAxisIdx == SentinelStaticAxisIndexValueForDynamicAxes);
        }

        ///
        /// Indicate whether 'this' Axis is a batch axis.
        ///
        bool IsBatchAxis() const
        {
            //TODO: Do we assume there is only one batch axis in the whole system?
            return (this->IsDynamicAxis() && !this->IsSequenceAxis());
        }

        ///
        /// Indicate whether 'this' Axis is a sequence axis.
        ///
        bool IsSequenceAxis() const
        {
            return (this->IsDynamicAxis() && this->m_isOrderedDynamicAxis);
        }

        ///
        /// Returns a boolean indicating if 'this' Axis is ordered; i.e. if there is an ordering between the dimensions along this axis.
        ///
        bool IsOrdered() const { return IsStaticAxis() || m_isOrderedDynamicAxis; }

        ///
        /// Returns the axis index if 'this' Axis is a static axis. Throws an exception otherwise if checked == true.
        ///
        int StaticAxisIndex(bool checked = true) const
        {
            if (checked && !IsStaticAxis())
                InvalidArgument("Cannot query the static axis index for a non-static axis");

            return m_staticAxisIdx;
        }

        ///
        /// Axis object representing the default dynamic axis.
        ///
        CNTK_API static const Axis& DefaultDynamicAxis();

        ///
        /// Axis object representing the sequence axis (ordered dynamic axis) of an
        /// operand whose dynamic axes have not yet been inferred/resolved (i.e. are unknown).
        /// This automatically resolves to the actual sequence dynamic axis of the operand that
        /// it is specified for, when the dynamic axes of the operand are resolved.
        ///
        CNTK_API static const Axis& OperandSequenceAxis();

        ///
        /// Axis object representing the batch axis.
        ///
        CNTK_API static const Axis& DefaultBatchAxis();

        ///
        /// Axis object representing all the static axes of an operand
        ///
        CNTK_API static const Axis& AllStaticAxes();

        ///
        /// Axis object representing all static and dynamic axes of an operand
        ///
        CNTK_API static const Axis& AllAxes();

        ///
        /// Returns a new unique Dynamic axis
        ///
        static Axis NewUniqueDynamicAxis(const std::wstring& axisNamePrefix, bool isOrderedDynamicAxis = true)
        {
            return Axis(s_uniqueDynamicAxisNames.NewUniqueDynamicAxisName(axisNamePrefix), isOrderedDynamicAxis);
        }

        ///
        /// Returns an axis object representing the default end static axis.
        /// This is used as the default value for the end axis for some operators like Reshape.
        ///
        static Axis EndStaticAxis()
        {
            return Axis(SentinelEndStaticAxisIndexValue);
        }

        ///
        /// Name of 'this' axis
        ///
        const std::wstring& Name() const { return m_name; }

        ///
        /// Returns a string representation for this Axis.
        ///
        CNTK_API std::wstring AsString() const;

        ///
        /// Default constructor; results in an invalid axis object.
        ///
        Axis()
            : m_staticAxisIdx(SentinelStaticAxisIndexValueForDynamicAxes)
        {}

    private:
        CNTK_API void RegisterAxisName(const std::wstring& axisName);

    private:
        int m_staticAxisIdx;
        std::wstring m_name;
        bool m_isOrderedDynamicAxis;
    };

    inline bool operator==(const Axis& first, const Axis& second)
    {
        if (first.IsDynamicAxis() != second.IsDynamicAxis())
            return false;

        if (!first.IsDynamicAxis())
            return first.StaticAxisIndex(/*checked =*/ false) == second.StaticAxisIndex(/*checked =*/ false);
        else
            return first.Name() == second.Name();
    }

    inline bool operator!=(const Axis& first, const Axis& second)
    {
        return !(first == second);
    }
}

namespace std {
    template <> struct hash<::CNTK::Axis>
    {
        size_t operator()(const ::CNTK::Axis& x) const
        {
            return std::hash<std::wstring>()(x.Name());
        }
    };
}


namespace CNTK
{
    template <typename T>
    class TrainingParameterSchedule;
    ///
    /// A serializable value represents one of:
    /// a) Boolean
    /// b) Signed and unsigned long integer
    /// c) Single and double precision floating point values
    /// d) NDShape
    /// e) Axis
    /// f) vector<DictionaryValue>
    /// g) Dictionary
    /// h) NDArrayView
    /// i) TrainingParameterSchedule<double>
    ///
    /// TODO: We need to have native support for DictionaryValue<vector> and DictionaryValue<NDArrayView>.
    class DictionaryValue final
    {
        friend class Serializer;
    public:
        enum class Type : unsigned int
        {
            None,
            Bool,
            Int,
            SizeT,
            Float,
            Double,
            String,
            NDShape,
            Axis,
            Vector,
            Dictionary,
            NDArrayView,
            TrainingParameterSchedule
        };

        static const char* TypeName(Type type)
        {
            switch (type)
            {
            case Type::None:
                return "None";
            case Type::Bool:
                return "Bool";
            case Type::Int:
                return "Int";
            case Type::SizeT:
                return "SizeT";
            case Type::Float:
                return "Float";
            case Type::Double:
                return "Double";
            case Type::String:
                return "String";
            case Type::NDShape:
                return "NDShape";
            case Type::Axis:
                return "Axis";
            case Type::Vector:
                return "Vector";
            case Type::Dictionary:
                return "Dictionary";
            case Type::NDArrayView:
                return "NDArrayView";
            case Type::TrainingParameterSchedule:
                return "TrainingParameterSchedule";
            default:
                LogicError("Unknown DictionaryValue::Type.");
            }
        }

    public:
        DictionaryValue() : m_valueType(Type::None)
        {
        }

        DictionaryValue(bool value) : m_valueType(GetValueType<bool>())
        {
            m_data.m_boolean = value;
        }

        DictionaryValue(int value) : m_valueType(GetValueType<int>())
        {
            m_data.m_int = value;
        }

        DictionaryValue(size_t value) : m_valueType(GetValueType<size_t>())
        {
            m_data.m_sizeT = value;
        }

        DictionaryValue(float value) : m_valueType(GetValueType<float>())
        {
            m_data.m_float = value;
        }

        DictionaryValue(double value) : m_valueType(GetValueType<double>())
        {
            m_data.m_double = value;
        }

        DictionaryValue(const wchar_t* value)
            : DictionaryValue(std::wstring(value))
        {}

        // Due to SWIG we had to flatten this template for vector<DictionaryValue>
        DictionaryValue(const std::vector<::CNTK::DictionaryValue>& value) : m_valueType(GetValueType<std::vector<::CNTK::DictionaryValue>>())
        {
            AllocateDataPtr(value);
        }

        template <typename T>
        DictionaryValue(const T& value) : m_valueType(GetValueType<T>())
        {
            static_assert((std::is_same<T, NDShape>::value ||
                std::is_same<T, Axis>::value ||
                std::is_same<T, std::wstring>::value ||
                std::is_same<T, std::vector<DictionaryValue>>::value ||
                std::is_same<T, Dictionary>::value ||
                std::is_same<T, TrainingParameterSchedule<double>>::value ||
                std::is_same<T, NDArrayView>::value),
                "Unsupported ValueType");

            AllocateDataPtr(value);
        }

        DictionaryValue(const DictionaryValue& other) : m_valueType(Type::Bool)
        {
            // The m_valueType must have been set to a non-ptr type to prevent an attempt to interpret
            // the underlying underlying uninitialized value as a ptr and free it.
            *this = other;
        }

        DictionaryValue(DictionaryValue&& other) : m_valueType(Type::Bool)
        {
            // The m_valueType must have been set to a non-ptr type to prevent an attempt to interpret
            // the underlying underlying uninitialized value as a ptr and free it.
            *this = std::move(other);
        }
        DictionaryValue& operator=(const DictionaryValue& other)
        {
            if (this != &other)
            {
                FreeDataPtr();

                m_valueType = other.m_valueType;
                m_data = other.m_data;

                if (other.m_valueType == Type::String)
                    AllocateDataPtr(other.Value<std::wstring>());
                else if (other.m_valueType == Type::NDShape)
                    AllocateDataPtr(other.Value<NDShape>());
                else if (other.m_valueType == Type::Axis)
                    AllocateDataPtr(other.Value<Axis>());
                else if (other.m_valueType == Type::Vector)
                    AllocateDataPtr(other.Value<std::vector<DictionaryValue>>());
                else if (other.m_valueType == Type::Dictionary)
                    AllocateDataPtr(other.Value<Dictionary>());
                else if (other.m_valueType == Type::NDArrayView)
                    AllocateDataPtr(other.Value<NDArrayView>());
                else if (other.m_valueType == Type::TrainingParameterSchedule)
                    AllocateDataPtr(other.Value<TrainingParameterSchedule<double>>());
            }

            return *this;
        }

        DictionaryValue& operator=(DictionaryValue&& other)
        {
            FreeDataPtr();

            m_valueType = other.m_valueType;
            m_data = other.m_data;

            if (other.m_valueType == Type::String ||
                other.m_valueType == Type::NDShape ||
                other.m_valueType == Type::Axis ||
                other.m_valueType == Type::Vector ||
                other.m_valueType == Type::Dictionary ||
                other.m_valueType == Type::TrainingParameterSchedule ||
                other.m_valueType == Type::NDArrayView)
            {
                other.m_data.m_ptr = nullptr;
            }

            other.m_valueType = Type::None;

            return *this;
        }
        ~DictionaryValue()
        {
            FreeDataPtr();
        }

        template <typename T, typename std::enable_if<std::is_same<T, bool>::value>::type* = nullptr>
        const T& Value() const
        {
            VerifyType<T>();
            return m_data.m_boolean;
        }

        template <typename T, typename std::enable_if<std::is_same<T, bool>::value>::type* = nullptr>
        T& Value()
        {
            VerifyType<T>();
            return m_data.m_boolean;
        }

        template <typename T, typename std::enable_if<std::is_same<T, int>::value>::type* = nullptr>
        const T& Value() const
        {
            VerifyType<T>();
            return m_data.m_int;
        }

        template <typename T, typename std::enable_if<std::is_same<T, int>::value>::type* = nullptr>
        T& Value()
        {
            VerifyType<T>();
            return m_data.m_int;
        }

        template <typename T, typename std::enable_if<std::is_same<T, size_t>::value>::type* = nullptr>
        const T& Value() const
        {
            VerifyType<T>();
            return m_data.m_sizeT;
        }

        template <typename T, typename std::enable_if<std::is_same<T, size_t>::value>::type* = nullptr>
        T& Value()
        {
            VerifyType<T>();
            return m_data.m_sizeT;
        }

        template <typename T, typename std::enable_if<std::is_same<T, float>::value>::type* = nullptr>
        const T& Value() const
        {
            VerifyType<T>();
            return m_data.m_float;
        }

        template <typename T, typename std::enable_if<std::is_same<T, float>::value>::type* = nullptr>
        T& Value()
        {
            VerifyType<T>();
            return m_data.m_float;
        }

        template <typename T, typename std::enable_if<std::is_same<T, double>::value>::type* = nullptr>
        const T& Value() const
        {
            VerifyType<T>();
            return m_data.m_double;
        }

        template <typename T, typename std::enable_if<std::is_same<T, double>::value>::type* = nullptr>
        T& Value()
        {
            VerifyType<T>();
            return m_data.m_double;
        }

        template <typename T, typename std::enable_if<std::is_same<T, NDShape>::value ||
            std::is_same<T, Axis>::value ||
            std::is_same<T, std::wstring>::value ||
            std::is_same<T, std::vector<DictionaryValue>>::value ||
            std::is_same<T, Dictionary>::value ||
            std::is_same<T, TrainingParameterSchedule<double>>::value ||
            std::is_same<T, NDArrayView>::value>::type* = nullptr>
            const T& Value() const
        {
            VerifyType<T>();
            return *(reinterpret_cast<T*>(m_data.m_ptr));
        }

        template <typename T, typename std::enable_if<std::is_same<T, NDShape>::value ||
            std::is_same<T, Axis>::value ||
            std::is_same<T, std::wstring>::value ||
            std::is_same<T, std::vector<DictionaryValue>>::value ||
            std::is_same<T, Dictionary>::value ||
            std::is_same<T, TrainingParameterSchedule<double>>::value ||
            std::is_same<T, NDArrayView>::value>::type* = nullptr>
            T& Value()
        {
            VerifyType<T>();
            return *(reinterpret_cast<T*>(m_data.m_ptr));
        }

        bool HasValue() const
        {
            return m_valueType != Type::None;
        }

        Type ValueType() const
        {
            return m_valueType;
        }

        CNTK_API bool operator==(const DictionaryValue& other) const;
        CNTK_API bool operator!=(const DictionaryValue& other) const;

        friend CNTK_API std::istream& operator>>(std::istream& stream, DictionaryValue& us);
        friend CNTK_API std::ostream& operator<<(std::ostream& stream, const DictionaryValue& us);

        CNTK_API void Save(const std::wstring& filename);
        CNTK_API static DictionaryValue Load(const std::wstring& filename);

    private:
        template <typename T>
        static Type GetValueType()
        {
            static_assert((std::is_same<T, bool>::value ||
                           std::is_same<T, int>::value ||
                           std::is_same<T, size_t>::value ||
                           std::is_same<T, float>::value ||
                           std::is_same<T, double>::value ||
                           std::is_same<T, std::wstring>::value ||
                           std::is_same<T, NDShape>::value ||
                           std::is_same<T, Axis>::value ||
                           std::is_same<T, std::vector<DictionaryValue>>::value ||
                           std::is_same<T, Dictionary>::value ||
                           std::is_same<T, TrainingParameterSchedule<double>>::value ||
                           std::is_same<T, NDArrayView>::value),
                           "Unsupported ValueType");

            if (std::is_same<T, bool>::value)                                      return Type::Bool;
            if (std::is_same<T, int>::value)                                       return Type::Int;
            if (std::is_same<T, size_t>::value)                                    return Type::SizeT;
            if (std::is_same<T, float>::value)                                     return Type::Float;
            if (std::is_same<T, double>::value)                                    return Type::Double;
            if (std::is_same<T, std::wstring>::value)                              return Type::String;
            if (std::is_same<T, NDShape>::value)                                   return Type::NDShape;
            if (std::is_same<T, Axis>::value)                                      return Type::Axis;
            if (std::is_same<T, std::vector<DictionaryValue>>::value)              return Type::Vector;
            if (std::is_same<T, Dictionary>::value)                                return Type::Dictionary;
            if (std::is_same<T, NDArrayView>::value)                               return Type::NDArrayView;
            if (std::is_same<T, TrainingParameterSchedule<double>>::value)          return Type::TrainingParameterSchedule;
        }

        template <typename T>
        void VerifyType() const
        {
            if (GetValueType<T>() != m_valueType)
                RuntimeError("Reading a DictionaryValue as the wrong type; Reading as type %s when actual type is %s", typeid(T).name(), DictionaryValue::TypeName(m_valueType));
        }

        template <typename T>
        CNTK_API void AllocateDataPtr(const T& value);

        template <typename T>
        CNTK_API void FreePtrAsType();

        CNTK_API void FreeDataPtr()
        {
            if (m_valueType == Type::String)
                FreePtrAsType<std::wstring>();
            else if (m_valueType == Type::NDShape)
                FreePtrAsType<NDShape>();
            else if (m_valueType == Type::Axis)
                FreePtrAsType<Axis>();
            else if (m_valueType == Type::Vector)
                FreePtrAsType<std::vector<DictionaryValue>>();
            else if (m_valueType == Type::Dictionary)
                FreePtrAsType<Dictionary>();
            else if (m_valueType == Type::NDArrayView)
                FreePtrAsType<NDArrayView>();
            else if (m_valueType == Type::TrainingParameterSchedule)
                FreePtrAsType<TrainingParameterSchedule<double>>();
        }

        Type m_valueType;

        union ValueData
        {
            bool m_boolean;
            int m_int;
            size_t m_sizeT;
            float m_float;
            double m_double;
            void* m_ptr;
        } m_data;

         static const size_t s_version;
    };

    ///
    /// A type denoting a dictionary (keyed by Unicode strings) of serializable values (dynamically typed).
    ///
    class Dictionary
    {
        friend inline void AddConfigString(std::wstringstream& s, const DictionaryValue& value, size_t numIndentationSpaces);
        friend class CompositeMinibatchSource;
        friend class Serializer;
    public:
        CNTK_API Dictionary();
        CNTK_API ~Dictionary();

        CNTK_API Dictionary(const Dictionary&);
        CNTK_API Dictionary& operator=(const Dictionary&);

        CNTK_API Dictionary(Dictionary&& other);
        CNTK_API Dictionary& operator=(Dictionary&& other);

        CNTK_API DictionaryValue& operator[](const wchar_t* key);
        DictionaryValue& operator[](const std::wstring& key)
        {
            return operator[](key.c_str());
        }

        CNTK_API const DictionaryValue& operator[](const wchar_t* key) const;

        const DictionaryValue& operator[](const std::wstring& key) const
        {
            return operator[](key.c_str());
        }

        template<typename T>
        const T& GetOrElse(const std::wstring& key, const T& elseVal) const
        {
            if (Contains(key))
            {
                const DictionaryValue& val = operator[](key);
                return val.Value<T>();
            }
            else return elseVal;
        }

        CNTK_API bool Contains(const wchar_t* key) const;

        bool Contains(const std::wstring& key) const
        {
            return Contains(key.c_str());
        }

        CNTK_API void Add(const Dictionary& other);

        void Add(const std::wstring& key, const DictionaryValue& value)
        {
            operator[](key.c_str()) = value;
        }

        template<typename... Args>
        void Add(const std::wstring& key, const DictionaryValue& value, Args... args)
        {
            Add(key, value); //insert one
            Add(args...);    //recurse
        }

        CNTK_API bool operator==(const Dictionary& other) const;
        CNTK_API bool operator!=(const Dictionary& other) const;

        typedef std::unordered_map<std::wstring, DictionaryValue>::iterator DictionaryIterator;
        typedef std::unordered_map<std::wstring, DictionaryValue>::const_iterator ConstDictionaryIterator;

        DictionaryIterator begin() const { return m_dictionaryData->begin(); }
        ConstDictionaryIterator cbegin() const { return m_dictionaryData->cbegin(); }
        DictionaryIterator end() const { return m_dictionaryData->end(); }
        ConstDictionaryIterator cend() const { return m_dictionaryData->cend(); }

        size_t Size() const { return m_dictionaryData->size();  }

        std::unordered_set<std::wstring> Keys()
        {
            std::unordered_set<std::wstring> keys;
            for (const auto& kv : *m_dictionaryData)
                keys.insert(kv.first);
            return keys;
        }

        friend CNTK_API std::istream& operator>>(std::istream& stream, Dictionary& us);
        friend CNTK_API std::ostream& operator<<(std::ostream& stream, const Dictionary& us);

        CNTK_API void Save(const std::wstring& filename);
        CNTK_API static Dictionary Load(const std::wstring& filename);

    private:
        std::shared_ptr<std::unordered_map<std::wstring, DictionaryValue>> m_dictionaryData;
        static const size_t s_version;
    };

    ///
    /// Enumeration type denoting the kind of a symbolic Variable object
    ///
    enum class VariableKind : unsigned int
    {
        Input = 0,
        Output = 1,
        Parameter = 2,
        Constant = 3,
        Placeholder = 4,
    };

    inline const wchar_t* VariableKindName(VariableKind variableKind)
    {
        switch (variableKind)
        {
        case VariableKind::Input:
            return L"Input";
        case VariableKind::Output:
            return L"Output";
        case VariableKind::Parameter:
            return L"Parameter";
        case VariableKind::Constant:
            return L"Constant";
        case VariableKind::Placeholder:
            return L"Placeholder";
        default:
            LogicError("Unknown VariableKind.");
        }
    }

    namespace Internal
    {
        inline std::wstring GenerateUid(std::wstring&& prefix)
        {
            return prefix + std::to_wstring(Internal::NewUniqueId());
        }

        inline std::wstring GenerateUid(VariableKind varKind)
        {
            return GenerateUid(std::wstring(VariableKindName(varKind)));
        }

        inline std::wstring GenerateUid(const std::wstring& prefix)
        {
            return GenerateUid(std::wstring(prefix));
        }
    }

    typedef Dictionary ParameterInitializer;

    // Forward declarations
    inline Variable PlaceholderVariable(const NDShape& shape, ::CNTK::DataType dataType, const std::wstring& name, const std::vector<Axis>& dynamicAxes = Axis::UnknownDynamicAxes());
    inline Variable InputVariable(const NDShape& shape, bool isSparse, ::CNTK::DataType dataType, bool needsGradient, const std::wstring& name, const std::vector<Axis>& dynamicAxes = Axis::DefaultInputVariableDynamicAxes());
    inline Variable OutputVariable(const NDShape& shape, ::CNTK::DataType dataType, const std::vector<Axis>& dynamicAxes, bool needsGradient, const std::wstring& name = L"");

    ///
    /// Denotes a symbolic entity corresponding to the inputs and outputs of a Function.
    /// A Variable is symbolic and does not represent the actual values.
    /// Also, Variable type is a value type and copies of a Variable object are aliases of the
    /// source Variable object itself and have the same identity.
    ///
    class Variable : private IDictionarySerializable
    {
        friend bool operator==(const Variable& first, const Variable& second);
        friend class Function;
        friend class CompositeFunction;
        friend class BlockFunction;
        friend class Trainer;
        friend class PrimitiveFunction;
        friend class Utils;
        friend class CNTKToONNXHelper;

        template <typename T>
        friend struct std::hash;

        friend class Internal::VariableResolver;

#ifndef SWIG
    private:
        friend inline Variable PlaceholderVariable(const NDShape& shape, ::CNTK::DataType dataType, const std::wstring& name, const std::vector<Axis>& dynamicAxes);
        friend inline Variable InputVariable(const NDShape& shape, bool isSparse, ::CNTK::DataType dataType, bool needsGradient, const std::wstring& name, const std::vector<Axis>& dynamicAxes /*= Axis::DefaultInputVariableDynamicAxes()*/);
        friend inline Variable OutputVariable(const NDShape& shape, ::CNTK::DataType dataType, const std::vector<Axis>& dynamicAxes, bool needsGradient, const std::wstring& name /*= L""*/);
#endif

    public:

        ///
        /// Create an 'Output' variable aliasing the output of the specified Function
        /// Throws an exception if called for a Function instance with multiple outputs
        ///
        CNTK_API Variable(const FunctionPtr& function);

        ///
        /// Implicit conversion to a FunctionPtr; creates a pass through primitive Function
        ///
        CNTK_API operator FunctionPtr() const;

        ///
        /// Default constructor for creating an invalid/null Variable instance.
        /// Required for use in a std::vector container.
        ///
        Variable() {}

        ///
        /// Returns the shape of 'this' variable
        ///
        CNTK_API const NDShape& Shape() const;

        ///
        /// Returns the dynamic axes of 'this' variable
        ///
        CNTK_API const std::vector<Axis>& DynamicAxes() const;

        ///
        /// Returns the VariableKind of 'this' variable
        ///
        CNTK_API VariableKind Kind() const;

        ///
        /// Returns a boolean value indicating if 'this' variable denotes sparse data
        ///
        CNTK_API bool IsSparse() const;

        ///
        /// Returns a boolean value indicating if 'this' variable is an Input
        ///
        bool IsInput() const { return Kind() == VariableKind::Input; }

        ///
        /// Returns a boolean value indicating if 'this' variable is an Output
        ///
        bool IsOutput() const { return Kind() == VariableKind::Output; }

        ///
        /// Returns a boolean value indicating if 'this' variable is a Parameter
        ///
        bool IsParameter() const { return Kind() == VariableKind::Parameter; }

        ///
        /// Returns a boolean value indicating if 'this' variable is a Constant
        ///
        bool IsConstant() const { return Kind() == VariableKind::Constant; }

        ///
        /// Returns a boolean value indicating if 'this' variable is a Placeholder
        ///
        bool IsPlaceholder() const { return Kind() == VariableKind::Placeholder; }

        ///
        /// Returns a boolean value indicating if 'this' variable has a batch axis or not.
        ///
        bool HasBatchAxis() const { 
            return std::any_of(DynamicAxes().begin(), DynamicAxes().end(),
                [](const Axis& axis) { return (axis == Axis::DefaultBatchAxis()); });
        }

        bool HasSequenceAxis() const {
            return (DynamicAxes().size() - (HasBatchAxis() ? 1 : 0)) > 0;
        }

        bool IsInitialized() const {
            return m_dataFields != nullptr;
        }
        ///
        /// Returns the name of 'this' variable
        ///
        CNTK_API const std::wstring& Name() const;

        ///
        /// Returns the internally generated unique name of the variable
        ///
        CNTK_API const std::wstring& Uid() const;

        ///
        /// Returns the Function object which 'this' variable is an output of.
        /// Returns null when called for a Variable that is not of 'Output' VariableKind.
        ///
        CNTK_API FunctionPtr Owner() const;

        ///
        /// Returns the DataType of the data that 'this' Variable symbolically represents
        ///
        CNTK_API DataType GetDataType() const;

        ///
        /// Returns a boolean value indicating if gradient computation is enabled for this variable.
        ///
        CNTK_API bool NeedsGradient() const;

        ///
        /// Returns a string representation for this variable.
        ///
        CNTK_API std::wstring AsString() const;

        ///
        /// Returns this Variable's timestamp.
        /// Timestamps are used to determine if a Variable's value is up to date and, if not, computations that depend on this Variable's value will be re-executed.
        ///
        CNTK_API size_t CurrentValueTimeStamp() const;

        ///
        /// Returns a const pointer to the Value of the variable.
        ///
        CNTK_API const NDArrayViewPtr GetValue() const;

    protected:
#ifdef SWIGPYTHON
    public:
#endif
        Variable(const NDShape& shape, VariableKind varType, ::CNTK::DataType dataType, const NDArrayViewPtr& value, bool needsGradient, const std::vector<Axis>& dynamicAxes, const std::wstring& name, const std::wstring& uid)
            : Variable(shape, varType, dataType, value, needsGradient, dynamicAxes, /*isSparse =*/ false, name, uid)
        {}

    protected:
        CNTK_API NDArrayViewPtr Value() const;
        CNTK_API void SetValue(const NDArrayViewPtr& value);

    private:
#ifdef SWIGPYTHON
    public:
#endif
        Variable(const NDShape& shape, bool isSparse, ::CNTK::DataType dataType, bool needsGradient, const std::wstring& name, const std::vector<Axis>& dynamicAxes, const std::wstring& uid)
            : Variable(shape, VariableKind::Input, dataType, nullptr, needsGradient, dynamicAxes, isSparse, name, uid)
        {}

        // TODO: This should be a private but if not made public, the python bindings build complains about an unresolved external
        // Probably due the above ctor being a public method in SWIG codegen
    public:
        CNTK_API Variable(const NDShape& shape, VariableKind varType, ::CNTK::DataType dataType, const NDArrayViewPtr& value, bool needsGradient, const std::vector<Axis>& dynamicAxes, bool isSparse, const std::wstring& name, const std::wstring& uid);

private:
        CNTK_API const Variable& BlockFunctionVariableMapping() const;

        CNTK_API Variable Clone() const;

        CNTK_API virtual Dictionary Serialize() const override;

        virtual size_t CurrentVersion() const override { return s_serializationVersion; }

        template <typename ElementType>
        static NDArrayViewPtr CreateValueFromParameterInitializer(const NDShape& shape, const ParameterInitializer& initConfig, const DeviceDescriptor& device);

        CNTK_API static Variable Deserialize(const Dictionary& dictionary, const ::CNTK::DeviceDescriptor& device = DeviceDescriptor::UseDefaultDevice());

        void SetOwner(const std::weak_ptr<Function>& ownerFunction);

        Variable CompositePreservingCopy(const std::shared_ptr<const Function>& composite) const;

        Variable NonCompositePreservingCopy() const;

    private:
#if defined(SWIGCSHARP) || defined(SWIGJAVA)
    public:
        // TODO: a better way to get hash value?
        size_t GetHashValue()
        {
            return std::hash<const void *>()(m_dataFields.get());
        }
#endif

    protected:
        VariableFieldsPtr m_dataFields;
        static const size_t s_serializationVersion = 1;

    private:
        std::shared_ptr<const Function> m_outputComposite; // Currently needed for outputs.
    };

    // TODO: Variable equality should be based on uids.
    inline bool operator==(const Variable& first, const Variable& second)
    {
        return first.m_dataFields == second.m_dataFields;
    }

    inline bool operator!=(const Variable& first, const Variable& second)
    {
        return !(first == second);
    }

    ///
    /// Create a Placeholder variable to be used as a temporary/placeholder input to a Function.
    /// All placeholder inputs of a Function must be replaced with non-placeholder Variables before Forward evaluation of the Function.
    ///
    inline Variable PlaceholderVariable(const NDShape& shape, ::CNTK::DataType dataType, const std::wstring& name, const std::vector<Axis>& dynamicAxes)
    {
        auto varKind = VariableKind::Placeholder;
        return Variable(shape, varKind, dataType, nullptr, false, dynamicAxes, name, Internal::GenerateUid(varKind));
    }

    ///
    /// Create a Placeholder variable to be used as a temporary/placeholder input to a Function.
    /// All placeholder inputs of a Function must be replaced with non-placeholder Variables before Forward evaluation of the Function.
    ///
    inline Variable PlaceholderVariable(const NDShape& shape, const std::wstring& name, const std::vector<Axis>& dynamicAxes)
    {
        return PlaceholderVariable(shape, DataType::Unknown, name, dynamicAxes);
    }

    ///
    /// Create a Placeholder variable to be used as a temporary/placeholder input to a Function.
    /// All placeholder inputs of a Function must be replaced with non-placeholder Variables before Forward evaluation of the Function.
    ///
    inline Variable PlaceholderVariable(const NDShape& shape, const std::vector<Axis>& dynamicAxes = Axis::UnknownDynamicAxes())
    {
        return PlaceholderVariable(shape, L"", dynamicAxes);
    }

    ///
    /// Create a Placeholder variable to be used as a temporary/placeholder input to a Function.
    /// All placeholder inputs of a Function must be replaced with non-placeholder Variables before Forward evaluation of the Function.
    ///
    inline Variable PlaceholderVariable(const std::wstring& name = L"")
    {
        return PlaceholderVariable(NDShape::Unknown(), name, Axis::UnknownDynamicAxes());
    }

    ///
    /// Create an 'Input' Variable denoting sparse data and specify if gradients are to be computed for this input
    ///
    inline Variable InputVariable(const NDShape& shape, bool isSparse, ::CNTK::DataType dataType, bool needsGradient, const std::wstring& name /*= L""*/, const std::vector<Axis>& dynamicAxes /*= Axis::DefaultInputVariableDynamicAxes()*/)
    {
        return Variable(shape, isSparse, dataType, needsGradient, name, dynamicAxes, Internal::GenerateUid(VariableKind::Input));
    }

    ///
    /// Create an 'Input' Variable and specify if gradients are to be computed for this input
    ///
    inline Variable InputVariable(const NDShape& shape, ::CNTK::DataType dataType, bool needsGradient, const std::wstring& name = L"", const std::vector<Axis>& dynamicAxes = Axis::DefaultInputVariableDynamicAxes())
    {
        return InputVariable(shape, /*isSparse =*/ false, dataType, needsGradient, name, dynamicAxes);
    }

    ///
    /// Create an 'Input' Variable.
    ///
    inline Variable InputVariable(const NDShape& shape, DataType dataType, const std::wstring& name, const std::vector<Axis>& dynamicAxes = Axis::DefaultInputVariableDynamicAxes())
    {
        return InputVariable(shape, dataType, /*needsGradient =*/ false, name, dynamicAxes);
    }

    ///
    /// Create an 'Input' Variable.
    ///
    inline Variable InputVariable(const NDShape& shape, DataType dataType, const wchar_t* name, const std::vector<Axis>& dynamicAxes = Axis::DefaultInputVariableDynamicAxes())
    {
        return InputVariable(shape, dataType, std::wstring(name), dynamicAxes);
    }

    ///
    /// Create an 'Input' Variable.
    ///
    inline Variable InputVariable(const NDShape& shape, DataType dataType, const std::vector<Axis>& dynamicAxes = Axis::DefaultInputVariableDynamicAxes())
    {
        return InputVariable(shape, dataType, L"", dynamicAxes);
    }

    ///
    /// Create an 'Input' Variable denoting sparse data.
    ///
    inline Variable InputVariable(const NDShape& shape, bool isSparse, ::CNTK::DataType dataType, const std::wstring& name, const std::vector<Axis>& dynamicAxes = Axis::DefaultInputVariableDynamicAxes())
    {
        return InputVariable(shape, isSparse, dataType, /*needsGradient =*/ false, name, dynamicAxes);
    }

    ///
    /// Create an 'Input' Variable denoting sparse data.
    ///
    inline Variable InputVariable(const NDShape& shape, bool isSparse, ::CNTK::DataType dataType, const wchar_t* name, const std::vector<Axis>& dynamicAxes = Axis::DefaultInputVariableDynamicAxes())
    {
        return InputVariable(shape, isSparse, dataType, std::wstring(name), dynamicAxes);
    }

    ///
    /// Create an 'Input' Variable denoting sparse data.
    ///
    inline Variable InputVariable(const NDShape& shape, bool isSparse, ::CNTK::DataType dataType, const std::vector<Axis>& dynamicAxes = Axis::DefaultInputVariableDynamicAxes())
    {
        return InputVariable(shape, isSparse, dataType, L"", dynamicAxes);
    }

    ///
    /// Create an 'Output' variable
    ///
    inline Variable OutputVariable(const NDShape& shape, ::CNTK::DataType dataType, const std::vector<Axis>& dynamicAxes, const std::wstring& name = L"")
    {
        return OutputVariable(shape, dataType, dynamicAxes, /*needsGradient =*/ true, name);
    }

    ///
    /// Create an 'Output' variable
    ///
    inline Variable OutputVariable(const NDShape& shape, ::CNTK::DataType dataType, const std::vector<Axis>& dynamicAxes, bool needsGradient, const std::wstring& name /*= L""*/)
    {
        return Variable(shape, VariableKind::Output, dataType, nullptr, needsGradient, dynamicAxes, /*isSparse =*/ false, name, Internal::GenerateUid(VariableKind::Output));
    }

    static const int SentinelValueForInferParamInitRank = std::numeric_limits<int>::max();
    static const int DefaultParamInitScale = 1;
    static const int DefaultParamInitOutputRank = 1;
    static const int DefaultParamInitFilterRank = 0;

    CNTK_API ParameterInitializer ConstantInitializer(double value = 0.0);
    CNTK_API ParameterInitializer UniformInitializer(double scale, unsigned long seed = SentinelValueForAutoSelectRandomSeed);
    CNTK_API ParameterInitializer NormalInitializer(double scale, int outputRank = SentinelValueForInferParamInitRank, int filterRank = SentinelValueForInferParamInitRank, unsigned long seed = SentinelValueForAutoSelectRandomSeed);
    CNTK_API ParameterInitializer XavierInitializer(double scale = DefaultParamInitScale, int outputRank = SentinelValueForInferParamInitRank, int filterRank = SentinelValueForInferParamInitRank, unsigned long seed = SentinelValueForAutoSelectRandomSeed);
    CNTK_API ParameterInitializer GlorotUniformInitializer(double scale = DefaultParamInitScale, int outputRank = SentinelValueForInferParamInitRank, int filterRank = SentinelValueForInferParamInitRank, unsigned long seed = SentinelValueForAutoSelectRandomSeed);
    CNTK_API ParameterInitializer GlorotNormalInitializer(double scale = DefaultParamInitScale, int outputRank = SentinelValueForInferParamInitRank, int filterRank = SentinelValueForInferParamInitRank, unsigned long seed = SentinelValueForAutoSelectRandomSeed);
    CNTK_API ParameterInitializer HeUniformInitializer(double scale = DefaultParamInitScale, int outputRank = SentinelValueForInferParamInitRank, int filterRank = SentinelValueForInferParamInitRank, unsigned long seed = SentinelValueForAutoSelectRandomSeed);
    CNTK_API ParameterInitializer HeNormalInitializer(double scale = DefaultParamInitScale, int outputRank = SentinelValueForInferParamInitRank, int filterRank = SentinelValueForInferParamInitRank, unsigned long seed = SentinelValueForAutoSelectRandomSeed);
    CNTK_API ParameterInitializer BilinearInitializer(size_t kernelWidth, size_t kernelHeight);
    CNTK_API ParameterInitializer RandomInitializerWithRank(const ParameterInitializer& initializer, int outputRank, int filterRank);
    CNTK_API ParameterInitializer TruncatedNormalInitializer(double scale = DefaultParamInitScale, unsigned long seed = SentinelValueForAutoSelectRandomSeed);

    ///
    /// Denotes Parameter inputs of a Function.
    ///
    class Parameter final : public Variable
    {
        template <typename T>
        friend struct std::hash;

        friend class Internal::VariableResolver;

    public:
        ///
        /// Construct a parameter whose initial contents are a copy of the specified 'value'
        ///
        explicit Parameter(const NDArrayViewPtr& value, const std::wstring& name = L"")
            : Parameter(value, name, Internal::GenerateUid(VariableKind::Parameter))
        {}

        // TODO: Constructor to move a specified NDArrayView value

        ///
        /// Construct a parameter of specified shape whose contents are initialized with the specified 'initValue'
        ///
        template<typename ElemType>
        Parameter(const NDShape& shape, ElemType initValue, const DeviceDescriptor& device = DeviceDescriptor::UseDefaultDevice(), const std::wstring& name = L"")
            : Parameter(shape, AsDataType<ElemType>(), ConstantInitializer(initValue), device, name)
        {}

        ///
        /// Construct a constant of specified shape whose contents are initialized with the specified 'initValue'
        ///
        Parameter(const NDShape& shape, DataType dataType, double initValue, const DeviceDescriptor& device = DeviceDescriptor::UseDefaultDevice(), const std::wstring& name = L"")
            : Parameter(shape, dataType, ConstantInitializer(initValue), device, name)
        {}

        ///
        /// Construct a constant of specified shape whose contents are initialized using the specified initializer
        ///
        CNTK_API Parameter(const NDShape& shape, DataType dataType, const ParameterInitializer& initializer, const DeviceDescriptor& device = DeviceDescriptor::UseDefaultDevice(), const std::wstring& name = L"");

        ///
        /// DownCast a Variable to a Parameter. Only allowed if the VariableKind is Parameter and throws an exception otherwise.
        ///
        explicit Parameter(const Variable& variable)
            : Variable(variable)
        {
            if (!IsParameter())
                InvalidArgument("A non-parameter Variable '%S' cannot be converted to a Parameter.", variable.AsString().c_str());
        }

        ///
        /// Get the value of 'this' parameter
        ///
        NDArrayViewPtr Value() const
        {
            return Variable::Value();
        }

        ///
        /// Copies the contents of the 'value' NDArrayView into the view backing 'this'
        /// parameter's value. The shapes of both views must be identical.
        ///
        CNTK_API void SetValue(const NDArrayViewPtr& value)
        {
            Variable::SetValue(value);
            RecordValueUpdate();
        }

        CNTK_API void RecordValueUpdate();

    private:
        explicit Parameter(const NDArrayViewPtr& value, const std::wstring& name, const std::wstring& uid)
            : Variable(value->Shape(), VariableKind::Parameter, value->GetDataType(), value, true, {}, name, uid)
        {
            if (value->IsReadOnly())
                InvalidArgument("Parameter cannot be constructed from a read-only NDArrayView value; you can create a non read-only clone of the value and use that instead!");
        }
    };

    // Implementation note: The Variable type is a value type and not polymorphic in nature.
    // However we have a couple of derivatives of the type to extend the base interface and thus we ensure that the derived types do not have additional fields.
    // This check is weak in that the derives types may sneak in some additional fields if the base type had some padding at the end, without changing the object size
    // but it should be good enough for catching any accidental addition of fields.
    static_assert(sizeof(Parameter) == sizeof(Variable), "The Parameter type should not have any data fields beyond what its base type 'Variable' has.");

    ///
    /// Denotes Constant inputs of a Function.
    ///
    class Constant final : public Variable
    {
        template <typename T>
        friend struct std::hash;

        friend class Internal::VariableResolver;

    public:
        ///
        /// Construct a Constant whose initial contents are a copy of the specified value
        ///
        Constant(const NDArrayViewPtr& value, const std::wstring& name = L"")
            : Constant(value, name, Internal::GenerateUid(VariableKind::Constant))
        {}

        // TODO: Constructor to move a specified NDArrayView value

        ///
        /// Construct a constant of specified shape whose contents are initialized with the specified 'initValue'
        ///
        template<typename ElemType>
        Constant(const NDShape& shape, ElemType initValue, const DeviceDescriptor& device = DeviceDescriptor::UseDefaultDevice(), const std::wstring& name = L"")
            : Constant(shape, AsDataType<ElemType>(), ConstantInitializer(initValue), device, name)
        {}

        ///
        /// Construct a constant of specified shape whose contents are initialized with the specified 'initValue'
        ///
        Constant(const NDShape& shape, DataType dataType, double initValue, const DeviceDescriptor& device = DeviceDescriptor::UseDefaultDevice(), const std::wstring& name = L"")
            : Constant(shape, dataType, ConstantInitializer(initValue), device, name)
        {}

        ///
        /// Create a clone of 'this' constant with the specified DataType.
        /// This only supports converting from a lower precision type to a higher precision type (e.g. DataType::Float to DataType::Double)
        ///
        CNTK_API Constant CloneAs(DataType dataType) const;

        ///
        /// Create a scalar constant. The specified value is cast to the specified DataType
        ///
        static inline ::CNTK::Constant Scalar(::CNTK::DataType dataType, double value, const ::CNTK::DeviceDescriptor& device = DeviceDescriptor::CPUDevice())
        {
            return Constant({}, dataType, value, device);
        }

        ///
        /// Create a scalar constant. The specified value is cast to the specified DataType
        ///
        template<typename ElementType>
        static inline ::CNTK::Constant Scalar(ElementType value, const ::CNTK::DeviceDescriptor& device = DeviceDescriptor::CPUDevice())
        {
            return Constant({}, value, device);
        }

        ///
        /// DownCast a Variable to a Constant. Only allowed if the VariableKind is Constant and throws an exception otherwise.
        ///
        explicit Constant(const Variable& variable)
            : Variable(variable)
        {
            if (!IsConstant())
                InvalidArgument("A non-constant Variable '%S' being converted to a Constant.", variable.AsString().c_str());
        }

        ///
        /// Get the value of 'this' Constant
        ///
        NDArrayViewPtr Value() const
        {
            return Variable::Value();
        }

        ///
        /// Copies the contents of the 'value' NDArrayView into the view backing 'this'
        /// Constant's value. The shapes of both views must be identical.
        ///
        CNTK_API void SetValue(const NDArrayViewPtr& value);
        CNTK_API void RecordValueUpdate();

    private:
        Constant(const NDArrayViewPtr& value, const std::wstring& name, const std::wstring& uid)
            : Variable(value->Shape(), VariableKind::Constant, value->GetDataType(), value, false, {}, name, uid)
        {}

        ///
        /// Construct a constant of specified shape whose contents are initialized using the specified initializer
        ///
        CNTK_API Constant(const NDShape& shape, DataType dataType, const ParameterInitializer& initializer, const DeviceDescriptor& device = DeviceDescriptor::UseDefaultDevice(), const std::wstring& name = L"");
    };

    // Implementation note: The Variable type is a value type and not polymorphic in nature.
    // However we have a couple of derivatives of the type to extend the base interface and thus we ensure that the derived types do not have additional fields.
    // This check is weak in that the derives types may sneak in some additional fields if the base type had some padding at the end, without changing the object size
    // but it should be good enough for catching any accidental addition of fields.
    static_assert(sizeof(Constant) == sizeof(Variable), "The Constant type should not have any data fields beyond what its base type 'Variable' has.");
}

namespace std {

    template <> struct hash<::CNTK::NDShape>
    {
        size_t operator()(const ::CNTK::NDShape& x) const
        {
            return std::hash<std::wstring>()(x.AsString());
        }
    };

    // TODO: Variable hash should be based on uid.
    template <> struct hash<::CNTK::Variable>
    {
        size_t operator()(const ::CNTK::Variable& x) const
        {
            return std::hash<const void*>()(x.m_dataFields.get());
        }
    };

    template <> struct hash<::CNTK::Parameter>
    {
        size_t operator()(const ::CNTK::Parameter& x) const
        {
            return std::hash<::CNTK::Variable>()(x);
        }
    };

    template <> struct hash<::CNTK::Constant>
    {
        size_t operator()(const ::CNTK::Constant& x) const
        {
            return std::hash<::CNTK::Variable>()(x);
        }
    };
}

namespace CNTK
{
    ///
    /// Denotes a multi-dimensional array with an optional mask and is the actual data fed into or produced from a computation.
    /// The mask is typically lower dimensionality than the data, meaning data is masked in coarse individual sample units where
    /// sample shape is data.Shape().SubShape(0, data.Shape().Rank() - mask.Shape().Rank)
    /// Also, note that the size of the data's trailing mask.Shape().Rank() dimensions must match the mask shape dimensions.
    ///
    class Value : public std::enable_shared_from_this<Value>
    {
        friend class Utils;

    public:

        ///
        /// a special index for one hot to indicate zero vector, put in 32-bit range for C# binding
        ///
        static const size_t OneHotSkip = (size_t)0xffffffff;

        ///
        /// A multi-dimensional value with no mask.
        ///
        explicit CNTK_API Value(const NDArrayViewPtr& data);

        ///
        /// A multi-dimensional value with an associated mask.
        ///
        CNTK_API Value(const NDArrayViewPtr& data, const NDMaskPtr& mask);

        ///
        /// Create a new Value object containing a collection of variable length sequences.
        /// The sequenceStartFlags argument allows specifying for each sequence whether that sequence is a
        /// a new sequence or continuation of a previous sequence at the same index in the
        /// sequences vector from a previous call to this method.
        /// The created Value object contains a copy of the specified 'sequences' data.
        ///
        template <typename ElementType>
        CNTK_API static ValuePtr Create(const NDShape& sampleShape, const std::vector<std::vector<ElementType>>& sequences, const std::vector<bool>& sequenceStartFlags, const DeviceDescriptor& device, bool readOnly = false);

        ///
        /// Create a new Value object containing a collection of variable length sequences.
        /// The created Value object contains a copy of the specified 'sequences' data.
        ///
        template <typename ElementType>
        static ValuePtr Create(const NDShape& sampleShape, const std::vector<std::vector<ElementType>>& sequences, const DeviceDescriptor& device, bool readOnly = false)
        {
            return Create(sampleShape, sequences, {}, device, readOnly);
        }

        ///
        /// Create a new Value object containing a collection of variable length sequences.
        ///
        CNTK_API static ValuePtr Create(const NDShape& sampleShape, const std::vector<NDArrayViewPtr>& sequences, const std::vector<bool>& sequenceStartFlags, const DeviceDescriptor& device, bool readOnly, bool createNewCopy);

        ///
        /// Create a new Value object containing a collection of variable length sequences.
        /// The created Value object contains a copy of the specified 'sequences' data.
        ///
        static ValuePtr Create(const NDShape& sampleShape, const std::vector<NDArrayViewPtr>& sequences, const std::vector<bool>& sequenceStartFlags, const DeviceDescriptor& device, bool readOnly = false)
        {
            return Create(sampleShape, sequences, sequenceStartFlags, device, readOnly, /*createNewCopy =*/ false);
        }

        ///
        /// Create a new Value object containing a collection of variable length sequences.
        /// The created Value object contains a copy of the specified 'sequences' data.
        ///
        static ValuePtr Create(const NDShape& sampleShape, const std::vector<NDArrayViewPtr>& sequences, const DeviceDescriptor& device, bool readOnly = false)
        {
            return Create(sampleShape, sequences, {}, device, readOnly);
        }

        ///
        /// Create a new Value object containing a collection of variable length sequences of one hot vectors
        /// The created Value object contains a copy of the specified 'sequences' data.
        ///
        template <typename ElementType>
        CNTK_API static ValuePtr Create(const NDShape& sampleShape, const std::vector<std::vector<size_t>>& oneHotSequences, const std::vector<bool>& sequenceStartFlags, const DeviceDescriptor& device, bool readOnly = false);

        ///
        /// Create a new Value object containing a collection of variable length sequences of one hot vectors
        /// The created Value object contains a copy of the specified 'sequences' data.
        ///
        template <typename ElementType>
        static ValuePtr Create(const NDShape& sampleShape, const std::vector<std::vector<size_t>>& oneHotSequences, const DeviceDescriptor& device, bool readOnly = false)
        {
            return Create<ElementType>(sampleShape, oneHotSequences, {}, device, readOnly);
        }

        ///
        /// Create a new Value object containing a collection of variable length sequences of one hot vectors
        /// The created Value object contains a copy of the specified 'sequences' data.
        ///
        template <typename ElementType>
        static ValuePtr Create(size_t dimension, const std::vector<std::vector<size_t>>& oneHotSequences, const std::vector<bool>& sequenceStartFlags, const DeviceDescriptor& device, bool readOnly = false)
        {
            return Create<ElementType>(NDShape({ dimension }), oneHotSequences, sequenceStartFlags, device, readOnly);
        }

        ///
        /// Create a new Value object containing a collection of variable length sequences of one hot vectors
        /// The created Value object contains a copy of the specified 'sequences' data.
        ///
        template <typename ElementType>
        static ValuePtr Create(size_t dimension, const std::vector<std::vector<size_t>>& oneHotSequences, const DeviceDescriptor& device, bool readOnly = false)
        {
            return Create<ElementType>(dimension, oneHotSequences, {}, device, readOnly);
        }

        ///
        /// Creates a new Value object containing a batch of samples.
        /// The number of samples in the batch is the number of elements in batch divided by the size of shape (A runtime error occurs if the remainder is not zero).
        /// The created Value object contains a copy of the specified data in batch.
        /// Parameters:
        ///     sampleShape: the tensor shape of the Value object.
        ///     batchData: the data to be contained in the Value object.
        ///     device: on which device the Value object should be created.
        ///     readOnly: the Value object is read-only if this flag is true.
        ///
        template <typename ElementType>
        CNTK_API static ValuePtr CreateBatch(const NDShape& sampleShape, const std::vector<ElementType>& batchData, const DeviceDescriptor& device, bool readOnly = false);

        ///
        /// Creates a new Value object containing a sequence of samples.
        /// The created Value object contains a copy of the specified sequence data.
        /// The sequenceStartFlag specifies wehther this sequence is a new sequence or continuation of a previous sequence at the same index in the sequences list from a previous call to this method.The sequence length is the number of elements in sequence divided by the size of shape.
        /// (A runtime error occurs if the remainder is not zero).
        /// Parameters:
        ///     sampleShape: the tensor shape of the Value.
        ///     sequenceData: the data to be contained in the Value.
        ///     sequenceStartFlag: true indicates that it is a new sequence. false means a continuation of a previous sequence.
        ///     device: on which device the Value object should be created.
        ///     readOnly: the Value is read-only if this flag is true.
        ///
        template <typename ElementType>
        CNTK_API static ValuePtr CreateSequence(const NDShape& sampleShape, const std::vector<ElementType>& sequenceData, bool sequenceStartFlag, const DeviceDescriptor& device, bool readOnly = false);

        ///
        /// Creates a new Value object containing a sequence of samples.
        /// The created Value object contains a copy of the specified data in sequence.
        /// The sequence length is the number of elements in sequence divided by the size of shape(A runtime error occurs if the remainder is not zero).
        /// The created sequece is a new sequence.
        /// Parameters:
        ///     sampleShape: the tensor shape of the Value.
        ///     sequenceData: the data to be contained in the Value.
        ///     device: on which device the Value object should be created.
        ///     readOnly: the Value is read-only if this flag is true.
        ///
        template <typename ElementType>
        static ValuePtr CreateSequence(const NDShape& sampleShape, const std::vector<ElementType>& sequenceData, const DeviceDescriptor& device, bool readOnly = false)
        {
            return CreateSequence(sampleShape, sequenceData, true, device, readOnly);
        }

        ///
        /// Creates a new Value object containing a batch of variable length sequences.
        /// The created Value object contains a copy of the specified data in batchOfSequences.
        /// The number of sequences in the batch is the size of batchOfSequences.
        /// The length of each sequence is the number of elements in the corresponding sequence of batchOfSequences divided by the size of shape.
        /// (A runtime error occurs if the remainder is not zero).
        /// Parameters:
        ///     sampleShape: the tensor shape of the Value.
        ///     batchOfSequences: the data to be stored in the Value.The outer vector represents a collection of sequences with variable length, and the inner vector represents each individual sequence.
        ///     sequenceStartFlags: A collection of boolean value. Each element represent whether the correspoinding sequence in batchOfSequences is a new sequence (in case of true) or a continuation of a previous sequence (in case of false).
        ///     device: on which device the Value should be created.
        ///     readOnly: the Value is read-only if this flag is true.
        ///
        template <typename ElementType>
        static ValuePtr CreateBatchOfSequences(const NDShape& sampleShape, const std::vector<std::vector<ElementType>>& batchOfSequences, const std::vector<bool>& sequenceStartFlags, const DeviceDescriptor& device, bool readOnly = false)
        {
            return Create(sampleShape, batchOfSequences, sequenceStartFlags, device, readOnly);
        }

        ///
        /// Creates a new Value object containing a batch of variable length sequences.
        /// The created Value object contains a copy of the specified data in batchOfSequences.
        /// The number of sequences in the batch is the size of batchOfSequences.
        /// The length of each sequence is the number of elements in the corresponding sequence of batchOfSequences divided by the size of shape.
        /// (A runtime error occurs if the remainder is not zero).
        /// Each sequence in batchOfSequences is a new sequence.
        /// Parameters:
        ///     sampleShape: the tensor shape of the Value.
        ///     batchOfSequences: the data to be stored in the Value.The outer vector represents a collection of sequences with variable length, and the inner vector represents each individual sequence.
        ///     device: on which device the Value should be created.
        ///     readOnly: the Value is read-only if this flag is true.
        ///
        template <typename ElementType>
        static ValuePtr CreateBatchOfSequences(const NDShape& sampleShape, const std::vector<std::vector<ElementType>>& batchOfSequences, const DeviceDescriptor& device, bool readOnly = false)
        {
            return Create(sampleShape, batchOfSequences, {}, device, readOnly);
        }

        ///
        /// Creates a new Value object containing a batch of samples.
        /// Each sample is represented by an index value that points to the non-zero value in the one-hot vector of dimension elements.
        /// The number of samples in the batch is the number of elements in batch.
        /// Parameters:
        ///     ElementType: data type of the created Value object. Currently, float and double are supported.
        ///     dimension: the size of dimension of the one-hot vector.
        ///     batchData: the collection of indexes representing the batch of samples.
        ///     device: on which device the Value object should be created.
        ///     readOnly: the Value is read-only if this flag is true.
        ///
        template <typename ElementType>
        CNTK_API static ValuePtr CreateBatch(size_t dimension, const std::vector<size_t>& batchData, const DeviceDescriptor& device, bool readOnly = false);

        ///
        /// Creates a new Value object containing a sequence of samples.
        /// Each sample is represented by an index value that points to the non-zero value in the one-hot vector of dimension elements.
        /// The sequenceStartFlag specifies wehther this sequence is a new sequence or continuation of a previous sequence at the same index in the sequences list from a previous call to this method.
        /// The sequence length is the number of elements in sequence.
        /// Parameters:
        ///     ElementType: data type of the created Value object.Currently, float and double are supported.
        ///     dimension: the size of dimension of the one-hot vector.
        ///     sequenceData: the collection of indexes representing the sequence of samples.
        ///     sequenceStartFlag: true indicates that it is a new sequence. false means a continuation of a previous sequence.
        ///     device: on which device the Value object should be created.
        ///     readOnly: the Value is read-only if this flag is true.
        ///
        template <typename ElementType>
        CNTK_API static ValuePtr CreateSequence(size_t dimension, const std::vector<size_t>& sequenceData, bool sequenceStartFlag, const DeviceDescriptor& device, bool readOnly = false);

        ///
        /// Creates a new Value object containing a sequence of samples.
        /// Each sample is represented by an index value that points to the non-zero value in the one-hot vector of dimension elements.
        /// The sequence length is the number of elements in sequence.
        /// The created sequence is a new sequence.
        /// Parameters:
        ///     ElementType: data type of the created Value object.Currently, float and double are supported.
        ///     dimension: the size of dimension of the one-hot vector.
        ///     sequenceData: the collection of indexes representing the sequence of samples.
        ///     device: on which device the Value object should be created.
        ///     readOnly: the Value is read-only if this flag is true.
        ///
        template <typename ElementType>
        static ValuePtr CreateSequence(size_t dimension, const std::vector<size_t>& sequenceData, const DeviceDescriptor& device, bool readOnly = false)
        {
            return CreateSequence<ElementType>(dimension, sequenceData, true, device, readOnly);
        }

        ///
        /// Creates a new Value object containing a batch of variable length sequences.
        /// Each sample is represented by an index value that points to the non-zero value in the one-hot vector of dimension elements.
        /// The number of sequences is the number of elements in the outer vector of batchOfSequences.
        /// The length of each sequence is the number of elements of the corresponding sequence in the inner vector of batchOfSequences.
        /// Parameters:
        ///     ElementType: data type of the created Value object.Currently, float and double are supported.
        ///     dimension: the size of dimension of the one-hot vector.
        ///     batchOfSequences: the collection of indexes representing sequences of samples.The outer vector represents a collection of sequences with variable length, and the inner vector represents each individual sequence.
        ///     sequenceStartFlags: A collection of boolean value.Each element represent whether the correspoinding sequence in batchOfSequences is a new sequence(in case of true) or a continuation of a previous sequence(in case of false).
        ///     device: on which device the Value object should be created.
        ///     readOnly: the Value is read-only if this flag is true.
        ///
        template <typename ElementType>
        static ValuePtr CreateBatchOfSequences(size_t dimension, const std::vector<std::vector<size_t>>& batchOfSequences, const std::vector<bool>& sequenceStartFlags, const DeviceDescriptor& device, bool readOnly = false)
        {
            return Create<ElementType>(dimension, batchOfSequences, sequenceStartFlags, device, readOnly);
        }

        ///
        /// Creates a new Value object containing a batch of variable length sequences.
        /// Each sample is represented by an index value that points to the non-zero value in the one-hot vector of dimension elements.
        /// The number of sequences is the number of elements in the outer vector of batchOfSequences.
        /// The length of each sequence is the number of elements of the corresponding sequence in the inner vector of batchOfSequences.
        /// Each sequence in batchOfSequences is a new sequence.
        /// Parameters:
        ///     ElementType: data type of the created Value object.Currently, float and double are supported.
        ///     dimension: the size of dimension of the one-hot vector.
        ///     batchOfSequences: the collection of indexes representing sequences of samples.The outer vector represents a collection of sequences with variable length, and the inner vector represents each individual sequence.
        ///     device: on which device the Value object should be created.
        ///     readOnly: the Value is read-only if this flag is true.
        ///
        template <typename ElementType>
        static ValuePtr CreateBatchOfSequences(size_t dimension, const std::vector<std::vector<size_t>>& batchOfSequences, const DeviceDescriptor& device, bool readOnly = false)
        {
            return Create<ElementType>(dimension, batchOfSequences, {}, device, readOnly);
        }

        ///
        /// Creates a new Value object containing a sequence of samples.
        /// The sequence is represented by CSC sparse input format (http://docs.nvidia.com/cuda/cusparse/#compressed-sparse-column-format-csc)
        /// The sequenceStartFlag specifies wehther this sequence is a new sequence or continuation of a previous sequence at the same index in the sequences list from a previous call to this method.
        /// The sequence length is determined by the number of rows of the sparse matrix.
        /// Parameters:
        ///     ElementType: data type of the created Value object.Currently, float and double are supported.
        ///     sampleShape: the tensor shape. For sparse input, the tensor shape leading dimensionality must be the same as the total size of the tensor shape.
        ///     sequenceLength: the sequence length.
        ///     sequenceData: the collection of indexes representing the sequence of samples.
        ///     sequenceStartFlag : true indicates that it is a new sequence. false means a continuation of a previous sequence.
        ///     device : on which device the Value object should be created.
        ///     readOnly : the Value is read - only if this flag is true.
        ///
        template <typename ElementType>
        CNTK_API static ValuePtr CreateSequence(const NDShape& sampleShape, size_t sequenceLength, const SparseIndexType* colStarts, const SparseIndexType* rowIndices, const ElementType* nonZeroValues, size_t numNonZeroValues, bool sequenceStartFlag, const DeviceDescriptor& device, bool readOnly = false);

        ///
        /// Creates a new Value object containing a sequence of samples.
        /// This method does not have paraemter sequenceStartFlag, and thus the sequence is always a new sequence.
        /// All other parameters are same as the method above.
        ///
        template <typename ElementType>
        static ValuePtr CreateSequence(const NDShape& sampleShape, size_t sequenceLength, const SparseIndexType* colStarts, const SparseIndexType* rowIndices, const ElementType* nonZeroValues, size_t numNonZeroValues, const DeviceDescriptor& device, bool readOnly = false)
        {
            return CreateSequence(sampleShape, sequenceLength, colStarts, rowIndices, nonZeroValues, numNonZeroValues, true, device, readOnly);
        }

        template <typename ElementType>
        static ValuePtr CreateSequence(size_t dimension, size_t sequenceLength, const SparseIndexType* colStarts, const SparseIndexType* rowIndices, const ElementType* nonZeroValues, size_t numNonZeroValues, bool sequenceStartFlag, const DeviceDescriptor& device, bool readOnly = false)
        {
            auto sampleShape = NDShape({dimension});
            return CreateSequence(sampleShape, sequenceLength, colStarts, rowIndices, nonZeroValues, numNonZeroValues, sequenceStartFlag, device, readOnly);
        }

        template <typename ElementType>
        static ValuePtr CreateSequence(size_t dimension, size_t sequenceLength, const SparseIndexType* colStarts, const SparseIndexType* rowIndices, const ElementType* nonZeroValues, size_t numNonZeroValues, const DeviceDescriptor& device, bool readOnly = false)
        {
            auto sampleShape = NDShape({ dimension });
            return CreateSequence(sampleShape, sequenceLength, colStarts, rowIndices, nonZeroValues, numNonZeroValues, true, device, readOnly);
        }

        ///
        /// Destruct 'this' Value object.
        ///
        virtual ~Value();

        ///
        /// Returns the descriptor of the device that 'this' Value resides on
        ///
        virtual DeviceDescriptor Device() const { return Data()->Device(); }

        ///
        /// Returns the data type of 'this' Value's contents.
        ///
        virtual DataType GetDataType() const { return Data()->GetDataType(); }

        ///
        /// Returns the storage format of 'this' Value.
        ///
        virtual StorageFormat GetStorageFormat() const { return Data()->GetStorageFormat(); }

        ///
        /// Returns the shape 'this' Value.
        ///
        virtual const NDShape& Shape() const { return Data()->Shape(); }

        ///
        /// Returns a boolean indicating if 'this' Value contains data in sparse storage format.
        ///
        bool IsSparse() const { return (GetStorageFormat() != StorageFormat::Dense); }

        ///
        /// Returns a boolean indicating if 'this' Value is read-only.
        ///
        virtual bool IsReadOnly() const { return Data()->IsReadOnly(); }

        ///
        /// Returns the number of masked/invalid values
        ///
        virtual size_t MaskedCount() const { return m_mask ? m_mask->MaskedCount() : 0; }

        ///
        /// Returns the NDArrayView object corresponding to the data contents of 'this value object.
        ///
        virtual NDArrayViewPtr Data() const;

        ///
        /// Returns the NDMask object corresponding to the mask associated with 'this value object.
        ///
        virtual NDMaskPtr Mask() const;

        ///
        /// Creates a new Value with newly allocated storage on the same device as 'this' Value and copies 'this' Value's contents into the newly allocated Value.
        ///
        virtual ValuePtr DeepClone(bool readOnly) const;

        ///
        /// Creates a new Value with newly allocated storage on the same device as 'this' Value and copies 'this' Value's contents into the newly allocated Value.
        ///
        ValuePtr DeepClone() const { return DeepClone(IsReadOnly()); }

        ///
        /// Creates a new Value which is an alias of 'this' Value.
        ///
        virtual ValuePtr Alias(bool readOnly = false) const;

        ///
        /// Copies the contents of the 'source' Value to 'this' Value.
        /// The shapes of the 'source' Value's data and mask must be identical to 'this' Value's data and mask.
        ///
        virtual void CopyFrom(const Value& source);

        virtual void Erase();

        ///
        /// Unpacks sequences in 'this' Value as a vector of NDArrayView objects, each representing a sequence in the
        /// batch of sequences that 'this' Value object contains data for.
        /// Besides the NDArrayView objects (that represent contents of each sequence), this method also returns
        /// the sequence start information for each sequence, which indicates whether that sequence is the start of
        /// a new sequence or a continuation of a previous one
        ///
        std::pair<std::vector<NDArrayViewPtr>, std::vector<bool>> UnpackVariableValue(const Variable& variable, bool sequenceSegmentsAllowed, const DeviceDescriptor& device)
        {
            // PackedValue should be automatically unpacked when accessing Data() and Mask().
            size_t numOfSequences;
            size_t maxSequenceLen;
            NDShape actualVariableShape;
            std::tie(maxSequenceLen, numOfSequences) = GetSequenceAndBatchLength(variable, &actualVariableShape);

            std::vector<std::ptrdiff_t> sequenceBeginIndices(numOfSequences, 0);
            std::vector<size_t> sequenceLengths(numOfSequences, maxSequenceLen);
            GetSequenceStartsAndLengths(Mask(), sequenceBeginIndices, sequenceLengths, variable.DynamicAxes().size());

            auto valueShapeWithSequenceAndBatchAxes = actualVariableShape.AppendShape(NDShape({ maxSequenceLen , numOfSequences }));
            auto valueData = Data()->AsShape(valueShapeWithSequenceAndBatchAxes);
            if (valueData->Device() != device)
                valueData = valueData->DeepClone(device, valueData->IsReadOnly());

            std::vector<NDArrayViewPtr> sequences(numOfSequences);
            std::vector<bool> sequenceStartFlags(numOfSequences);
            for (size_t i = 0; i < numOfSequences; ++i)
            {
                if (!sequenceSegmentsAllowed && (sequenceBeginIndices[i] != 0))
                    RuntimeError("Value::UnpackVariableValue: Only Value objects containing the entire sequence (no segments) are supported.");

                std::vector<size_t> offset(valueShapeWithSequenceAndBatchAxes.Rank(), 0);
                offset.back() = i;

                std::vector<size_t> extent(valueShapeWithSequenceAndBatchAxes.Rank() - 1, NDShape::InferredDimension);
                extent.back() = sequenceLengths[i];

                sequences[i] = valueData->SliceView(offset, extent, valueData->IsReadOnly());
                sequenceStartFlags[i] = (sequenceBeginIndices[i] == 0);
            }

            return{ sequences , sequenceStartFlags };
        }

        ///
        /// Unpacks sequences in 'this' Value as a vector of NDArrayView objects, each representing a sequence in the
        /// batch of sequences that 'this' Value object contains data for.
        /// Besides the NDArrayView objects (that represent contents of each sequence), this method also returns
        /// the sequence start information for each sequence, which indicates whether that sequence is the start of
        /// a new sequence or a continuation of a previous one
        ///
        std::vector<NDArrayViewPtr> UnpackVariableValue(const Variable& variable, const DeviceDescriptor& device)
        {
            return UnpackVariableValue(variable, /* sequenceSegmentsAllowed = */false, device).first;
        }

        ///
        /// Copy the data stored in the Value object to the buffer 'sequences' as a collection of variable length sequences.
        /// The sequence buffer will be resized if necessary.
        /// The Value should have the same tensor shape as outputVariable.
        ///
        template <typename ElementType>
        void CopyVariableValueTo(const Variable& outputVariable, std::vector<std::vector<ElementType>>& sequences)
        {
            ResizeOutputBuffer(outputVariable, sequences);
            CopyVariableValueToVector<ElementType>(outputVariable, sequences);
        }

        ///
        /// Copy the data stored in the Value object to the buffer 'sequences' as a collection of variable length sequences.
        /// The output data is in one-hot format.
        /// The sequence buffer will be resized if ncessary.
        /// The Value should have the same tensor shape as outputVariable.
        ///
        void CopyVariableValueTo(const Variable& outputVariable, std::vector<std::vector<size_t>>& sequences)
        {
            auto dataType = GetDataType();

            ResizeOutputBuffer(outputVariable, sequences);
            if (dataType == DataType::Float)
            {
                CopyVariableValueToVector<float>(outputVariable, sequences);
            }
            else if (dataType == DataType::Double)
            {
                CopyVariableValueToVector<double>(outputVariable, sequences);
            }
            else if (dataType == DataType::Float16)
            {
                CopyVariableValueToVector<float16>(outputVariable, sequences);
            }
        }

        ///
        /// Copy the data stored in 'this' Value object to the buffers representing a sequence in CSC sparse format.
        /// The sequence buffer will be resized if necessary.
        /// The Value should have the same tensor shape as outputVariable.
        /// On return, the sequenceLength is set to the length of the sequence stored in 'this' Value,
        /// and the colStarts, rowIndices and nonZeroValues contain the data of column indexes, row indexes and non-zero values,
        /// and the numNonZeroValues is set to number of non-zero values contained in 'this' Value.
        ///
        template <typename ElementType>
        void CopyVariableValueTo(const Variable& outputVariable, size_t& sequenceLength, std::vector<SparseIndexType>& colStarts, std::vector<SparseIndexType>& rowIndices, std::vector<ElementType>& nonZeroValues, size_t& numNonZeroValues)
        {
            size_t numColsInMatrix;
            std::tie(sequenceLength, numColsInMatrix, numNonZeroValues) = ValidateSparseCSCAndGetIndexBufferSizes<ElementType>(outputVariable);

            // resize output vectors.
            colStarts.resize(numColsInMatrix);
            rowIndices.resize(numNonZeroValues);
            nonZeroValues.resize(numNonZeroValues);

            CopyVariableValueToCSCSparse(sequenceLength, colStarts, rowIndices, nonZeroValues, numNonZeroValues);
        }

        ///
        /// If the value stored is a scalar, returns it. Otherwise, throws an error.
        ///
        template<typename ElementType>
        ElementType AsScalar() const;

        ///
        /// Returns whether this object has been invalidated (by another forward and/or backward pass)
        ///
        CNTK_API virtual bool IsValid() const;

        ///
        /// Returns a string summary of this Value object
        ///
        CNTK_API std::wstring AsString() const;

    private:
        template <typename ElementType>
        static void AppendSparseSequenceData(const NDArrayViewPtr& sequenceData, std::vector<SparseIndexType>& colStarts, std::vector<SparseIndexType>& rowIndices, std::vector<char>& nonZeroValues, size_t maxSequenceLengthInCols);

        ///
        /// Copy the data stored in 'this' Value object to the buffer 'sequences' as a collection of variable length sequences.
        /// The output data is in the dense format.
        /// Assumption: The 'sequences' buffer has been resized to match the number of sequences and the length of each sequence stored in the Value object.
        /// The resizing is done by ResizeOutputBuffer() and needs to be done on the heap of the caller.
        ///
        template <typename ElementType>
        void CopyVariableValueToVector(const Variable& outputVariable, std::vector<std::vector<ElementType>>& sequences);

        ///
        /// Copy the data stored in 'this' Value object to the buffer 'sequences' as a collection of variable length sequences.
        /// The output data is in the one-hot format.
        /// The resizing is done by ResizeOutputBuffer() and needs to be done on the heap of the caller.
        /// Assumption: The 'sequences' buffer has been resized to match the number of sequences and the length of each sequence stored in the Value object.
        ///
        template <typename ElementType>
        void CopyVariableValueToVector(const Variable& outputVariable, std::vector<std::vector<size_t>>& sequences);

        template <typename ValueType, typename DestType>
        void CopyVariableValueToImpl(const Variable& outputVariable, std::vector<std::vector<DestType>>& sequences);

    private:
        CNTK_API std::pair<size_t, size_t> GetSequenceAndBatchLength(const Variable& outputVariable, NDShape* inferredVarShape = nullptr);

        template <typename ElementType>
        CNTK_API std::tuple<size_t, size_t, size_t> ValidateSparseCSCAndGetIndexBufferSizes(const Variable& outputVariable);

        template <typename ElementType>
        CNTK_API void CopyVariableValueToCSCSparse(size_t sequenceLength, std::vector<SparseIndexType>& colStarts, std::vector<SparseIndexType>& rowIndices, std::vector<ElementType>& nonZeroValues, size_t& numNonZeroValues);

        CNTK_API static void GetSequenceStartsAndLengths(const NDMaskPtr& mask, std::vector<ptrdiff_t>& sequenceBeginIndices, std::vector<size_t>& sequenceLengths, size_t numDynamicAxes);

        ///
        /// Resize the 'sequences' buffer if needed.
        /// It should be kept in the header file, as the memory should be allocated at the caller side, not the CNTKLibarary.dll side.
        /// outputVariable defines tensor, the sequence axis and the batch axis.
        /// The 'sequences' is the output buffer which is used to store data from 'this' Value. On return, its size and the size of its each element are adjusted
        /// to match the number of sequences and the length of each sequence stored in the Value object.
        ///
        template <typename ElementType>
        void ResizeOutputBuffer(const Variable& outputVariable, std::vector<std::vector<ElementType>>& sequences)
        {
            if (outputVariable.Shape().IsUnknown())
                RuntimeError("The outputVariable '%S' shape '%S' is unknown shape.",
                              outputVariable.AsString().c_str(), outputVariable.Shape().AsString().c_str());

            // Make sure that inferredVarShape has correct rank in order to avoid any rank resize during inferring free dimension.
            NDShape inferredVarShape = outputVariable.Shape();
            size_t numOfSequences;
            size_t maxSequenceLen;
            // Verify compatibility of 'this' value and outputVariable, get sequence and batch length, and get the inferred shape if the variable has a free dimension.
            std::tie(maxSequenceLen, numOfSequences) = GetSequenceAndBatchLength(outputVariable, &inferredVarShape);
            if (outputVariable.Shape().Rank() != inferredVarShape.Rank())
                RuntimeError("The shape of outputVariable has a different rank after inferring unbound dimensions.");

            // Calculate the number of elements is needed to represent a sample in output buffer.
            // For dense output, it is the total size of the shape.
            // For one-hot output, only 1 index is needed to represent the sample.
            size_t outputSizeOfSample = (std::is_same<ElementType, size_t>::value) ? 1 : inferredVarShape.TotalSize();

            // resize the output buffer size to reflect the number of sequences in output.
            sequences.resize(numOfSequences);

            // Check whether each sequence has enough space allocated and resize if necessary.
            std::vector<ptrdiff_t> sequenceBeginIndices(numOfSequences, 0);
            std::vector<size_t> sequenceLengths(numOfSequences, maxSequenceLen);
            GetSequenceStartsAndLengths(Mask(), sequenceBeginIndices, sequenceLengths, outputVariable.DynamicAxes().size());
            for (auto seqIndex = 0; seqIndex < numOfSequences; seqIndex++)
            {
                if (sequenceBeginIndices[seqIndex] != 0)
                    RuntimeError("Currently, only sequence starting with SequenceBegin is supported.");

                sequences[seqIndex].resize(sequenceLengths[seqIndex] * outputSizeOfSample);
            }
        }

        // Disallow copy and move construction and assignment
        Value(const Value&) = delete; Value& operator=(const Value&) = delete; Value(Value&&) = delete; Value& operator=(Value&&) = delete;

    protected:
        mutable NDArrayViewPtr m_data;
        mutable NDMaskPtr m_mask;
    };

    ///
    /// Encapsulates the internal computation state of a Function computed as part of the 'Forward' call on a Function
    /// that must be passed to a subsequent 'Backward' call on the same Function to backpropagate gradient values
    /// for the same computation backwards through the Function
    ///
    class BackPropState : public std::enable_shared_from_this<BackPropState>
    {
    public:
        ///
        /// Constructs a BackPropState object
        /// The function and computeDevice parameters record the Function and compute device that 'this' BackPropState corresponds to
        /// The forwardPropValuesToSave is an optional map of forward compute values saved for later use during back propagation of gradients
        /// in the backward call that 'this' BackPropState object is used.
        ///
        BackPropState(const FunctionPtr& function, const DeviceDescriptor& computeDevice, const std::unordered_map<Variable, ValuePtr>& forwardPropValuesToSave = {})
            : m_function(function), m_forwardComputeDevice(computeDevice), m_savedForwardPropValues(forwardPropValuesToSave)
        {}

        ///
        /// Destructor
        ///
        virtual ~BackPropState() {}

        ///
        /// Returns the Function that 'this' BackPropState belongs to
        ///
        FunctionPtr Function() const { return m_function; }

        ///
        /// Returns the DeviceDescriptor that the forward call, that created 'this' BackPropState, was executed on
        ///
        DeviceDescriptor Device() const { return m_forwardComputeDevice; }

        ///
        /// Returns the forward prop values saved when constructing 'this' BackPropState state
        /// for later use during back propagation of gradients in a backward call that 'this' BackPropState object is used.
        ///
        const std::unordered_map<Variable, ValuePtr>& SavedForwardPropValues() const { return m_savedForwardPropValues; }

    protected:
        FunctionPtr m_function;
        DeviceDescriptor m_forwardComputeDevice;
        std::unordered_map<Variable, ValuePtr> m_savedForwardPropValues;
    };
    typedef std::shared_ptr<BackPropState> BackPropStatePtr;

    ///
    /// List of supported disk formats for CNTK model.
    ///
    enum class ModelFormat
    {
        ///
        /// Default CNTK version 2 format, support all CNTK features.
        ///
        CNTKv2,

        ///
        /// Open Neural Network Exchange format from https://github.com/onnx/onnx
        /// ONNX support limited subset of CNTK.
        ///
        ONNX,
    };


    ///
    /// How are Parameters handled when cloning a Function
    ///
    enum class ParameterCloningMethod
    {
        ///
        /// Parameters are shared between the Function being cloned and the new clone
        ///
        Share,

        ///
        /// New learnable Parameters are created and initialized with the current values of the
        /// corresponding Parameters of the Function being cloned
        ///
        Clone,

        ///
        /// Parameters are cloned and made immutable; i.e. Constants in the new clone
        /// (e.g. for use as a fixed feature extractor)
        ///
        Freeze,

        ///
        /// Internal use only
        ///
        Invalid,
    };

    ///
    /// Defines a signature of the deserialize callback for user defined functions,
    /// that needs to be provided to Function::Load to inflate user defined functions in the model.
    /// This callback reconstructs a user defined function given its inputs, name and a dictionary
    /// containing its state.
    ///
    typedef std::function<FunctionPtr(const std::vector<Variable>& /*inputs*/,
        const std::wstring& /*name*/,
        const Dictionary& /*dictionary*/)> UDFDeserializeCallback;

    typedef std::shared_ptr<UDFDeserializeCallback> UDFDeserializeCallbackPtr;

    static auto NoOp = [] (const std::vector<Variable>&, const std::wstring&, const Dictionary&)
    {
        return nullptr;
    };

    ///
    /// Represents a function (optionally differentiable w.r.t. its inputs)
    /// A Function denotes a symbolic computation with zero or more input arguments and one or more outputs.
    /// A Function may be primitive or composite (comprised of other Function instances whose inputs and outputs are wired together).
    /// A Function effectively is a computation graph composed of other primitive Functions (denoting computation) as nodes and Variable objects
    /// (denoting data) as the edges and leaves of the graph.
    /// Function class inherits from  IDictionarySerializable to allow derived 'Function' types to specify custom serialization procedure.
    ///
    class Function : public std::enable_shared_from_this<Function>, public IDictionarySerializable
    {
        friend class CompositeFunction;
        friend class PrimitiveFunction;
        friend class BlockFunction;
        friend class UDFUtils;
        friend class Trainer;

        friend Variable GetCorrespondingOutputVariableFromClone(const Variable&, const FunctionPtr&, const FunctionPtr&);
        friend bool Internal::IsNativeUserFunctionRegistered(const std::wstring& uniqueOpName);

    public:

        ///
        /// Computes and stores the values of specified variables in the 'outputs' map, using provided 'inputs' values corresponding
        /// to each leaf variable of the Function of VariableKind 'Input'.
        /// The variables specified in the 'outputs' map denote the subset of 'this' Function's output variables that the caller wants to obtain values of.
        /// Callers may specify the storage to be used for storing the 'outputs' Values or pass null in which case the implementation allocates the actual storage
        /// for the 'outputs' for which the ValuePtr mapping was left null by the caller. If a null Value was specified, the implementation created Value objects
        /// are temporary and only guaranteed to be valid until the next Forward/Backward call. You must explicitly clone the temporay Values if they need to be accessed later.
        /// The optional 'outputsToRetainBackwardStateFor' parameter specifies the subset of the Function's output variables for which gradients will be specified
        /// in a subsequent Backward call for backpropagation.
        /// The method returns a BackPropState object containing all intermediate variable values needed during backpropagation of gradients from the
        /// 'outputsToRetainBackwardStateFor' outputs of the Function to any of the inputs of the Function, in a subsequent Backward call.
        /// Note that the returned BackPropState instance also stores a reference to the supplied 'inputs' Values and generated 'outputs' Values
        /// and the user is responsible for ensuring that the contents of the inputs and outputs are unchanged until after any uses of the BackPropState instance
        /// for backpropagating gradients through this Function.
        ///
        CNTK_API BackPropStatePtr Forward(const std::unordered_map<Variable, ValuePtr>& arguments,
                                          std::unordered_map<Variable, ValuePtr>& outputs,
                                          const DeviceDescriptor& computeDevice = DeviceDescriptor::UseDefaultDevice(),
                                          const std::unordered_set<Variable>& outputsToRetainBackwardStateFor = {},
                                          const std::unordered_set<Variable>& inputsToExcludeGradientsFor = {});

        ///
        /// Backpropagates supplied 'rootGradientValues' for one or more of the output variables of the Function, to produce gradient Values
        /// corresponding to the specified set of input variables in 'backPropagatedGradientValuesForInputs'.
        /// Callers may specify the actual storage to be used for storing the 'backPropagatedGradientValuesForInputs' Values or leave them to be null
        /// in which case the implementation allocates the actual storage for storing the gradients. If a null Value was specified, the implementation created Value objects
        /// are temporary and only guaranteed to be valid until the next Forward/Backward call. You must explicitly clone the temporay Values if they need to be accessed later.
        /// In case an existing storage is specified, the gradients are aggregated with existing values in the specified storage.
        /// The 'state' parameter is an instance of an BackPropState instance obtained from a previous call to the Forward method on 'this; Function for the
        /// computation that this gradient backpropagation corresponds to.
        ///
        CNTK_API virtual void Backward(const BackPropStatePtr& state,
                                       const std::unordered_map<Variable, ValuePtr>& rootGradientValues,
                                       std::unordered_map<Variable, ValuePtr>& backPropagatedGradientValuesForInputs);

        CNTK_API virtual void PrintNodeTiming() {}

    protected:
        ///
        /// Computes and stores the values of specified variables in the 'outputs' map, using provided 'inputs' values for each input of the Function.
        /// The variables specified in the 'outputs' map denote the subset of 'this' Function's output variables that the caller wants to obtain values of.
        /// Callers may specify the storage to be used for storing the 'outputs' Values or pass null in which case the implementation allocates the actual storage
        /// for the 'outputs' for which the ValuePtr mapping was left null by the caller.  If a null Value was specified, the implementation created Value objects
        /// are temporary and only guaranteed to be valid until the next Forward/Backward call. You must explicitly clone the temporay Values if they need to be accessed later.
        /// The optional 'outputsToRetainBackwardStateFor' parameter specifies the subset of the Function's output variables for which gradients will be specified
        /// in a subsequent Backward call for backpropagation.
        /// The method returns a BackPropState object containing all intermediate variable values needed during backpropagation of gradients from the
        /// 'outputsToRetainBackwardStateFor' outputs of the Function to any of the inputs of the Function, in a subsequent Backward call.
        /// Note that the returned BackPropState instance also stores a reference to the supplied 'inputs' Values and generated 'outputs' Values
        /// and the user is responsible for ensuring that the contents of the inputs and outputs are unchanged until after any uses of the BackPropState instance
        /// for backpropagating gradients through this Function.
        /// User defined Functions that derive from the Function type must implement this method.
        ///
        virtual BackPropStatePtr Forward(const std::vector<ValuePtr>& inputValues,
                                         std::unordered_map<Variable, ValuePtr>& outputs,
                                         const DeviceDescriptor& computeDevice = DeviceDescriptor::UseDefaultDevice(),
                                         const std::unordered_set<Variable>& outputsToRetainBackwardStateFor = {}) = 0;

        ///
        /// Infers the shape, data type and dynamic axes of the outputs of 'this' function based on the
        /// Function's inputs, and returns Output Variable objects containing the inferred information
        /// Result cannot exceed the max number of outputs (128).
        /// The passed "outputs" vector should also reserve 128 elements in order to not cause memory allocation during
        /// crossing of dll boundary.
        ///
        CNTK_API virtual void InferOutputs(std::vector<Variable>& outputs) = 0;

        ///
        /// Returns the name of the module (dll/so) containing this function. For native functions registered through
        /// a call to 'RegisterNativeUserFunction', unless overridden, this method return the value of the 'moduleName'
        /// argument.
        ///
        CNTK_API virtual std::wstring ModuleName() const;

        ///
        /// Returns the name of the method which should be invoked to deserialize this function. For native functions
        /// registered through a call to 'RegisterNativeUserFunction', unless overridden, this method return the value
        /// of the 'factoryMethodName' argument. If overridden, it must have the same signature as the factory method.
        ///
        CNTK_API virtual std::wstring DeserializeMethodName() const;

    public:

        // Optional overrides

        ///
        /// Destruct this Function.
        ///
        CNTK_API virtual ~Function();

        ///
        /// Returns the name of the operation that this Function denotes
        ///
        CNTK_API virtual const std::wstring& OpName() const;

        ///
        /// This method needs to be explicitly overriden in subclasses.
        ///
        CNTK_API virtual size_t CurrentVersion() const override { NOT_IMPLEMENTED; }

        ///
        /// Generates a dictionary that captures the state of the Function graph underlying this Function.
        ///
        CNTK_API virtual Dictionary Serialize() const override { return Attributes(); }

        ///
        /// Creates a clone of this Function instance, using the specified 'inputs' that are inputs of the clone to be constructed.
        ///
        CNTK_API virtual FunctionPtr Clone(const std::vector<Variable>& /*clonedInputs*/) { NOT_IMPLEMENTED; }

    public:
        ///
        /// Compute the gradients of the output of this Function, w.r.t. the specified input variables in 'gradients'
        /// at the specified 'arguments' values for the Function inputs
        ///
        CNTK_API void Gradients(const std::unordered_map<Variable, ValuePtr>& arguments,
                                std::unordered_map<Variable, ValuePtr>& gradients,
                                std::unordered_map<Variable, ValuePtr>& outputsToEvaluate,
                                const DeviceDescriptor& computeDevice = DeviceDescriptor::UseDefaultDevice());

        CNTK_API void Gradients(const std::unordered_map<Variable, ValuePtr>& arguments,
                                Variable& gradientRoot,
                                std::unordered_map<Variable, ValuePtr>& gradients,
                                std::unordered_map<Variable, ValuePtr>& outputsToEvaluate,
                                const DeviceDescriptor& computeDevice = DeviceDescriptor::UseDefaultDevice());

        ///
        /// Compute the gradients of the output of this Function, w.r.t. the specified input variables in 'gradients'
        /// at the specified 'arguments' values for the Function inputs
        ///
        void Gradients(const std::unordered_map<Variable, ValuePtr>& arguments,
                       std::unordered_map<Variable, ValuePtr>& gradients,
                       const DeviceDescriptor& computeDevice = DeviceDescriptor::UseDefaultDevice())
        {
            std::unordered_map<Variable, ValuePtr> outputsToEvaluate = {};
            return Gradients(arguments, gradients, outputsToEvaluate, computeDevice);
        }

        ///
        /// Performs forward computation, i.e. evaluation, on the computaion graph using provided 'input' and stores the results in the 'outputs' map.
        /// It is same as Forward, but without storing and returning information needed for backpropagation.
        ///
        CNTK_API void Evaluate(const std::unordered_map<Variable, ValuePtr>& arguments,
                               std::unordered_map<Variable, ValuePtr>& outputs,
                               const DeviceDescriptor& computeDevice = DeviceDescriptor::UseDefaultDevice());

        ///
        /// Clones 'this' Function. The parameters of the Function are either cloned, shared or frozen as specified by the parameterCloneMethod argument and
        /// any variable replacements requested are applied in the cloned Function instance.
        ///
        CNTK_API FunctionPtr Clone(ParameterCloningMethod parameterCloneMethod = ParameterCloningMethod::Clone, const std::unordered_map<Variable, Variable>& replacements = {}) const;

        ///
        /// Clones 'this' Function with flattening(removing all block functions). Parameters as above.
        ///
        CNTK_API FunctionPtr CloneFlattened(ParameterCloningMethod parameterCloneMethod = ParameterCloningMethod::Share) const;

        ///
        /// Deserializes a Function from the model dictionary, using the specified UDF deserializer to
        //  reconstruct user defined functions if the model contains any (in which case an exception will be raised
        /// if deserializer was omitted). If there are no user defined functions in the model, deserializer is ignored.
        ///
        CNTK_API static FunctionPtr Deserialize(const Dictionary& dictionary,
                                                const ::CNTK::DeviceDescriptor& device = DeviceDescriptor::UseDefaultDevice());

    public:
        ///
        /// Returns the name of 'this' Function.
        ///
        const std::wstring& Name() const { return m_name; }

        ///
        /// Sets the name of 'this' Function.
        /// Setting the name of a Function is only allowed if the Function does not already have a name.
        /// Calling this method, when 'this' Function already has a name, results in an exception.
        ///
        CNTK_API void SetName(const std::wstring& name);

        ///
        /// Returns the internally generated unique name of the Function
        ///
        const std::wstring& Uid() const { return m_uid; }

        ///
        /// Returns the primitive Function at the root of the graph of Functions underlying this Function.
        /// If 'this' Function itself is a primitive Function then (this->RootFunction() == this).
        ///
        FunctionPtr RootFunction() const
        {
            return (m_rootFunction == nullptr) ? const_cast<Function*>(this)->shared_from_this() : m_rootFunction;
        }

        ///
        /// Returns a boolean indicating if this Function is a composite Function
        ///
        bool IsComposite() const { return (m_rootFunction != nullptr); }

        ///
        /// Returns a boolean indicating if this Function is a primitive Function
        ///
        bool IsPrimitive() const { return !IsComposite(); }

        ///
        /// Returns a boolean indicating if this Function is a block Function which is basically
        /// a composite encapsulated as an opaque block which appears as a primitive during traversing
        /// the graph of Functions that this block is part of.
        ///
        CNTK_API bool IsBlock() const;

        ///
        /// Returns the root of the Function graph underlying this block Function.
        /// Throws an exception if this is not a block Function
        ///
        CNTK_API FunctionPtr BlockRoot() const;

        ///
        /// Returns the mapping from the arguments of the composite underlying this block Function
        /// to the Variables that they are bound to in the outer graph of Functions that this
        /// block Function is part of.
        ///
        std::vector<std::pair<Variable, Variable>> BlockArgumentsMapping() const
        {
            return *BlockArgumentsMappingImpl().get();
        }

        ///
        /// Returns all inputs of 'this' Function.
        /// Note that inputs here denotes all Variables that feed into this Function including any
        /// Parameter/Constant Variables that are children of 'this' Function.
        ///
        std::vector<Variable> Inputs(bool pythonOperandOrder = false) const
        {
            return *(InputsImpl(pythonOperandOrder).get());
        }

        ///
        /// Returns the Output variable of 'this' Function. Throws an exception of 'this' Function has more that one output.
        ///
        Variable Output() const
        {
            auto outputs = Outputs();
            if (outputs.size() > 1)
                RuntimeError("A Function instance '%S' with more than one output cannot be implicitly converted to a Variable.", AsString().c_str());

            if (outputs.empty())
                RuntimeError("A Function instance '%S' with no output cannot be implicitly converted to a Variable.", AsString().c_str());

            return outputs[0];
        }

        ///
        /// Returns a vector consisting of all Output variables of 'this' Function.
        ///
        std::vector<Variable> Outputs() const
        {
            return *(OutputsImpl().get());
        }

        ///
        /// Returns a set comprising of all input variables of 'this' Function's variables that are not of kind 'Parameter' or 'Constant'.
        ///
        std::vector<Variable> Arguments(bool rowMajor = false) const
        {
            return FilteredInputs<Variable>([](const Variable& var) {
                return IsArgument(var);
            }, rowMajor);
        }

        ///
        /// Returns the set of all Parameter variables of 'this' Function.
        ///
        std::vector<Parameter> Parameters() const
        {
            return FilteredInputs<Parameter>([](const Variable& var) {
                return var.IsParameter();
            });
        }

        ///
        /// Returns the set of all Constant variables of 'this' Function.
        ///
        std::vector<Constant> Constants() const
        {
            return FilteredInputs<Constant>([](const Variable& var) {
                return var.IsConstant();
            });
        }

        ///
        /// Returns the set of all Placeholder variables of 'this' Function.
        ///
        std::vector<Variable> Placeholders() const
        {
            return FilteredInputs<Variable>([](const Variable& var) {
                return var.IsPlaceholder();
            });
        }

        ///
        ///  Recursively traverses the Function graph underlying 'this' Function invoking the provided functor for all visited nodes in the graph.
        ///  A wrapper for PreorderTraverseFunctions.
        ///
        template <typename FunctionType>
        void PreorderTraverse(const FunctionType& functor, bool traverseInsideBlockFunction = false)
        {
            PreorderTraverseFunctions(RootFunction(), functor, traverseInsideBlockFunction);
        }

        ///
        /// Find a function with the given name in the Function graph underlying 'this' Function.
        /// If more than one function with the same name, an exception is thrown.
        /// If nestedSearchInsideBlockFunction is true, all functions inside block functions are also searched for the given name.
        ///
        FunctionPtr FindByName(const std::wstring& name, bool nestedSearchInsideBlockFunction = false)
        {
            FunctionPtr  foundFunction = nullptr;
            PreorderTraverseFunctions(RootFunction(), [&foundFunction, &name, this](const FunctionPtr& function) {
                if (name.compare(function->Name()) == 0)
                {
                    if (foundFunction != nullptr)
                        RuntimeError("FindByName: Multiple functions with the name '%S' are found in the Function graph underlying 'this' Function.", name.c_str());
                    else
                        foundFunction = function;
                }
            }, nestedSearchInsideBlockFunction);

            return foundFunction;
        }

        ///
        /// Find a list of functions with the given name in the Function graph underlying 'this' Function.
        /// If nestedSearchInsideBlockFunction is true, all functions inside block functions are also searched for the given name.
        ///
        std::vector<FunctionPtr> FindAllWithName(const std::wstring& name, bool nestedSearchInsideBlockFunction = false)
        {
            std::vector<FunctionPtr> foundFunctions;
            PreorderTraverseFunctions(RootFunction(), [&foundFunctions, &name](const FunctionPtr& function) {
                if (name.compare(function->Name()) == 0)
                   foundFunctions.push_back(function);
            }, nestedSearchInsideBlockFunction);

            return foundFunctions;
        }

        /// Returns the dictionary of attributes of 'this' Function
        ///
        const Dictionary& Attributes() const { return m_attributes; }

        ///
        /// In-place replace specified placeholders in the Function graph with the specified replacements in the map
        ///
        CNTK_API FunctionPtr ReplacePlaceholders(const std::unordered_map<Variable, Variable>& placeholderReplacements);

        ///
        /// In-place replace the only placeholder in the Function graph with the specified replacements in the map
        /// Throws an exception if 'this' Function has multiple placeholders
        ///
        CNTK_API FunctionPtr ReplacePlaceholder(const Variable& placeholderReplacement);

        ///
        CNTK_API void Save(std::vector<unsigned char> &vectorBuf);

        ///
        /// Save this Function graph into a model file.
        ///
        CNTK_API void Save(const std::wstring& filepath, ModelFormat format = ModelFormat::CNTKv2);

        ///
        /// Restore the models parameters (in-place) from a model file
        ///
        CNTK_API void Restore(const std::wstring& filepath);

        ///
        /// Load a Function from a model file
        ///
        CNTK_API static FunctionPtr Load(const std::wstring& filepath,
                                         const DeviceDescriptor& computeDevice = DeviceDescriptor::UseDefaultDevice(),
                                         ModelFormat format = ModelFormat::CNTKv2);

        ///
        /// Load a Function from a memory buffer
        ///
        CNTK_API static FunctionPtr Load(const char* buffer, size_t length,
                                         const DeviceDescriptor& computeDevice = DeviceDescriptor::UseDefaultDevice());

        ///
        /// Load a Function from an istream. The legacy V1 model is not supported.
        ///
        CNTK_API static FunctionPtr Load(std::istream& inputStream,
                                         const DeviceDescriptor& computeDevice = DeviceDescriptor::UseDefaultDevice());

        ///
        /// Returns a string representation of this Function
        ///
        CNTK_API std::wstring AsString(bool doNotInferOutputs = true) const;

        ///
        /// Allows to change a function attribute. Currently supported:
        ///
        /// * 'dropoutRate' with the corresponding float or double value. Modifies the dropout rate
        /// of a dropout function (can only be invoked on a function instance returned from
        /// the Dropout() method or a primitive dropout function returned from FindByName()).
        ///
        /// * 'rngSeed' with the corresponding int or size_t value. Modifies the seed of a stateful function,
        /// i.e., Dropout, RandomSample or RandomSampleInclusionFrequency (can only be invoked on a
        /// function instance returned from the Dropout(), RandomSample(), RandomSampleInclusionFrequency()
        /// method or a corresponding primitive function returned from FindByName()).
        ///
        CNTK_API void SetAttribute(const std::wstring& name, const DictionaryValue& value);

        ///
        /// Get function custom attributes.
        ///
        CNTK_API Dictionary& GetCustomAttributes();

        ///
        /// Reset function custom attributes.
        ///
        CNTK_API void ResetCustomAttributes();

        ///
        /// Maximum number of outputs that is currently supported.
        ///
        static const int MaxNumOutputs = 64;

    public:

        ///
        /// Registers a native user-defined Function that can be subsequently instantiated using the Function::NativeUserFunction method.
        ///
        // TODO: Do we need an Unregister to unload the module?
        CNTK_API static void RegisterNativeUserFunction(const std::wstring& uniqueOpId, const std::wstring& moduleName, const std::wstring& factoryMethodName);

        ///
        /// Create an instance of a user-defined Function type registered using Function::RegisterNativeUserFunction method.
        ///
        CNTK_API static FunctionPtr NativeUserFunction(const std::wstring& opId, const std::vector<Variable>& operands, const Dictionary& functionConfig, const std::wstring& userFunctionInstanceName = L"");

        ///
        /// Register a callback function to be invoked when deserializing a user-defined Function with the corresponding op name.
        /// When loading a model, CNTK will try to automatically reconstruct user-defined Functions (for native functions, CNTK will
        /// invoke the same factory method, the Function op name was registered with). This method allows to override
        /// default user-defined Function deserialization behavior by specifying an op name and the corresponding callback that should be invoked
        /// to inflate the Function object.
        ///
        CNTK_API static void RegisterUDFDeserializeCallback(const std::wstring& uniqueOpName, const UDFDeserializeCallback& deserializer);

        static UDFDeserializeCallbackPtr GetUDFDeserializeCallback(const std::wstring& uniqueOpName);


    protected:
        static bool IsArgument(const Variable& var)
        {
            return (var.IsInput() || var.IsPlaceholder() || var.IsOutput());
        }

        ///
        /// Protected constructors for derived user-defined 'Function' types to specify the actual input and output variables for the (primitive) Function instance.
        ///
        CNTK_API Function(const std::vector<Variable>& inputs, const Dictionary& functionConfig, const std::wstring& name = L"");
        CNTK_API Function(const std::vector<Variable>& inputs, const std::wstring& name = L"");

        template <typename FunctionType>
        static void PreorderTraverseFunctions(const FunctionPtr& rootFunction, const FunctionType& functor, bool traverseInsideBlockFunction = false)
        {
            std::unordered_set<FunctionPtr> visitedFunctions;
            PreorderTraverseFunctions(rootFunction, visitedFunctions, functor, traverseInsideBlockFunction);
        }

        // Recursively traverses the Function graph underlying the 'rootFunction' invoking the provided functor for all visited nodes in the graph.
        template <typename FunctionType>
        static void PreorderTraverseFunctions(const FunctionPtr& rootFunction, std::unordered_set<FunctionPtr>& visitedFunctions, const FunctionType& functor, bool traverseInsideBlockFunction = false)
        {
            visitedFunctions.insert(rootFunction);
            functor(rootFunction);

            if (rootFunction->IsComposite())
                PreorderTraverseFunctions(rootFunction->RootFunction(), visitedFunctions, functor, traverseInsideBlockFunction);
            else
            {
                if (traverseInsideBlockFunction && rootFunction->IsBlock())
                    PreorderTraverseFunctions(rootFunction->BlockRoot(), visitedFunctions, functor, traverseInsideBlockFunction);

                std::vector<Variable> rootFunctionInputs = rootFunction->Inputs();
                for (const auto& rootInput : rootFunctionInputs)
                {
                    if (rootInput.IsOutput() && visitedFunctions.find(rootInput.Owner()) == visitedFunctions.end())
                    {
                        const auto& function = rootInput.Owner();
                        PreorderTraverseFunctions(function, visitedFunctions, functor, traverseInsideBlockFunction);
                    }
                }
            }
        }

        /// Restores the state of the 'this' Function in place using the provided dictionary.
        /// Structurally, 'this' Function graph has to be identical to the state captured in the dictionary.
        CNTK_API virtual void RestoreFromCheckpoint(const Dictionary& dictionary);

        ///
        /// Notifies the Function of any placeholder replacements
        ///
        CNTK_API virtual void OnPlaceholdersReplaced(const std::unordered_map<Variable, Variable>& placeholderReplacements,
                                                     std::unordered_set<Variable>& replacedPlaceholders);

    protected:
        static bool ValidateOrUpdateOutput(const Variable& output, const Variable& newOutput, bool alwaysUpdate);

        // Returns a outputs without ref-counting the owner.
        CNTK_API std::vector<Variable>& RawOutputs() const;

    private:
        CNTK_API std::shared_ptr<std::vector<std::pair<Variable, Variable>>> BlockArgumentsMappingImpl() const;

        // Lazily initialize the Function's outputs on first invocation
        CNTK_API std::vector<Variable>& InitOutputs();

        template <typename VariableType, typename FilterFunction>
        std::vector<VariableType> FilteredInputs(FilterFunction&& filterFunc, bool rowMajor = false) const
        {
            std::vector<VariableType> filteredInputs;
            std::unordered_set<Variable> uniqueFilteredInputs;
            auto inputs = Inputs(rowMajor);
            for (auto inputVar : inputs)
            {
                if (filterFunc(inputVar) && (uniqueFilteredInputs.find(inputVar) == uniqueFilteredInputs.end()))
                {
                    uniqueFilteredInputs.insert(inputVar);
                    filteredInputs.push_back(VariableType(inputVar));
                }
            }

            return filteredInputs;
        }

        CNTK_API std::shared_ptr<std::vector<Variable>> InputsImpl(bool pythonOperandOrder = false) const;
        CNTK_API std::shared_ptr<std::vector<Variable>> OutputsImpl() const;

        void ValidateOrUpdateOutputs();
        void ValidateOrUpdateOutputs(std::unordered_map<const Function*, size_t>& visitedFunctions, bool& recurrentNodeOutputModified, std::vector<Variable>& buffer);

        static void ReplacePlaceholderInPlace(Variable& var,
                                              const std::unordered_map<Variable, Variable>& placeholderReplacements,
                                              std::unordered_set<Variable>& replacedPlaceholders);

        void ReplacePlaceholdersInPlace(const std::unordered_map<Variable, Variable>& placeholderReplacements,
                                        std::unordered_set<const Function*>& visitedFunctions,
                                        std::unordered_set<Variable>& replacedPlaceholders);

        static FunctionPtr Clone(const FunctionPtr& clonee,
                                 ParameterCloningMethod parameterCloneMethod,
                                 const std::unordered_map<Variable, Variable>& replacements,
                                 std::unordered_map<const Function*, FunctionPtr>& cloneMap,
                                 std::unordered_map<Variable, Variable>& leafVariablesCloneMap,
                                 std::unordered_map<Variable, Variable>& placeholderReplacements,
                                 std::function<FunctionPtr(const FunctionPtr&, const std::vector<Variable>&)> clone);

        static FunctionPtr CloneFunction(const FunctionPtr& clonee,
            const std::vector<Variable>& clonedInputs);

        static FunctionPtr FlattenFunction(const FunctionPtr& clonee,
            const std::vector<Variable>& clonedInputs);

        FunctionPtr CloneImpl(
            ParameterCloningMethod parameterCloneMethod,
            const std::unordered_map<Variable, Variable>& replacements,
            std::function<FunctionPtr(const FunctionPtr&, const std::vector<Variable>&)> clone) const;

        // Disallow copy and move construction and assignment
        Function(const Function&) = delete; Function(Function&&) = delete; Function& operator=(const Function&) = delete; Function& operator=(Function&&) = delete;

    private:
        static UserFunctionFactoryPtr s_userFunctionFactory;

    private:
        Function(const std::vector<Variable>& inputs, const Dictionary& functionConfig, const FunctionPtr& rootFunction, const std::wstring& name, const std::wstring& uid);

        std::vector<Variable> m_inputs;
        std::once_flag m_outputsInitFlag;
        std::thread::id m_outputInitializingByThreadId;
        std::vector<Variable> m_outputs;

        FunctionPtr m_rootFunction; // nullptr for primitive Function instances
        std::wstring m_name;
        std::wstring m_uid;
        Dictionary m_attributes;
        std::unordered_set<std::wstring> m_dirtyAttributes;

#ifdef SWIGPYTHON
    public:
        void SetNative(bool native) { m_native = native; }
#endif

    private:
        bool IsNative() const { return m_native; }

        bool m_native = true;

        Dictionary SerializeNativeImpl() const;

        static FunctionPtr DeserializeNativeImpl(const std::vector<Variable>& inputs, const std::wstring& name, const Dictionary& dict);

        static const size_t s_serializationVersion = 1;
    };

    ///
    /// Create an instance of the CNTK built-in elementwise AND logical operation on the input operands.
    ///
    CNTK_API FunctionPtr ElementAnd(const Variable& leftOperand, const Variable& rightOperand, const std::wstring& name = L"");

    ///
    /// Create an instance of the CNTK built-in elementwise NOT logical operation on the input operand.
    ///
    CNTK_API FunctionPtr ElementNot(const Variable& operand, const std::wstring& name = L"");

    ///
    /// Create an instance of the CNTK built-in elementwise OR logical operation on the input operands.
    ///
    CNTK_API FunctionPtr ElementOr(const Variable& leftOperand, const Variable& rightOperand, const std::wstring& name = L"");

    ///
    /// Create an instance of the CNTK built-in elementwise XOR logical operation on the input operands.
    ///
    CNTK_API FunctionPtr ElementXor(const Variable& leftOperand, const Variable& rightOperand, const std::wstring& name = L"");

    ///
    /// Create an instance of the CNTK built-in elementwise negate operation with the specified input operand.
    ///
    CNTK_API FunctionPtr Negate(const Variable& operand, const std::wstring& name = L"");

    ///
    /// Unary negation operator corresponding to the Negate operation
    ///
    inline FunctionPtr operator-(const Variable& operand)
    {
        return Negate(operand);
    }

    ///
    /// Create an instance of the CNTK built-in elementwise sigmoid operation with the specified input operand.
    ///
    CNTK_API FunctionPtr Sigmoid(const Variable& operand, const std::wstring& name = L"");

    ///
    /// Create an instance of the CNTK built-in elementwise atanh operation with the specified input operand.
    ///
    CNTK_API FunctionPtr Atanh(const Variable& operand, const std::wstring& name = L"");

    ///
    /// Create an instance of the CNTK built-in elementwise tanh operation with the specified input operand.
    ///
    CNTK_API FunctionPtr Tanh(const Variable& operand, const std::wstring& name = L"");

    ///
    /// Create an instance of the CNTK built-in elementwise asin operation with the specified input operand.
    ///
    CNTK_API FunctionPtr Asin(const Variable& operand, const std::wstring& name = L"");

    ///
    /// Create an instance of the CNTK built-in elementwise sine operation with the specified input operand.
    ///
    CNTK_API FunctionPtr Sin(const Variable& operand, const std::wstring& name = L"");

    ///
    /// Create an instance of the CNTK built-in elementwise acos operation with the specified input operand.
    ///
    CNTK_API FunctionPtr Acos(const Variable& operand, const std::wstring& name = L"");

    ///
    /// Create an instance of the CNTK built-in elementwise cosine operation with the specified input operand.
    ///
    CNTK_API FunctionPtr Cos(const Variable& operand, const std::wstring& name = L"");

    ///
    /// Create an instance of the CNTK built-in elementwise atan operation with the specified input operand.
    ///
    CNTK_API FunctionPtr Atan(const Variable& operand, const std::wstring& name = L"");

    ///
    /// Create an instance of the CNTK built-in elementwise tan operation with the specified input operand.
    ///
    CNTK_API FunctionPtr Tan(const Variable& operand, const std::wstring& name = L"");

    ///
    /// Create an instance of the CNTK built-in elementwise cosh operation with the specified input operand.
    ///
    CNTK_API FunctionPtr Cosh(const Variable& operand, const std::wstring& name = L"");

    ///
    /// Create an instance of the CNTK built-in elementwise asinh operation with the specified input operand.
    ///
    CNTK_API FunctionPtr Asinh(const Variable& operand, const std::wstring& name = L"");

    ///
    /// Create an instance of the CNTK built-in elementwise sinh operation with the specified input operand.
    ///
    CNTK_API FunctionPtr Sinh(const Variable& operand, const std::wstring& name = L"");

    ///
    /// Create an instance of the CNTK built-in elementwise linear rectifier operation with the specified input operand.
    ///
    CNTK_API FunctionPtr ReLU(const Variable& operand, const std::wstring& name = L"");

    ///
    /// Create an instance of the CNTK built-in elementwise exp operation with the specified input operand.
    ///
    CNTK_API FunctionPtr Exp(const Variable& operand, const std::wstring& name = L"");

    ///
    /// Create an instance of the CNTK built-in elementwise log operation with the specified input operand.
    ///
    CNTK_API FunctionPtr Log(const Variable& operand, const std::wstring& name = L"");

    ///
    /// Create an instance of the CNTK built-in elementwise square operation with the specified input operand.
    ///
    CNTK_API FunctionPtr Square(const Variable& operand, const std::wstring& name = L"");

    ///
    /// Create an instance of the CNTK built-in elementwise square-root operation with the specified input operand.
    ///
    CNTK_API FunctionPtr Sqrt(const Variable& operand, const std::wstring& name = L"");

    ///
    /// Create an instance of the CNTK built-in elementwise round operation with the specified input operand.
    ///
    CNTK_API FunctionPtr Round(const Variable& operand, const std::wstring& name = L"");

    ///
    /// Create an instance of the CNTK built-in elementwise floor operation with the specified input operand.
    ///
    CNTK_API FunctionPtr Floor(const Variable& operand, const std::wstring& name = L"");

    ///
    /// Create an instance of the CNTK built-in elementwise ceil operation with the specified input operand.
    ///
    CNTK_API FunctionPtr Ceil(const Variable& operand, const std::wstring& name = L"");

    ///
    /// Create an instance of the CNTK built-in elementwise abs operation with the specified input operand.
    ///
    CNTK_API FunctionPtr Abs(const Variable& operand, const std::wstring& name = L"");

    ///
    /// Create an instance of the CNTK built-in elementwise reciprocal operation with the specified input operand.
    ///
    CNTK_API FunctionPtr Reciprocal(const Variable& operand, const std::wstring& name = L"");

    ///
    /// Create an instance of the CNTK built-in softmax operation on specified tensor input operand
    ///
    CNTK_API FunctionPtr Softmax(const Variable& operand, const std::wstring& name = L"");

    ///
    /// Create an instance of the CNTK built-in softmax operation on specified axis on a
    /// specified tensor input operand
    ///
    CNTK_API FunctionPtr Softmax(const Variable& operand, const Axis& axis, const std::wstring& name = L"");

    ///
    /// Create an instance of the CNTK built-in log softmax operation on a specified tensor input operand
    ///
    CNTK_API FunctionPtr LogSoftmax(const Variable& operand, const std::wstring& name = L"");

    ///
    /// Create an instance of the CNTK built-in log softmax operation on specified axis
    /// on a specified tensor input operand
    ///
    CNTK_API FunctionPtr LogSoftmax(const Variable& operand, const Axis& axis, const std::wstring& name = L"");

    ///
    /// Create an instance of the CNTK built-in hardmax operation on specified tensor input operand
    ///
    CNTK_API FunctionPtr Hardmax(const Variable& operand, const std::wstring& name = L"");

    ///
    /// Create an instance of hard sigmoid operation: f(x) = max(0,min(alpha*x+beta,1))
    ///
    CNTK_API FunctionPtr HardSigmoid(const Variable& operand, float alpha, float beta, const std::wstring& name = L"");

    ///
    /// Create an instance of the CNTK built-in top k operation over the first static axis on a
    /// specified tensor input operand
    ///
    CNTK_API FunctionPtr TopK(const Variable& operand, size_t k, const std::wstring& name = L"");

    ///
    /// Create an instance of the CNTK built-in top k operation over the specified axis on a
    /// specified tensor input operand
    ///
    CNTK_API FunctionPtr TopK(const Variable& operand, size_t k, const Axis& axis, const std::wstring& name = L"");

    ///
    /// Create an instance of the CNTK built-in transpose dimensions operation on specified tensor input operand
    ///
    CNTK_API FunctionPtr TransposeAxes(const Variable& operand, const Axis& axis1, const Axis& axis2, const std::wstring& name = L"");

    ///
    /// Create an instance of the CNTK built-in transpose operation on the specified 1D or 2D input operand
    ///
    CNTK_API FunctionPtr Transpose(const Variable& operand, const std::wstring& name = L"");

    ///
    /// Create an instance of the CNTK built-in transpose operation on the specified input operand using the specified permutation
    ///
    CNTK_API FunctionPtr Transpose(const Variable& operand, const std::vector<Axis>& permutation,  const std::wstring& name = L"");

    ///
    /// Create an instance of the slice operation on specified tensor input operand
    ///
    CNTK_API FunctionPtr Slice(const Variable& operand, const std::vector<Axis>& axis, const std::vector<int>& beginIndex, const std::vector<int>& endIndex, const std::wstring& name = L"");

    ///
    /// Create an instance of the slice operation on specified tensor input operand
    ///
    CNTK_API FunctionPtr Slice(const Variable& operand, const std::vector<Axis>& axis, const std::vector<int>& beginIndex, const std::vector<int>& endIndex, const std::vector<int>& strides, const std::wstring& name = L"");
\
    /// Create an instance of attach dynamic axis operation that convert the input's first static axis to dynamic axis.
    /// Only batch axis is supported now.
    ///
    CNTK_API FunctionPtr ToBatch(const Variable& operand, const std::wstring& name = L"");

    ///
    /// Create an instance of detach dynamic axis operation that convert the input's last dynamic axis to static axis.
    /// Only batch axis is supported now.
    ///
    CNTK_API FunctionPtr UnpackBatch(const Variable& operand, const std::wstring& name);

    enum class PaddingMode
    {
        CONSTANTPAD = 0, // the default, fill the padding cells with 0
        REFLECTPAD = 1, // Padding with reflect mode
        SYMMETRICPAD = 2, // Padding with symmetric mode
    };

    CNTK_API FunctionPtr Pad(const Variable& operand, PaddingMode mode, const std::vector<size_t>& head, const std::vector<size_t>& foot, double constantValue = 0, const std::wstring& name = L"");

    ///
    /// Create an instance of the random_sample operation on specified sampling weights input vector
    ///
    CNTK_API FunctionPtr RandomSample(const Variable& operand, size_t numSamples, bool allowDuplicates, unsigned long seed = SentinelValueForAutoSelectRandomSeed, const std::wstring& name = L"");

    ///
    /// Create an instance of the random_sample_inclusion_frequency operation on specified sampling weights input vector
    ///
    CNTK_API FunctionPtr RandomSampleInclusionFrequency(const Variable& operand, size_t numSamples, bool allowDuplicates, unsigned long seed = SentinelValueForAutoSelectRandomSeed, const std::wstring& name = L"");

    ///
    /// Create an instance of the dropout operation on specified tensor input operand
    ///
    CNTK_API FunctionPtr Dropout(const Variable& operand, double dropoutRate, unsigned long seed = SentinelValueForAutoSelectRandomSeed, const std::wstring& name = L"");

    ///
    /// Create an instance of a uniform random operation. This produces random numbers with the specified shape (no dynamic axes), uniformly distributed in [low, high)
    ///
    CNTK_API FunctionPtr UniformRandom(const NDShape& shape, DataType dataType, double low=0.0, double high=1.0, unsigned long seed = SentinelValueForAutoSelectRandomSeed, const std::wstring& name = L"");

    ///
    /// Create an instance of a uniform random operation. This produces random numbers with the shape and dynamic axes specified by the operand, uniformly distributed in [low, high)
    ///
    CNTK_API FunctionPtr UniformRandomLike(const Variable& operand, double low = 0.0, double high = 1.0, unsigned long seed = SentinelValueForAutoSelectRandomSeed, const std::wstring& name = L"");

    ///
    /// Create an instance of a normal random operation. This produces random numbers with the specified shape (no dynamic axes), normally distributed with the specified mean and standard deviation (scale)
    ///
    CNTK_API FunctionPtr NormalRandom(const NDShape& shape, DataType dataType, double mean = 0.0, double scale = 1.0, unsigned long seed = SentinelValueForAutoSelectRandomSeed, const std::wstring& name = L"");

    ///
    /// Create an instance of a normal random operation. This produces random numbers with the shape and dynamic axes specified by the operand, normally distributed with the specified mean and standard deviation (scale)
    ///
    CNTK_API FunctionPtr NormalRandomLike(const Variable& operand, double mean = 0.0, double scale = 1.0, unsigned long seed = SentinelValueForAutoSelectRandomSeed, const std::wstring& name = L"");

    ///
    /// Create an instance of a Gumbel random operation. This produces random numbers with the specified shape (no dynamic axes), distributed according to the Gumbel distribution with the specified location and scale
    ///
    CNTK_API FunctionPtr GumbelRandom(const NDShape& shape, DataType dataType, double loc = 0.0, double scale = 1.0, unsigned long seed = SentinelValueForAutoSelectRandomSeed, const std::wstring& name = L"");

    ///
    /// Create an instance of a Gumbel random operation. This produces random numbers with the shape and dynamic axes specified by the operand, distributed according to the Gumbel distribution with the specified location and scale
    ///
    CNTK_API FunctionPtr GumbelRandomLike(const Variable& operand, double loc = 0.0, double scale = 1.0, unsigned long seed = SentinelValueForAutoSelectRandomSeed, const std::wstring& name = L"");

    ///
    /// Create an instance of a Bernoulli random operation. This produces random numbers with the specified shape (no dynamic axes), distributed according to the Bernoulli distribution with the specified success probability
    ///
    CNTK_API FunctionPtr BernoulliRandom(const NDShape& shape, DataType dataType, double mean = 0.5, unsigned long seed = SentinelValueForAutoSelectRandomSeed, const std::wstring& name = L"");

    ///
    /// Create an instance of a Bernoulli random operation. This produces random numbers with the shape and dynamic axes specified by the operand, distributed according to the Bernoulli distribution with the specified success probability
    ///
    CNTK_API FunctionPtr BernoulliRandomLike(const Variable& operand, double mean = 0.5, unsigned long seed = SentinelValueForAutoSelectRandomSeed, const std::wstring& name = L"");

    ///
    /// Create an instance of a flatten operation that reshape the specified tensor into 2D tensor.
    /// If input tensor has shape (d_0, d_1, ... d_n) then the output will have shape (d_0 X d_1 ... d_(axis-1), d_axis X d_(axis+1) ... X dn).
    ///
    CNTK_API FunctionPtr Flatten(const Variable& operand, const Axis& axis, const std::wstring& name = L"");

    ///
    /// Create an instance of a flatten operation that reshape the specified tensor into 2D tensor.
    /// The output tensor will have shape (d_0 X d_1 ...X d_n-1, d_n)
    ///
    CNTK_API FunctionPtr Flatten(const Variable& operand, const std::wstring& name = L"");

    ///
    /// Create an instance of the reshape operation on specified tensor input operand
    ///
    CNTK_API FunctionPtr Reshape(const Variable& operand, const NDShape& replacementShape, const Axis& beginAxis, const Axis& endAxis, const std::wstring& name = L"");

    ///
    /// Create an instance of the reshape operation on specified tensor input operand
    ///
    inline FunctionPtr Reshape(const Variable& operand, const NDShape& newShape, const std::wstring& name = L"")
    {
        return Reshape(operand, newShape, Axis(0), Axis::EndStaticAxis(), name);
    }

    ///
    /// Create an instance of the squeeze operation on specified tensor input operand
    ///
    CNTK_API FunctionPtr Squeeze(const Variable& operand, const std::wstring& name = L"");

    ///
    /// Create an instance of the squeeze operation on specified tensor input operand, for the specified axis 
    ///
    CNTK_API FunctionPtr Squeeze(const Variable& operand, const std::vector<Axis>& axis, const std::wstring& name = L"");

    ///
    /// Create an instance of the expand dims operation on specified tensor input operand, for the specified axis 
    ///
    CNTK_API FunctionPtr ExpandDims(const Variable& operand, const Axis& axis, const std::wstring& name = L"");
    
    ///
    /// Create an instance of a zeros-like operation. This produces zeros with the shape and dynamic axes specified by the operand.
    ///
    CNTK_API FunctionPtr ZerosLike(const Variable& operand, const std::wstring& name = L"");

    ///
    /// Create an instance of a ones-like operation. This produces ones with the shape and dynamic axes specified by the operand.
    ///
    CNTK_API FunctionPtr OnesLike(const Variable& operand, const std::wstring& name = L"");

    ///
    /// Create an instance of a eye-like operation. This produces ones with the shape and dynamic axes specified by the operand.
    ///
    CNTK_API FunctionPtr EyeLike(const Variable& operand, bool isOutputSparse, const std::wstring& name = L"");


    ///
    /// Create an instance of the CNTK built-in elementwise tensor addition operation with the specified input operands.
    ///
    CNTK_API FunctionPtr Plus(const Variable& leftOperand, const Variable& rightOperand, const std::wstring& name = L"");

    ///
    /// Binary addition operator corresponding to the Plus operation
    ///
    inline FunctionPtr operator+(const Variable& leftOperand, const Variable& rightOperand)
    {
        return Plus(leftOperand, rightOperand);
    }

    ///
    /// Create an instance of the CNTK built-in elementwise tensor subtraction operation with the specified input operands.
    ///
    CNTK_API FunctionPtr Minus(const Variable& leftOperand, const Variable& rightOperand, const std::wstring& name = L"");

    ///
    /// Binary minus operator corresponding to the Minus operation
    ///
    inline FunctionPtr operator-(const Variable& leftOperand, const Variable& rightOperand)
    {
        return Minus(leftOperand, rightOperand);
    }

    /// Create an instance of the CNTK built-in elementwise tensor operation that computes the log of the sum of the exponentials of the specified input operands.
    ///
    CNTK_API FunctionPtr LogAddExp(const Variable& leftOperand, const Variable& rightOperand, const std::wstring& name = L"");

    /// Create an instance of the CNTK built-in elementwise tensor operation that computes the leftOperand raised to the power of the right operand.
    ///
    CNTK_API FunctionPtr Pow(const Variable& leftOperand, const Variable& rightOperand, const std::wstring& name = L"");

    ///
    /// Create an instance of the CNTK built-in elementwise multiplication operation on specified tensor input operands.
    ///
    CNTK_API FunctionPtr ElementTimes(const Variable& leftOperand, const Variable& rightOperand, const std::wstring& name = L"");

    ///
    /// Create an instance of the CNTK built-in elementwise division operation on specified tensor input operands.
    ///
    CNTK_API FunctionPtr ElementDivide(const Variable& leftOperand, const Variable& rightOperand, const std::wstring& name = L"");

    ///
    /// Compute the element wise maximum operation between the given operands.
    ///
    CNTK_API FunctionPtr ElementMax(const Variable& leftOperand, const Variable& rightOperand, const std::wstring& name);


    ///
    /// Compute the element wise minimum operation between the given operands.
    ///
    CNTK_API FunctionPtr ElementMin(const Variable& leftOperand, const Variable& rightOperand, const std::wstring& name);

    ///
    /// Create an instance of the CNTK built-in elementwise equality comparison operation on specified tensor input operands.
    ///
    CNTK_API FunctionPtr Equal(const Variable& leftOperand, const Variable& rightOperand, const std::wstring& name = L"");

    ///
    /// Create an instance of the CNTK built-in elementwise not-equal comparison operation on specified tensor input operands.
    ///
    CNTK_API FunctionPtr NotEqual(const Variable& leftOperand, const Variable& rightOperand, const std::wstring& name = L"");

    ///
    /// Create an instance of the CNTK built-in elementwise less than comparison operation on specified tensor input operands.
    ///
    CNTK_API FunctionPtr Less(const Variable& leftOperand, const Variable& rightOperand, const std::wstring& name = L"");

    ///
    /// Create an instance of the CNTK built-in elementwise less than or equal to comparison operation on specified tensor input operands.
    ///
    CNTK_API FunctionPtr LessEqual(const Variable& leftOperand, const Variable& rightOperand, const std::wstring& name = L"");

    ///
    /// Create an instance of the CNTK built-in elementwise greater than comparison operation on specified tensor input operands.
    ///
    CNTK_API FunctionPtr Greater(const Variable& leftOperand, const Variable& rightOperand, const std::wstring& name = L"");

    ///
    /// Create an instance of the CNTK built-in elementwise greater than or equal to comparison operation on specified tensor input operands.
    ///
    CNTK_API FunctionPtr GreaterEqual(const Variable& leftOperand, const Variable& rightOperand, const std::wstring& name = L"");

    ///
    /// Create an instance of the CNTK built-in tensor multiplication operation with the specified input operands.
    /// TODO: Specify the constraints on the shapes of the operands.
    /// TODO: Document inferInputRankToMap
    ///

    // special values for Times inferInputRankToMap
    enum : int
    {
        TimesNoInferredInputRank                        = -1, // the default, do not infer left operand input rank from right operand
        TimesReduceSequenceAxisWithoutInferredInputRank = -2, // reduce sequence axis. Currently only support cases like (m x k) x (k) -> (m) for sequences
    };

    CNTK_API FunctionPtr Times(const Variable& leftOperand, const Variable& rightOperand, size_t outputRank, int inferInputRankToMap, const std::wstring& name = L"");

    ///
    /// Create an instance of the CNTK built-in tensor multiplication operation with the specified input operands.
    /// TODO: Specify the constraints on the shapes of the operands.
    /// TODO: Document inferInputRankToMap
    ///
    inline FunctionPtr Times(const Variable& leftOperand, const Variable& rightOperand, size_t outputRank, const std::wstring& name = L"")
    {
        return Times(leftOperand, rightOperand, outputRank, TimesNoInferredInputRank, name);
    }

    ///
    /// Create an instance of the CNTK built-in tensor multiplication operation with the specified input operands.
    /// TODO: Specify the constraints on the shapes of the operands.
    /// TODO: Document inferInputRankToMap
    ///
    inline FunctionPtr Times(const Variable& leftOperand, const Variable& rightOperand, const std::wstring& name = L"")
    {
        return Times(leftOperand, rightOperand, /*outputRank =*/ 1, name);
    }

    ///
    /// Create an instance of the CNTK built-in matrix multiplication operation with the transpose of the left input operand
    /// and the specified right operand. Only accepts left operands of ranks 1 or 2.
    /// TODO: Specify the constraints on the shapes of the operands.
    ///
    CNTK_API FunctionPtr TransposeTimes(const Variable& leftOperand, const Variable& rightOperand, size_t outputRank, const std::wstring& name = L"");

    ///
    /// Create an instance of the CNTK built-in matrix multiplication operation with the transpose of the left input operand
    /// and the specified right operand. Only accepts left operands of ranks 1 or 2.
    /// TODO: Specify the constraints on the shapes of the operands.
    ///
    inline FunctionPtr TransposeTimes(const Variable& leftOperand, const Variable& rightOperand, const std::wstring& name = L"")
    {
        return TransposeTimes(leftOperand, rightOperand, /*outputRank =*/ 1, name);
    }


    ///
    /// Create an instance of the CNTK built-in operation to compute the cosine distance for the specified input operands.
    ///
    CNTK_API FunctionPtr CosineDistance(const Variable& leftOperand, const Variable& rightOperand, const std::wstring& name = L"");

    ///
    /// Create an instance of the CNTK built-in operation to compute the cosine distance with negative samplesfor the specified input operands.
    ///
    CNTK_API FunctionPtr CosineDistanceWithNegativeSamples(const Variable& leftOperand, const Variable& rightOperand, size_t shiftWindow, size_t numberOfNegativeSamples, const std::wstring& name = L"");

    ///
    /// Create an instance of the CNTK built-in operation to compute binary cross-entropy for specified input operands.
    ///
    CNTK_API FunctionPtr BinaryCrossEntropy(const Variable& prediction, const Variable& targets, const std::wstring& name = L"");

    ///
    /// Create an instance of the CNTK built-in operation to compute weighted binary cross-entropy for specified input operands.
    ///
    CNTK_API FunctionPtr WeightedBinaryCrossEntropy(const Variable& prediction, const Variable& targets, const Variable& weights, const std::wstring& name = L"");

    ///
    /// Create an instance of the CNTK built-in operation to compute squared-error for specified input operands.
    ///
    CNTK_API FunctionPtr SquaredError(const Variable& prediction, const Variable& targets, const std::wstring& name = L"");

    ///
    /// Create an instance of the CNTK built-in operation to compute cross-entropy with softmax for specified input operands.
    ///
    CNTK_API FunctionPtr CrossEntropyWithSoftmax(const Variable& prediction, const Variable& labels, const Axis& axis, const std::wstring& name = L"");

    ///
    /// Create an instance of the CNTK built-in operation to compute cross-entropy with softmax for specified input operands.
    ///
    inline FunctionPtr CrossEntropyWithSoftmax(const Variable& prediction, const Variable& labels, const std::wstring& name = L"")
    {
        return CrossEntropyWithSoftmax(prediction, labels, Axis(0), name);
    }

    ///
    /// Create an instance of the CNTK built-in operation for computing the edit distance error for specified operands.
    ///
    CNTK_API FunctionPtr EditDistanceError(const Variable& prediction, const Variable& labels, float substitutionPenalty, float deletionPenalty, float insertionPenalty, bool squashInputs, 
        const std::vector<size_t>& tokensToIgnore, const std::wstring& name = L"");

    ///
    /// Create an instance of the CNTK built-in operation for sequence with lattice training (typically for speech).
    ///
    CNTK_API FunctionPtr LatticeSequenceWithSoftmax(const Variable& labels, const Variable& prediction, const Variable& scaledLogLikelihood, const Variable& lattice, const std::wstring& symbolListPath, 
        const std::wstring& phonePath, const std::wstring& stateListPath, const std::wstring& transitionProbabilityPath, const std::wstring& configFilePath, float smoothingWeight, float frameDropThreshold, bool doReferenceAlign, bool gammarUsesMBR,
        float gammarAMF, float gammarLMF, float gammarBMMIFactor, float gammarWordPenalty, const std::wstring& name = L"");

    ///
    /// Create an instance of the CNTK built-in operation for computing the forwardbackward for specified operands.
    ///
    CNTK_API FunctionPtr ForwardBackward(const Variable& graph, const Variable& features, size_t blankTokenId, int delayConstraint, const std::wstring& name = L"");

    ///
    /// Create an instance of the CNTK built-in operation for computing the labels to graph for input operands.
    ///
    CNTK_API FunctionPtr LabelsToGraph(const Variable& labels, const std::wstring& name = L"");


    ///
    /// Create an instance of the CNTK built-in operation for computing the classification prediction error for specified operands.
    ///
    CNTK_API FunctionPtr ClassificationError(const Variable& prediction, const Variable& labels, size_t topN, const Axis& axis, const std::wstring& name = L"");

    ///
    /// Create an instance of the CNTK built-in operation for computing the classification prediction error for specified operands.
    ///
    inline FunctionPtr ClassificationError(const Variable& prediction, const Variable& labels, size_t topN, const std::wstring& name = L"")
    {
        return ClassificationError(prediction, labels, topN, Axis(0), name);
    }

    ///
    /// Create an instance of the CNTK built-in operation for computing the classification prediction error for specified operands.
    ///
    inline FunctionPtr ClassificationError(const Variable& prediction, const Variable& labels, const Axis& axis, const std::wstring& name = L"")
    {
        return ClassificationError(prediction, labels, /*topN =*/ 1, axis, name);
    }

    ///
    /// Create an instance of the CNTK built-in operation for computing the classification prediction error for specified operands.
    ///
    inline FunctionPtr ClassificationError(const Variable& prediction, const Variable& labels, const std::wstring& name = L"")
    {
        return ClassificationError(prediction, labels, Axis(0), name);
    }

    ///
    /// Create an instance of the CNTK built-in noise contrastive estimation loss for specified operands. 
    ///
    CNTK_API FunctionPtr NCELoss(const Variable& weights, const Variable& biases, const Variable& inputs, const Variable& labels, 
        const Constant& noiseWeights, size_t numSamples, bool allowDuplicates=true, unsigned long seed = SentinelValueForAutoSelectRandomSeed,
        const std::wstring& name = L"");

    ///
    /// Create an instance of the CNTK built-in Depth-to-Space operation for an operand and specified blockSize.
    ///
    CNTK_API FunctionPtr DepthToSpace(const Variable& operand, size_t blockSize, const std::wstring& name = L"");

    ///
    /// Create an instance of the CNTK built-in Space-To-Depth operation for an operand and specified blockSize.
    ///
    CNTK_API FunctionPtr SpaceToDepth(const Variable& operand, size_t blockSize, const std::wstring& name = L"");

    ///
    /// Create an instance of the CNTK built-in LambdaRank loss an effective proxy for optimizing the NDCG metric
    ///
    CNTK_API FunctionPtr LambdaRank(const Variable& prediction, const Variable& gains, const Variable& groupId, const std::wstring& name = L"");

    ///
    /// Create an instance of the CNTK built-in operation for evaluating the NDCG at 1 metric
    ///
    CNTK_API FunctionPtr NDCGAt1(const Variable& prediction, const Variable& gains, const Variable& groupId, const std::wstring& name = L"");

    ///
    /// Create an instance of the CNTK built-in operation for getting the past value along the lone dynamic axis of the specified operand.
    /// Throws an exception of the operand has more than one dynamic axis.
    ///
    CNTK_API FunctionPtr PastValue(const Variable& operand, const Variable& initialState, size_t offset = 1, const std::wstring& name = L"");

    ///
    /// Create an instance of the CNTK built-in operation for getting the past value along the lone dynamic axis of the specified operand.
    /// This overload uses an initial state value of 0.
    /// Throws an exception of the operand has more than one dynamic axis.
    ///
    inline FunctionPtr PastValue(const Variable& operand, size_t offset = 1, const std::wstring& name = L"")
    {
        static const auto defaultInitialState = Constant::Scalar(0.0f);
        return PastValue(operand, defaultInitialState, offset, name);
    }

    ///
    /// Create an instance of the CNTK built-in operation for getting the future value along the lone dynamic axis of the specified operand.
    /// Throws an exception of the operand has more than one dynamic axis.
    ///
    CNTK_API FunctionPtr FutureValue(const Variable& operand, const Variable& initialState, size_t offset = 1, const std::wstring& name = L"");

    ///
    /// Create an instance of the CNTK built-in operation for getting the future value along the lone dynamic axis of the specified operand.
    /// This overload uses an initial state value of 0.
    /// Throws an exception of the operand has more than one dynamic axis.
    ///
    inline FunctionPtr FutureValue(const Variable& operand, size_t offset = 1, const std::wstring& name = L"")
    {
        static const auto defaultInitialState = Constant::Scalar(0.0f);
        return FutureValue(operand, defaultInitialState, offset, name);
    }

    ///
    /// Create an instance of the CNTK build-in operation to get the one_hot tensor on specified input along the specified axis
    ///
    CNTK_API FunctionPtr OneHotOp(const Variable& operand, size_t numClass, bool outputSparse, Axis& axis, const std::wstring& name = L"");

    ///
    /// Create an instance of the CNTK build-in operation to get a tensor that is gathered from reference tensor by indices.
    ///
    CNTK_API FunctionPtr GatherOp(const Variable& indices, const Variable& reference, const std::wstring& name = L"");

    ///
    /// Create an instance of the CNTK build-in operation to get a tensor that is gathered from reference tensor by indices.
    ///
    CNTK_API FunctionPtr GatherOp(const Variable& indices, const Variable& reference, const Axis& axis, const std::wstring& name = L"");

    ///
    /// Create an instance of the CNTK built-in sum reduction operation on specified tensor input operand along the specified axis
    ///
    CNTK_API FunctionPtr ReduceSum(const Variable& operand, const Axis& axis, const std::wstring& name = L"");

    ///
    /// Create an instance of the CNTK built-in LogSum reduction operation on specified tensor input operand along the specified axis
    ///
    CNTK_API FunctionPtr ReduceLogSum(const Variable& operand, const Axis& axis, const std::wstring& name = L"");

    ///
    /// Create an instance of the CNTK built-in Mean reduction operation on specified tensor input operand along the specified axis
    ///
    CNTK_API FunctionPtr ReduceMean(const Variable& operand, const Axis& axis, const std::wstring& name = L"");

    ///
    /// Create an instance of the CNTK built-in Max reduction operation on specified tensor input operand along the specified axis
    ///
    CNTK_API FunctionPtr ReduceMax(const Variable& operand, const Axis& axis, const std::wstring& name = L"");

    ///
    /// Create an instance of the CNTK built-in Min reduction operation on specified tensor input operand along the specified axis
    ///
    CNTK_API FunctionPtr ReduceMin(const Variable& operand, const Axis& axis, const std::wstring& name = L"");

    ///
    /// Create an instance of the CNTK built-in Prod reduction operation on specified tensor input operand along the specified axis
    ///
    CNTK_API FunctionPtr ReduceProd(const Variable& operand, const Axis& axis, const std::wstring& name = L"");
    //multiple axes reduction below:

    ///
    /// Create an instance of the CNTK built-in sum reduction operation on specified tensor input operand along the specified axis
    ///
    CNTK_API FunctionPtr ReduceSum(const Variable& operand, const std::vector<Axis>& axes, bool keepDims = true, const std::wstring& name = L"");

    ///
    /// Create an instance of the CNTK built-in LogSum reduction operation on specified tensor input operand along the specified axis
    ///
    CNTK_API FunctionPtr ReduceLogSum(const Variable& operand, const std::vector<Axis>& axes, bool keepDims = true, const std::wstring& name = L"");

    ///
    /// Create an instance of the CNTK built-in Mean reduction operation on specified tensor input operand along the specified axis
    ///
    CNTK_API FunctionPtr ReduceMean(const Variable& operand, const std::vector<Axis>& axes, bool keepDims = true, const std::wstring& name = L"");

    ///
    /// Create an instance of the CNTK built-in Max reduction operation on specified tensor input operand along the specified axis
    ///
    CNTK_API FunctionPtr ReduceMax(const Variable& operand, const std::vector<Axis>& axes, bool keepDims = true, const std::wstring& name = L"");

    ///
    /// Create an instance of the CNTK built-in Min reduction operation on specified tensor input operand along the specified axis
    ///
    CNTK_API FunctionPtr ReduceMin(const Variable& operand, const std::vector<Axis>& axes, bool keepDims = true, const std::wstring& name = L"");

    ///
    /// Create an instance of the CNTK built-in Prod reduction operation on specified tensor input operand along the specified axis
    ///
    CNTK_API FunctionPtr ReduceProd(const Variable& operand, const std::vector<Axis>& axes, bool keepDims = true, const std::wstring& name = L"");

    ///
    /// Create an instance of the CNTK built-in L1 norm reduction operation on specified tensor input operand along the specified axis
    ///
    CNTK_API FunctionPtr ReduceL1(const Variable& operand, const std::vector<Axis>& axes, bool keepDims = true, const std::wstring& name = L"");

    ///
    /// Create an instance of the CNTK built-in L2 norm reduction operation on specified tensor input operand along the specified axis
    ///
    CNTK_API FunctionPtr ReduceL2(const Variable& operand, const std::vector<Axis>& axes, bool keepDims = true, const std::wstring& name = L"");

    ///
    /// Create an instance of the CNTK built-in square sum reduction operation on specified tensor input operand along the specified axis
    ///
    CNTK_API FunctionPtr ReduceSumSquare(const Variable& operand, const std::vector<Axis>& axes, bool keepDims = true, const std::wstring& name = L"");

    ///
    /// Create an instance of the CNTK built-in image scaler operation on specified image tensor input operand.
    ///
    CNTK_API FunctionPtr ImageScaler(const Variable& operand, float scaler, std::vector<float> biases, const std::wstring& name);

    ///
    /// Per dimension mean-variance normalization of the specified input operand.
    ///
    CNTK_API FunctionPtr PerDimMeanVarianceNormalize(const Variable& operand, const Variable& mean, const Variable& invStdDev, const std::wstring& name = L"");

    ///
    /// Per dimension mean-variance normalization of the specified input operand.
    ///
    inline FunctionPtr PerDimMeanVarianceNormalize(const Variable& operand, const NDArrayViewPtr& mean, const NDArrayViewPtr& invStdDev, const std::wstring& name = L"")
    {
        Constant meanVar(mean);
        Constant invStdDevVar(invStdDev);

        return PerDimMeanVarianceNormalize(operand, meanVar, invStdDevVar, name);
    }

    ///
    /// Mean-variance normalization of the specified input operand.
    ///
    CNTK_API FunctionPtr MeanVarianceNormalization(const Variable& operand, double epsilon, const bool useStatsAcrossChannels = false, const bool doVarianceScaling = true, const std::wstring& name = L"");

    inline FunctionPtr MeanVarianceNormalization(const Variable& operand, const bool useStatsAcrossChannels = false, const bool doVarianceScaling = true, const std::wstring& name = L"")
    {
        double defaultEpsilon = 0.00001;
        return MeanVarianceNormalization(operand, defaultEpsilon, useStatsAcrossChannels, doVarianceScaling, name);
    }
    ///
    /// Convolution
    ///
    CNTK_API FunctionPtr Convolution(const Variable& convolutionMap,
                                     const Variable& operand,
                                     const NDShape& strides = { 1 },
                                     const std::vector<bool>& sharing = { true },
                                     const std::vector<bool>& autoPadding = { true },
                                     const NDShape& dilation = { 1 },
                                     size_t reductionRank = 1,
                                     size_t groups = 1,
                                     size_t maxTempMemSizeInSamples = 0,
                                     bool sequential = false,
                                     const std::wstring& name = L"");

    ///
    /// Convolution transpose with auto padding
    ///
    CNTK_API FunctionPtr ConvolutionTranspose(const Variable& convolutionMap,
                                              const Variable& operand,
                                              const NDShape& strides = { 1 },
                                              const std::vector<bool>& sharing = { true },
                                              const std::vector<bool>& autoPadding = { true },
                                              const NDShape& outputShape = { 0 },
                                              const NDShape& dilation = { 1 },
                                              size_t reductionRank = 1,
                                              size_t maxTempMemSizeInSamples = 0,
                                              const std::wstring& name = L"");
    ///
    /// Convolution transpose with explicit lower and upper pad values
    ///
    CNTK_API FunctionPtr ConvolutionTranspose(const Variable& convolutionMap,
                                            const Variable& operand,
                                            const NDShape& strides,
                                            const std::vector<bool>& sharing,
                                            const std::vector<size_t>& lowerPad,
                                            const std::vector<size_t>& upperPad,
                                            const NDShape& outputShape,
                                            const NDShape& dilation,
                                            size_t maxTempMemSizeInSamples,
                                            const std::wstring& name = L"");


    ///
    /// Pooling type.
    ///
    enum class PoolingType
    {
        Max,
        Average,
    };

    ///
    /// Create an instance of the CNTK built-in ROI pooling operation on specified tensor input operands with the specified output shape
    ///
    CNTK_API FunctionPtr ROIPooling(const Variable& operand,
                                    const Variable& rois,
                                    PoolingType poolingType,
                                    const NDShape& roiOutputShape,
                                    double spatialScale,
                                    const std::wstring& name/* = L""*/);

    ///
    /// Create an instance of the CNTK built-in Pooling operation on specified tensor input operands with automatic padding option.
    ///
    CNTK_API FunctionPtr Pooling(const Variable& operand,
                                 PoolingType poolingType,
                                 const NDShape& poolingWindowShape,
                                 const NDShape& strides = {1},
                                 const std::vector<bool>& autoPadding = {false},
                                 const bool ceilOutDim = false,
                                 const bool includePad = false,
                                 const std::wstring& name = L"");

    ///
    /// Create an instance of the CNTK built-in Pooling operation on specified tensor input operands with explicit lower and upper pad lengths.
    ///
    CNTK_API FunctionPtr Pooling(const Variable& operand,
                                PoolingType poolingType,
                                const NDShape& poolingWindowShape,
                                const NDShape& strides,
                                const std::vector<size_t>& lowerPad,
                                const std::vector<size_t>& upperPad,
                                const bool ceilOutDim = false,
                                const bool includePad = false,
                                const std::wstring& name = L"");

    ///
    /// Create an instance of the CNTK built-in Unpooling operation on specified tensor input operands with the specified type and shape
    ///
    CNTK_API FunctionPtr Unpooling(const Variable& operand,
                                   const Variable& poolingInput,
                                   PoolingType UnpoolingType,
                                   const NDShape& UnpoolingWindowShape,
                                   const NDShape& strides = { 1 },
                                   const std::vector<bool>& autoPadding = { false },
                                   const std::wstring& name = L"");

    ///
    /// TODO:
    ///
    CNTK_API FunctionPtr BatchNormalization(const Variable& operand,
                                            const Variable& scale,
                                            const Variable& bias,
                                            const Variable& runningMean,
                                            const Variable& runningInvStd,
                                            const Variable& runningCount,
                                            bool spatial,
                                            double normalizationTimeConstant = 0,
                                            double blendTimeConstant = 0,
                                            double epsilon = 0.00001,
                                            bool useCuDNNEngine = true,
                                            bool disableRegularization = false,
                                            const std::wstring& name = L"");

    //
    // Local response normalization as described in http://papers.nips.cc/paper/4824-imagenet-classification-with-deep-convolutional-neural-networks 
    //
    CNTK_API FunctionPtr LocalResponseNormalization(const Variable& operand, 
                                                    size_t depthRadius, 
                                                    double bias, 
                                                    double alpha, 
                                                    double beta, 
                                                    const std::wstring& name = L"");

    ///
    /// Create an instance of the CNTK built-in OptimizedRNNStack operation on specified input operands
    ///
    CNTK_API FunctionPtr OptimizedRNNStack(const Variable& operand, const Variable& weights, size_t hiddenSize, size_t numLayers, bool bidirectional = false, const std::wstring& recurrentOp = L"lstm", const std::wstring& name = L"");

    ///
    /// Create an instance of the CNTK built-in elementwise clip operation on the tensor operand
    ///
    CNTK_API FunctionPtr Clip(const Variable& operand, const Variable& min, const Variable& max, const std::wstring& name = L"");

    ///
    /// Create an instance of the CNTK built-in elementwise choice operation using a condition tensor for specified tensor operands.
    ///
    CNTK_API FunctionPtr ElementSelect(const Variable& condition, const Variable& thenOperand, const Variable& elseOperand, const std::wstring& name = L"");

    ///
    /// Create an instance of the CNTK built-in splice operation to splice together all the specified tensor operands into a single output tensor
    ///
    CNTK_API FunctionPtr Splice(const std::vector<Variable>& operands, const Axis& axis, const std::wstring& name = L"");

    ///
    /// Create a new Function instance which just combines the outputs of the specified list of 'operands' Functions such that the 'Outputs' of the
    /// new 'Function' are union of the 'Outputs' of each of the specified 'operands' Functions.
    /// E.g. When creating a classification model, typically the CrossEntropy loss Function and the ClassificationError Function comprise the two roots
    /// of the computation graph which can be "Combine"d to create a single Function with 2 outputs; viz. CrossEntropy loss and ClassificationError output.
    ///
    CNTK_API FunctionPtr Combine(const std::vector<Variable>& operands, const std::wstring& name = L"");

    ///
    /// Create an instance of the CNTK built-in element-wise mean operation
    ///
    CNTK_API FunctionPtr Mean(const std::vector<Variable>& operands, const std::wstring& name = L"");

    ///
<<<<<<< HEAD
    /// Create an instance of the CNTK built-in element-wise sum operation
    ///
    CNTK_API FunctionPtr Sum(const std::vector<Variable>& operands, const std::wstring& name = L"");
=======
    /// Create an instance of the CNTK built-in element-wise max with # of words operation
    ///
    CNTK_API FunctionPtr ElementMaxPooling(const std::vector<Variable>& operands, const std::wstring& name = L"");
>>>>>>> e1867cf5

    ///
    /// Creates a new Function instance which is just an alias of the specified operand.
    ///
    CNTK_API FunctionPtr Alias(const Variable& operand, const std::wstring& name = L"");

    ///
    /// Creates a Block Function that encapsulates a composite to create an opaque Function object that
    /// appears as any other primitive Function
    ///
    CNTK_API FunctionPtr AsBlock(FunctionPtr&& composite, const std::vector<std::pair<Variable, Variable>>& argumentsMap, const std::wstring& blockOpName, const std::wstring& blockName = L"");

    ///
    /// Creates a Block Function that encapsulates a composite to create an opaque Function object that
    /// appears as any other primitive Function
    ///
    CNTK_API FunctionPtr AsBlock(FunctionPtr&& composite, const std::vector<std::pair<Variable, Variable>>& argumentsMap, Dictionary&& attributes, const std::wstring& blockOpName, const std::wstring& blockName);

    ///
    /// Creates a new Function instance which output its input as it is and previent any gradient contribution from its output.
    ///
    CNTK_API FunctionPtr StopGradient(const Variable& operand, const std::wstring& name = L"");

    ///
    /// Assign the value in operand to ref and return the new value, ref need to be the same layout as operand.
    /// During forward pass, ref will get the new value after the forward or backward pass finish, so that any part of
    /// the graph that depend on ref will get the old value. To get the new value, use the one returned by
    /// the assign node.The reason for that is to make ``assign`` have a deterministic behavior.
    /// During inference the value of ref wull be updated after the forward pass and during training the value
    /// of ref will be updated after backprop.
    ///
    CNTK_API FunctionPtr Assign(Variable& ref, const Variable& operand, const std::wstring& name = L"");

    ///
    /// Creates a composite Function that has the specified rootFunction as its root.
    /// The composite denotes a higher-level Function encapsulating the entire graph
    /// of Functions underlying the specified rootFunction.
    ///
    CNTK_API FunctionPtr AsComposite(const FunctionPtr& rootFunction, const std::wstring& name = L"");

    ///
    /// Create an instance of the CNTK built-in elementwise exponential linear unit operation with the specified input operand.
    ///
    CNTK_API FunctionPtr ELU(const Variable& operand, const std::wstring& name = L"");

    ///
    /// Create an instance of the CNTK built-in elementwise exponential linear unit operation with specified alpha and with the specified input operand.
    ///
    CNTK_API FunctionPtr ELU(const Variable& operand, double alpha, const std::wstring& name = L"");

    ///
    /// Create an instance of the CNTK built-in elementwise scaled exponential linear unit operation with the specified input operand.
    ///
    CNTK_API FunctionPtr SELU(const Variable& operand, double gamma = 1.0507009873554804934193349852946, double alpha = 1.6732632423543772848170429916717, const std::wstring& name = L"");

    ///
    /// Create an instance of the CNTK built-in elementwise leaky linear rectifier operation with the specified input operand.
    ///
    CNTK_API FunctionPtr LeakyReLU(const Variable& operand, double alpha, const std::wstring& name = L"");

    ///
    /// Create an instance of the CNTK built-in elementwise parametric rectified linear Unit operation
    /// with the specified input operand and learning parameter alpha.
    ///
    CNTK_API FunctionPtr PReLU(const Variable& alpha, const Variable& operand, const std::wstring& name = L"");

    ///
    /// Create an instance of the CNTK built-in elementwise softplus operation
    ///
    CNTK_API FunctionPtr Softplus(const Variable& operand, const std::wstring& name = L"");

    ///
    /// Create an instance of the CNTK built-in elementwise softsign operation
    ///
    CNTK_API FunctionPtr Softsign(const Variable& operand, const std::wstring& name = L"");

    ///
    /// Create an instance of the CNTK built-in argmax operation on specified tensor input operand along the specified axis
    ///
    CNTK_API FunctionPtr Argmax(const Variable& operand, const Axis& axis, const std::wstring& name = L"");

    ///
    /// Create an instance of the CNTK built-in argmin on specified tensor input operand along the specified axis
    ///
    CNTK_API FunctionPtr Argmin(const Variable& operand, const Axis& axis, const std::wstring& name = L"");

    ///
    /// Create an instance of the CNTK built-in elementwise scaled exponential linear unit operation with the specified input operand.
    ///
    CNTK_API FunctionPtr StraightThrough(const Variable& operand, const std::wstring& name = L"");

    ///
    /// Create an instance of the CNTK built-in operator for converting the specified tensor operand into a sequence
    ///
    CNTK_API FunctionPtr ToSequence(const Variable& operand, const std::wstring& sequenceAxisNamePrefix, const std::wstring& name = L"");

    ///
    /// Create an instance of the CNTK built-in operator for converting the specified tensor operand into a sequence
    /// This overload allows specifying an additional operand containing the lengths of individual sequences
    ///
    CNTK_API FunctionPtr ToSequence(const Variable& operand, const Variable& sequenceLengths, const std::wstring& sequenceAxisNamePrefix, const std::wstring& name = L"");

    ///
    /// Create an instance of the CNTK built-in operator for converting the specified tensor operand into a sequence
    /// This overload allows specifying an additional 'dynamicAxesLike' operand which is used to obtain the lengths of the
    /// generated sequences; the dynamic axes of the generated sequence are required to match the dynamic axes of the 'dynamicAxesLike' operand.
    ///
    CNTK_API FunctionPtr ToSequenceLike(const Variable& operand, const Variable& dynamicAxesLike, const std::wstring& name = L"");

    ///
    /// Create an instance of the CNTK built-in operator for reconciling the dynamic axes of the specified tensor operands.
    /// The output of the returned Function has the sample layout of the left operand and the dynamic axes of the axesAsOperand.
    /// It also performs a runtime check to ensure that the  dynamic axes layouts of the 2 operands indeed match.
    ///
    CNTK_API FunctionPtr ReconcileDynamicAxes(const Variable& operand, const Variable& axesAsOperand, const std::wstring& name = L"");

    ///
    /// Creates an instance of custom proxy op, which is used to relay inputs and parameters to an optimized implementation. E.g. Halide.
    ///
    CNTK_API FunctionPtr CustomProxyOp(const std::vector<Variable>& operands, const std::wstring& customOp, const NDShape& outputShape, DataType outputType, const std::wstring& name = L"");

    namespace Sequence
    {
        CNTK_API FunctionPtr IsFirst(const Variable& operand, const std::wstring& name = L"");
        CNTK_API FunctionPtr IsLast(const Variable& operand, const std::wstring& name = L"");

        CNTK_API FunctionPtr Slice(const Variable& operand, int beginIndex, int endIndex, const std::wstring& name = L"");

        ///
        /// Create an instance of the CNTK built-in sum reduction operation on specified tensor input operand along the operands lone dynamic sequence axis
        ///
        CNTK_API FunctionPtr ReduceSum(const Variable& operand, const std::wstring& name = L"");

        CNTK_API FunctionPtr ReduceMax(const Variable& operand, const std::wstring& name = L"");

        CNTK_API FunctionPtr Softmax(const Variable& operand, const std::wstring& name = L"");

        CNTK_API FunctionPtr First(const Variable& operand, const std::wstring& name = L"");
        CNTK_API FunctionPtr Last(const Variable& operand, const std::wstring& name = L"");

        CNTK_API FunctionPtr Where(const Variable& condition, const std::wstring& name = L"");
        CNTK_API FunctionPtr Gather(const Variable& operand, const Variable& condition, const std::wstring& name = L"");
        CNTK_API FunctionPtr Gather(const Variable& operand, const Variable& condition, const std::pair<size_t, int>& newDerivedSequenceAxisScalingAndAdditiveFactor, const std::wstring& name = L"");

        CNTK_API FunctionPtr Scatter(const Variable& operand, const Variable& condition, const std::wstring& name = L"");
        CNTK_API FunctionPtr Scatter(const Variable& operand, const Variable& condition, const std::pair<size_t, int>& newDerivedSequenceAxisScalingAndAdditiveFactor, const std::wstring& name = L"");

        CNTK_API FunctionPtr BroadcastAs(const Variable& operand, const Variable& broadcastAs, const std::wstring& name = L"");

        ///
        /// Create an instance of the CNTK built-in operator for unpacking the specified sequence operand along
        /// the most significant static axis [-1] and padding any gaps with the specified padding value.
        /// If supressMaskOutput is false, the returned Function has 2 outputs; viz. the unpacked non-sequence data and a mask
        /// denoting the gaps in the unpacked output due to differences across lengths of the sequences in the operand.
        ///
        CNTK_API FunctionPtr Unpack(const Variable& operand, double paddingValue, bool supressMaskOutput, const std::wstring& name = L"");
    }

    ///
    /// A collection of key-value pairs that represents a training parameter schedule
    /// (e.g., learning rate, momentum schedule) in terms of the number of samples.
    /// This class is designed to simplify Learner's factory methods and provides a number of
    /// convenience constructors to allow easy conversion from a single value, a vector of values
    /// and a list of pairs to the training schedule. For example, a learning rate schedule
    /// { { 10, 0.5 }, { 100, 0.3 }, { 20, 0.2 } } indicates that the rate of 0.5 should be
    /// used for the first 10 samples, followed by 0.3 for the next 100 samples, and then 0.2 for
    /// the remaining 20 samples or until the end of training if it takes longer.
    ///
    template <typename T>
    class TrainingParameterSchedule : public IDictionarySerializable
    {
    public:
        /// A special value that can be used for the epochSize to indicate that the schedule is sweep-based.
        ///
        static const size_t FullDataSweep = 0;
        ///
        /// A special value that can be used for the minibatchSize to indicate that the reference minibatch size is not specified.
        ///
        static const size_t IgnoredMinibatchSize = 0;
        ///
        /// Create a schedule with a constant parameter value.
        /// @param value a single value to populate the schedule
        /// @param minibatchSize a minibatch size that the @e value specifies for.
        ///
        CNTK_API TrainingParameterSchedule(T value, size_t minibatchSize = IgnoredMinibatchSize);

#ifndef SWIG
        ///
        /// Create a schedule where the parameter changes its value every 'epochSize' samples:
        /// schedule[0] is used for the first 'epochSize' samples, schedule[1] -- for the second,
        /// and so on. The last value is then used repeatedly until the end of training. 
        /// @e minibatchSize is the a minibatch size that each schedule[i] specifies for.
        ///
        CNTK_API TrainingParameterSchedule(const std::vector<T>& schedule, size_t epochSize = FullDataSweep, size_t minibatchSize = IgnoredMinibatchSize);
#endif

        ///
        /// Create a schedule using the list of key-value pairs, where the key specifies
        /// the number of epochs the parameter should maintain the corresponding value,
        /// (which 'epochSize' samples in each epoch). The value from the last pair is used
        /// repeatedly until the end of training. For example, {{1, 0.05}, {2, 0.1}, {1, 0.005}}
        /// and epochSize = 100, corresponds to a schedule where the value of '0.05' is used for
        /// the first 100 samples, then '0.1' is used for the second 200 samples,
        /// after which the values is switched to '0.005'.
        /// @e minibatchSize is the a minibatch size that each schedule[i] specifies for.
        ///
        CNTK_API TrainingParameterSchedule(const std::vector<std::pair<size_t, T>>& schedule, size_t epochSize = FullDataSweep, size_t minibatchSize = IgnoredMinibatchSize);


        ///
        /// Returns a value corresponding to the absolute sample (or sweep)
        /// count from the beginning of training.
        ///
        CNTK_API const T& operator[](size_t count) const;

        bool IsSweepBased() const { return m_epochSize == FullDataSweep; }

        CNTK_API virtual ~TrainingParameterSchedule();

        CNTK_API TrainingParameterSchedule(const TrainingParameterSchedule<T>&);
        CNTK_API TrainingParameterSchedule(TrainingParameterSchedule<T>&&);
        CNTK_API TrainingParameterSchedule<T>& operator=(const TrainingParameterSchedule<T>&);
        CNTK_API TrainingParameterSchedule<T>& operator=(TrainingParameterSchedule<T>&&);

        CNTK_API virtual Dictionary Serialize() const override;

        virtual size_t CurrentVersion() const override { return s_serializationVersion; }

        CNTK_API static TrainingParameterSchedule<T> Deserialize(const Dictionary& dictionary);

        CNTK_API bool operator==(const TrainingParameterSchedule<T>& right)
        {
            return this->m_schedule == right.m_schedule
                && this->m_epochSize == right.m_epochSize
                && this->m_minibatchSize == right.m_minibatchSize;
        }

        CNTK_API TrainingParameterSchedule<T>& Transform(std::function<T(const T&)> func);

        CNTK_API size_t GetMinibatchSize() const { return m_minibatchSize; }
        CNTK_API void SetMinibatchSize(size_t minibatchSize) { m_minibatchSize = minibatchSize; }
    private:

        friend class Learner;

        CNTK_API void ConstructSchedule(const std::vector<std::pair<size_t, T>>& schedule);

        CNTK_API TrainingParameterSchedule(const Dictionary& dictionary);

        ///Version history:
        ///1 --- initial version.
        ///2 --- removed UnitType and intrudoce reference minibath size
        static const size_t s_serializationVersion = 2;

    protected:
        std::map<size_t, T> m_schedule;
        //TODO: enable reference mb size for each rate
        size_t m_minibatchSize; ///< reference design minibatch size the training parameter schedule are targeting at
        size_t m_epochSize;
    };

    typedef TrainingParameterSchedule<double> LearningRateSchedule;
    typedef TrainingParameterSchedule<double> MomentumSchedule;
    typedef TrainingParameterSchedule<size_t> MinibatchSizeSchedule;
    
    
    //The following are for convenient usages:
    template<typename T>
    TrainingParameterSchedule<T> TrainingParameterPerSampleSchedule(const std::vector<T>& schedule, size_t epochSize = TrainingParameterSchedule<T>::FullDataSweep)
    {
        return TrainingParameterSchedule<T>(schedule, epochSize, 1);
    }

    template<typename T>
    TrainingParameterSchedule<T> TrainingParameterPerSampleSchedule(const std::vector<std::pair<size_t, T>>& schedule, size_t epochSize = TrainingParameterSchedule<T>::FullDataSweep)
    {
        return TrainingParameterSchedule<T>(schedule, epochSize, 1);
    }

    template<typename T>
    TrainingParameterSchedule<T> TrainingParameterPerSampleSchedule(T value)
    {
        return TrainingParameterSchedule<T>(value, 1);
    }

    ///Compute the momentum from time constant.
    ///For backward compatability only. *Will be deprecated*.
    inline double MomentumFromTimeConstant(double momTC)
    {
        return momTC == 0.0 ? 0 : exp(-1.0 / momTC);
    }

    ///Construct MomentumAsTimeCosntantSchedule. *Will be deprecated*.
    CNTK_API MomentumSchedule MomentumAsTimeConstantSchedule(double time_constant);
    ///Construct MomentumAsTimeCosntantSchedule. *Will be deprecated*.
    CNTK_API MomentumSchedule MomentumAsTimeConstantSchedule(const MomentumSchedule& schedule); 
    ///Construct MomentumAsTimeCosntantSchedule. *Will be deprecated*.
    CNTK_API MomentumSchedule MomentumAsTimeConstantSchedule(const std::vector<double>& schedule, size_t epoch_size = MomentumSchedule::FullDataSweep);
    ///Construct MomentumAsTimeCosntantSchedule. *Will be deprecated*.
    CNTK_API MomentumSchedule MomentumAsTimeConstantSchedule(const std::vector<std::pair<size_t, double>>& schedule,  size_t epoch_size = MomentumSchedule::FullDataSweep);


    ///
    /// A collection of additional options that affect parameter updates and
    /// are applicable for all standard learners
    ///
    struct AdditionalLearningOptions 
    //TODO: replace the struct option with dictOptions
    {
        double l1RegularizationWeight = 0.0;
        double l2RegularizationWeight = 0.0;
        TrainingParameterSchedule<double> gaussianNoiseInjectionStdDev = 0.0;
        double gradientClippingThresholdPerSample = std::numeric_limits<double>::infinity();
        bool gradientClippingWithTruncation = true;

        Dictionary dictOptions;
    };

    ///
    /// Returns true if by default momentum is applied in the unit-gain fashion.
    ///
    CNTK_API bool DefaultUnitGainValue();

    ///
    /// Sets globally default unit-gain flag value.
    ///
    CNTK_API void SetDefaultUnitGainValue(bool value);

    ///
    /// Abstraction for learning a subset of parameters of a learnable Function using first order gradient values.
    /// For example momentum, AdaGrad, RMSProp, etc. are different types of learners with their own algorithms for
    /// learning parameter values using first order gradients.
    ///
    class Learner
    {
    public:
        ///
        /// A key that is associated with MinibatchSize.
        ///
        CNTK_API static const std::wstring MinibatchSizeKey;
        ///
        /// A special value that can be used for the minibatchSize to indicate that the reference minibatch size is not specified.
        ///
        CNTK_API static const size_t IgnoredMinibatchSize;

    public:
        //
        // Method to update the parameters associated with this learner. By returning false, this method indicates that
        // learning has stopped for all of the parameters associated with this learner
        //
        virtual bool Update(std::unordered_map<Parameter, NDArrayViewPtr>& gradientValues, size_t trainingSampleCount, bool sweepEnd) = 0;

        ///
        /// Returns the set of parameters associated with this learner.
        ///
        virtual const std::vector<Parameter>& Parameters() const { return m_parameters; }

        ///
        /// Optionally overridable method to checkpoint the learner's state.
        ///
        virtual Dictionary CreateCheckpoint() { return Dictionary(); }

        ///
        /// Optionally overridable method to restore the learner's state from a previous checkpoint.
        ///
        virtual void RestoreFromCheckpoint(const Dictionary&) { NOT_IMPLEMENTED }

        ///
        /// Destruct this Learner.
        ///
        virtual ~Learner() {}

        ///
        /// This method needs to be explicitly overriden in subclasses.
        ///
        virtual size_t CurrentVersion() const { NOT_IMPLEMENTED }

        ///
        /// Sets a new learning rate overriding the schedule parameter used to construct this learner.
        /// The new schedule is adjusted to be relative to the current number of elapsed samples/sweeps:
        /// the 0 offset in the new schedule corresponds to the current value of elapsed samples/sweeps,
        /// and it takes effect from the current position in the training process onwards.
        ///
        CNTK_API virtual void ResetLearningRate(const LearningRateSchedule& learningRateSchedule);

        ///
        /// Resets smoothed gradients.
        ///
        virtual void ResetSmoothedGradients() = 0;

        ///
        /// Returns current learning rate.
        ///
        virtual double LearningRate() const
        {
            return GetCurrentTrainingParameterValue<double>(m_learningRateSchedule);
        }

        size_t TotalNumberOfSamplesSeen() const
        {
            return m_sampleCount;
        }

        size_t TotalNumberOfMinibatchesSeen() const
        {
            return m_minibatchCount;
        }

        size_t TotalNumberOfSweepsSeen() const
        {
            return m_sweepCount;
        }

        ///
        /// Specifies progress writers that should be used to report any relevant stats.
        ///
        void AddProgressWriters(const std::vector<ProgressWriterPtr>& progressWriters)
        {
            m_progressWriters.insert(progressWriters.begin(), progressWriters.end());
        }

        CNTK_API Dictionary& GetOptions() { return m_additionalOptions.dictOptions; }
        CNTK_API const Dictionary& GetOptions() const { return m_additionalOptions.dictOptions; }

        ///In the litature, usually the learner hyper-parameters, such as the learning rates and other hyper-parameters (such as those 
        ///in momentum SGD or ADAM), are chosen for the specified minibatch size. However, for efficient implementation and for distributed training,
        ///CNTK can vary the actual minibatch sizes for better computational efficiency. Therefore CNTK allows users to set
        ///the reference minibatch size. CNTK will try its best to adjust the learning hyper-parameters internally to match the
        ///behavior of the learning parameters with the specified specified minibatch size while the actual minibatch size
        ///can vary for better computational performance. If minibatchSize is set to 0, CNTK will apply the hyper-parameters
        ///over the whole minibatch as it is without any underlying scaling. 
        ///Note the underlying TrainingParameterSchedule's reference minibatch size setting can over this reference minibatch size
        ///setting and be specialized to its own reference minibatch size. However, this is only suggested for advanced
        ///users.
        CNTK_API void SetMinibatchSize(std::size_t minibatchSize) { GetOptions().Add(MinibatchSizeKey, minibatchSize); }
        CNTK_API std::size_t GetMinibatchSize() const { return GetOptions().GetOrElse(MinibatchSizeKey, IgnoredMinibatchSize); }

        CNTK_API void SetLearningRateSchedule(const LearningRateSchedule& learningRateSchedule) { m_learningRateSchedule = learningRateSchedule; }
        CNTK_API const LearningRateSchedule& GetLearningRateSchedule() const { return m_learningRateSchedule; }

        ///Return whether the learning schedule indicates a literature compatible mode to use mean gradient and potentially other adjustment of the parameters if necessary.
        template<typename T>
        static bool IsCompatibleMode(const TrainingParameterSchedule<T>& schedule)
        {
            return schedule.GetMinibatchSize() == IgnoredMinibatchSize;
        }

        ///
        ///Return whether the learner is in literature compatible mode to use mean gradient and the adjustment 
        ///of the parameters if necessary.
        ///
        CNTK_API bool IsCompatibleMode() const
        {
            if (GetOptions().Contains(MinibatchSizeKey))
            {
                return GetMinibatchSize() == IgnoredMinibatchSize;
            }
            else
                //if the learner minbiatch size is not set, by default it is not in compatible mode.
                return false;
        }

    protected:
        ///
        /// Retrieves and returns current value from the training parameter schedule.
        ///
        template <typename ElementType>
        ElementType GetCurrentTrainingParameterValue(const TrainingParameterSchedule<ElementType>& schedule) const
        {
            auto count = schedule.IsSweepBased() ? m_sweepCount : m_sampleCount;
            return schedule[count];
        }

        Learner(const std::vector<Parameter>& parameters, const LearningRateSchedule& learningRateSchedule, const AdditionalLearningOptions& additionalOptions = AdditionalLearningOptions())
            : m_parameters(parameters),
            m_learningRateSchedule(learningRateSchedule),
            m_additionalOptions(additionalOptions),
            m_sampleCount(0),
            m_minibatchCount(0),
            m_sweepCount(0)
        {}

        std::vector<Parameter> m_parameters;
        LearningRateSchedule m_learningRateSchedule;
        size_t m_sampleCount;
        size_t m_minibatchCount;
        size_t m_sweepCount;
        AdditionalLearningOptions m_additionalOptions;
        mutable std::unordered_set<ProgressWriterPtr> m_progressWriters;
    };

    ///
    /// Create an instance of the CNTK built-in SGD learner.
    ///
    CNTK_API LearnerPtr SGDLearner(const std::vector<Parameter>& parameters,
                                   const LearningRateSchedule& learningRateSchedule,
                                   AdditionalLearningOptions additionalOptions = AdditionalLearningOptions());

    ///
    /// Create an instance of the CNTK built-in Momentum SGD learner.
    ///
    CNTK_API LearnerPtr MomentumSGDLearner(const std::vector<Parameter>& parameters,
                                           const LearningRateSchedule& learningRateSchedule,
                                           const MomentumSchedule& momentumSchedule,
                                           bool unitGain = DefaultUnitGainValue(),
                                           AdditionalLearningOptions additionalOptions = AdditionalLearningOptions());

    ///
    /// Create an instance of the CNTK built-in Nesterov's accelerated SGD learner.
    ///
    CNTK_API LearnerPtr NesterovLearner(const std::vector<Parameter>& parameters,
                                        const LearningRateSchedule& learningRateSchedule,
                                        const MomentumSchedule& momentumSchedule,
                                        bool unitGain = DefaultUnitGainValue(),
                                        AdditionalLearningOptions additionalOptions = AdditionalLearningOptions());

    static MomentumSchedule DefaultVarianceMomentum = MomentumAsTimeConstantSchedule(2 * 3600 * 100);

    ///
    /// Create an instance of FSAdaGrad learner as the original paper.
    ///
    CNTK_API LearnerPtr FSAdaGradLearner(const std::vector<Parameter>& parameters,
                                         const LearningRateSchedule& learningRateSchedule,
                                         const MomentumSchedule& momentumSchedule,
                                         bool unitGain = DefaultUnitGainValue(),
                                         const MomentumSchedule& varianceMomentumSchedule = DefaultVarianceMomentum,
                                         AdditionalLearningOptions additionalOptions = AdditionalLearningOptions());

    ///
    /// Create an instance of Adam learner as the original paper.
    ///
    CNTK_API LearnerPtr AdamLearner(const std::vector<Parameter>& parameters,
                                    const LearningRateSchedule& learningRateSchedule,
                                    const MomentumSchedule& momentumSchedule,
                                    bool unitGain = DefaultUnitGainValue(),
                                    const MomentumSchedule& varianceMomentumSchedule = DefaultVarianceMomentum,
                                    double epsilon = 1e-8,
                                    bool adamax = false,
                                    AdditionalLearningOptions additionalOptions = AdditionalLearningOptions());

    ///
    /// Create an instance of the CNTK built-in AdaGrad learner.
    ///
    CNTK_API LearnerPtr AdaGradLearner(const std::vector<Parameter>& parameters,
                                       const LearningRateSchedule& learningRateSchedule,
                                       bool needAveMultiplier = true,
                                       AdditionalLearningOptions additionalOptions = AdditionalLearningOptions());

    ///
    /// Create an instance of the CNTK built-in RMSProp learner.
    ///
    CNTK_API LearnerPtr RMSPropLearner(const std::vector<Parameter>& parameters,
                                       const LearningRateSchedule& learningRateSchedule,
                                       double gamma,
                                       double inc,
                                       double dec,
                                       double max,
                                       double min,
                                       bool needAveMultiplier = true,
                                       AdditionalLearningOptions additionalOptions = AdditionalLearningOptions());

    ///
    /// Create an instance of the CNTK built-in AdaDelta learner.
    ///
    CNTK_API LearnerPtr AdaDeltaLearner(const std::vector<Parameter>& parameters,
                                        const LearningRateSchedule& learningRateSchedule,
                                        double rho = 0.95,
                                        double epsilon = 1e-8,
                                        AdditionalLearningOptions additionalOptions = AdditionalLearningOptions());

    ///
    /// A shorthand for the type of a function that takes a Parameter and a Variable as arguments and returns a Function.
    /// It can be used with UniversalLearner.
    ///
    typedef std::function<FunctionPtr(Parameter, Variable)> ParameterUpdateFunctor;

    ///
    /// Create an instance of a learner whose update is given by the specified factory which returns a CNTK FunctionPtr.
    ///
    CNTK_API LearnerPtr UniversalLearner(const std::vector<Parameter>& parameters, const ParameterUpdateFunctor& func);

    ///
    /// Create an instance of a learner by specifying the parameters , gradients and update function. Return a CNTK FunctionPtr.
    ///
    CNTK_API LearnerPtr UniversalLearner(const std::vector<Parameter>& parameters, const std::vector<Variable>& gradients, FunctionPtr updateFunc);

    ///
    /// Distributed Learner.
    ///
    class DistributedLearner : public Learner
    {
    public:
        ///
        /// Returns the distributed communicator used in the distributed learner
        ///
        CNTK_API virtual DistributedCommunicatorPtr GetCommunicator() const
        {
            return m_communicator;
        }

        bool Update(std::unordered_map<Parameter, NDArrayViewPtr>& gradientValues, size_t minibatchSampleCount, bool sweepEnd) override
        {
            MinibatchInfo info{ false, sweepEnd, minibatchSampleCount };
            return Update(gradientValues, info);
        }

        virtual void ResetLearningRate(const LearningRateSchedule& learningRateSchedule)
        {
            m_learner->ResetLearningRate(learningRateSchedule);
        }

        virtual double LearningRate() const
        {
            return m_learner->LearningRate();
        }

        void ResetSmoothedGradients() override
        {
            m_learner->ResetSmoothedGradients();
        }

        //
        // Returns the total number of samples needed for warmup.
        // After reaching this number of samples the learner switches to the distributed mode.
        // Warm up is useful for
        //
        virtual size_t ParallelizationAfter()
        {
            return m_distributeAfterSamples;
        }

        //
        // Method to update the parameters associated with this learner. By returning false, this method indicates that
        // learning has stopped for all of the parameters associated with this learner
        //
        CNTK_API virtual bool Update(std::unordered_map<Parameter, NDArrayViewPtr>& gradientValues, MinibatchInfo& minibatch) = 0;

        //
        // In distributed mode all built-in minibatch sources return a minibatch decimated by the number of workers.
        // Some distributed methods (i.e. BlockMomentum) require each worker to run with original/not decimated minibatch size.
        // This method is used by the training session to adapt minibatch size before asking the minibatch source for data.
        // The function returns the scale factor for the minibatch size.
        //
        virtual size_t MinibatchSizeScaleFactor()
        {
            return 1;
        }

        //
        // Method to do loss and eval metrics aggregation across workers before summarization. 
        // Eg BlockMomentumUpdateAndFiltering BMUF needs an aggregation of metrics. 
        // Arguments are local training loss value and local eval criterion value.
        //
        virtual void DoAggregateMetricsIfNeeded(NDArrayViewPtr&, NDArrayViewPtr&)
        {
        }

        //
        // Sets as the metric aggregator learner for the trainer in the case of
        // multiple distributed learner training scenarios. The trainer will use 
        // the DoAggregateMetricsIfNeeded method of this learner to perform 
        // metric aggregation.
        // 
        void SetAsMetricAggregator()
        {
            m_metricAggregator = true;
        }

        bool IsMetricAggregator()
        {
            return m_metricAggregator;
        }

    protected:
        DistributedLearner(DistributedCommunicatorPtr communicator, LearnerPtr learner, size_t distributeAfterSamples)
            : Learner(learner? learner->Parameters() : std::vector<Parameter>(),
                      LearningRateSchedule(0)),
              m_learner(learner),
              m_communicator(communicator),
              m_distributeAfterSamples(distributeAfterSamples),
              m_metricAggregator(false)
        {
            if (!m_learner)
                InvalidArgument("Learner passed to a Distributed learner ctor must not be null.");

            if (!m_communicator)
                InvalidArgument("Communicator passed to a Distributed learner ctor must not be null.");
        }

        const LearnerPtr m_learner;
        const DistributedCommunicatorPtr m_communicator;
        const size_t m_distributeAfterSamples;
        bool m_metricAggregator;

        // Disallow copy and move construction and assignment
        DistributedLearner(const DistributedLearner&) = delete; DistributedLearner& operator=(const DistributedLearner&) = delete; DistributedLearner& operator=(DistributedLearner&&) = delete; DistributedLearner(DistributedLearner&&) = delete;
    };

    CNTK_API DistributedLearnerPtr CreateDataParallelDistributedLearner(DistributedCommunicatorPtr communicator, LearnerPtr learner, size_t distributeAfterSamples, bool useAsyncBufferedParameterUpdate = false);

    CNTK_API DistributedLearnerPtr CreateQuantizedDataParallelDistributedLearner(QuantizedDistributedCommunicatorPtr communicator, LearnerPtr learner, size_t distributeAfterSamples, bool useAsyncBufferedParameterUpdate = false);

    CNTK_API DistributedLearnerPtr CreateBlockMomentumDistributedLearner(
        DistributedCommunicatorPtr communicator,
        LearnerPtr learner,
        size_t distributeAfterSamples,
        size_t blockSize,
        double blockMomentumAsTimeConstant,
        bool useNestrovMomentum = true,
        bool resetSGDMomentumAfterAggregation = true,
        double blockLearningRate = 1.0);

    CNTK_API DistributedLearnerPtr CreateBlockMomentumDistributedLearner(
        DistributedCommunicatorPtr communicator,
        LearnerPtr learner,
        size_t distributeAfterSamples,
        size_t blockSize,
        bool useNestrovMomentum = true,
        bool resetSGDMomentumAfterAggregation = true,
        double blockLearningRate = 1.0);

    ///
    /// Evaluator is a top-level abstraction for evaluating a model's performance with specified error criterion.
    ///
    class Evaluator : public std::enable_shared_from_this<Evaluator>
    {
    public:
        ///
        /// Tests the model on the specified batch of samples using the evaluation Function specified during construction of the Evaluator
        /// Returns the average evaluation criterion value per sample for the tested minibatch of samples
        ///
        CNTK_API double TestMinibatch(const std::unordered_map<Variable, MinibatchData>& arguments, const DeviceDescriptor& computeDevice = DeviceDescriptor::UseDefaultDevice(), bool distributed = false);

        ///
        /// An overload of the TestMinibatch above that takes a map of variables and their values (as its first argument).
        ///
        CNTK_API double TestMinibatch(const std::unordered_map<Variable, ValuePtr>& arguments, const DeviceDescriptor& computeDevice = DeviceDescriptor::UseDefaultDevice(), bool distributed = false);

        ///
        /// An overload of the TestMinibatch above that takes a map of output variables.
        ///
        CNTK_API double TestMinibatch(const std::unordered_map<Variable, MinibatchData>& arguments, std::unordered_map<Variable, ValuePtr>& outputsToFetch, const DeviceDescriptor& computeDevice = DeviceDescriptor::UseDefaultDevice(), bool distributed = false);

        ///
        /// An overload of the TestMinibatch above that takes a map of output variables.
        ///
        CNTK_API double TestMinibatch(const std::unordered_map<Variable, ValuePtr>& arguments, std::unordered_map<Variable, ValuePtr>& outputsToFetch, const DeviceDescriptor& computeDevice = DeviceDescriptor::UseDefaultDevice(), bool distributed = false);

        ///
        /// Evaluation Function that is used as for the criterion for evaluating the trained model's quality.
        ///
        FunctionPtr EvaluationFunction() const { return m_evaluationFunction; }

        ///
        /// Writes the summary of test progress and resets the accumulators.
        ///
        CNTK_API void SummarizeTestProgress();

        ///
        /// Progress writers.
        ///
        CNTK_API const std::unordered_set<ProgressWriterPtr>& ProgressWriters() const
        {
            return m_progressWriters;
        }

        ///
        /// Prints per-node average timing per-minibatch
        ///
        CNTK_API virtual void PrintNodeTiming();

        CNTK_API virtual ~Evaluator() {}

    private:
        template <typename T1, typename ...CtorArgTypes>
        friend std::shared_ptr<T1> MakeSharedObject(CtorArgTypes&& ...ctorArgs);

        friend class TrainingSession;

        // Returns true if testing should be continued in a distributed mode.
        // Aggregated error and sample count can be retrieved using 'result' parameter.
        bool TestMinibatch(const std::unordered_map<Variable, ValuePtr>& arguments, std::pair<ValuePtr, size_t>& result, const DeviceDescriptor& computeDevice, bool distributed = false);
        bool TestMinibatch(const std::unordered_map<Variable, ValuePtr>& arguments, std::unordered_map<Variable, ValuePtr>& outputsToFetch, std::pair<ValuePtr, size_t>& result, const DeviceDescriptor& computeDevice, bool distributed = false);

        std::pair<ValuePtr, size_t> TestLocalMinibatch(const std::unordered_map<Variable, ValuePtr>& arguments, std::unordered_map<Variable, ValuePtr>& outputsToFetch, const DeviceDescriptor& computeDevice);

        void UpdateTestProgress(size_t numSamples, const ValuePtr& evalCriterion, const DeviceDescriptor& computeDevice);

    protected:
        Evaluator(const FunctionPtr& evaluationFunction, const std::vector<ProgressWriterPtr>& progressWriters = {}, bool initializeCombined = true);

        void SetCommunicator(DistributedCommunicatorPtr communicator)
        {
            if (m_communicator != nullptr)
                LogicError("Communicator has already been initialized.");

            m_communicator = communicator;
        }

        // Helper functions.
        std::vector<Variable> GetCombinedEvalFunctionArgs() const;
        static size_t GetSampleCount(const Variable& var, const ValuePtr& value);
        static std::unordered_map<Variable, ValuePtr> GetInputs(const std::unordered_map<Variable, MinibatchData>& arguments);


        // The combined eval function can be reset by the derived classes.
        void SetCombinedEvalFunction(FunctionPtr combinedEvalFunction)
        {
            if (m_combinedEvalFunction != nullptr)
                LogicError("Combined eval function has already been initialized.");

            if (!combinedEvalFunction)
                InvalidArgument("Combined eval function is not allowed to be null.");

            m_combinedEvalFunction = combinedEvalFunction;
        }

        FunctionPtr m_evaluationFunction;
        FunctionPtr m_aggregatedEvaluationFunction;
        std::unordered_set<ProgressWriterPtr> m_progressWriters;

    private:
        const AccumulatorPtr m_aggregatedTestEvalCriterionValue;
        Variable             m_testSampleCountVar;
        FunctionPtr          m_combinedEvalFunction;
        DistributedCommunicatorPtr m_communicator;
    };

    ///
    /// Construct an Evaluator for the specified eval function.
    ///
    CNTK_API EvaluatorPtr CreateEvaluator(const FunctionPtr& evaluationFunction, const std::vector<ProgressWriterPtr>& progressWriters = {});

    enum class DataUnit : unsigned int
    {
        ///Indiciate that the frequency of action is counted by sweep.
        Sweep = 0,
        ///Indiciate that the frequency of action is counted by sample.
        Sample = 1,
        ///Indiciate that the frequency of action is counted by minibatch.
        Minibatch = 2
    };

    ///
    /// Trainer is the top-level abstraction responsible for the orchestration of the training of a model
    /// using the specified learners and training data either explicitly supplied as Value objects or from
    /// a MinibatchSource object.
    ///
    class Trainer : public Evaluator
    {
    public:
        ///
        /// Optimize model parameters using the specified 'arguments' minibatch of training samples.
        /// Returns false if all parameter learners indicate end of learning (through their Update method's return value).
        ///
        CNTK_API bool TrainMinibatch(const std::unordered_map<Variable, MinibatchData>& arguments, const DeviceDescriptor& computeDevice = DeviceDescriptor::UseDefaultDevice());

        ///
        /// An overload of the TrainMinibatch above that takes a map of variables and their values (as its first argument).
        ///
        CNTK_API bool TrainMinibatch(const std::unordered_map<Variable, ValuePtr>& arguments, bool isSweepEndInArguments, const DeviceDescriptor& computeDevice = DeviceDescriptor::UseDefaultDevice());

        ///
        /// Optimize model parameters using the specified 'arguments' minibatch of training samples.
        /// The variables specified in the 'outputsToFetch' map denote the subset of 'this' Function's output variables that the caller wants to obtain values of.
        /// Callers may specify the storage to be used for storing the 'outputs' Values or pass null in which case the implementation allocates the actual storage
        /// for the 'outputs' for which the ValuePtr mapping was left null by the caller.
        /// Returns false if all parameter learners indicate end of learning (through their Update method's return value).
        ///
        CNTK_API bool TrainMinibatch(const std::unordered_map<Variable, MinibatchData>& arguments, std::unordered_map<Variable, ValuePtr>& outputsToFetch, const DeviceDescriptor& computeDevice = DeviceDescriptor::UseDefaultDevice());

        ///
        /// An overload of the TrainMinibatch above that takes a map of variables and their values (as its first argument).
        ///
        CNTK_API bool TrainMinibatch(const std::unordered_map<Variable, ValuePtr>& arguments, bool isSweepEndInarguments, std::unordered_map<Variable, ValuePtr>& outputsToFetch, const DeviceDescriptor& computeDevice = DeviceDescriptor::UseDefaultDevice());

        ///
        /// Checkpoint the model and other Trainer state at the specified file location
        ///
        CNTK_API void SaveCheckpoint(const std::wstring& filePath, Dictionary externalState = Dictionary());

        ///
        /// Restore the model and trainer state from a previously saved model and checkpoint from the specified file location
        ///
        CNTK_API Dictionary RestoreFromCheckpoint(const std::wstring& filePath);

        ///
        /// Model being trained by 'this' Trainer.
        ///
        FunctionPtr Model() const { return m_model; }

        ///
        /// Loss Function that is used as the optimization criterion for learning the model's parameters.
        ///
        FunctionPtr LossFunction() const { return m_lossFunction; }

        ///
        /// Returns the average training loss per sample for the last minibatch trained.
        ///
        CNTK_API double PreviousMinibatchLossAverage() const;

        ///
        /// Returns the average evaluation criterion value per sample for the last minibatch trained.
        ///
        CNTK_API double PreviousMinibatchEvaluationAverage() const;

        ///
        /// Returns the number of samples in the last minibatch trained with.
        ///
        size_t PreviousMinibatchSampleCount() const { return m_prevMinibatchNumSamples; }

        ///
        /// Learners associated with this Trainer for updating the model's parameters using computed gradients.
        ///
        CNTK_API const std::vector<LearnerPtr>& ParameterLearners() const;

        ///
        /// Total number of samples seen from the beginning of the training.
        ///
        CNTK_API size_t TotalNumberOfSamplesSeen() const;

        ///
        /// Total number of units (samples, minibatches, or sweeps) seen from the beginning of the training.
        ///
        CNTK_API size_t TotalNumberOfUnitsSeen(DataUnit unit = DataUnit::Sample) const;

        ///
        /// Writes the summary of training progress and resets the accumulators.
        ///
        CNTK_API void SummarizeTrainingProgress();

        ///
        /// Prints per-node average timing per-minibatch
        ///
        CNTK_API virtual void PrintNodeTiming();

    private:
        template <typename T1, typename ...CtorArgTypes>
        friend std::shared_ptr<T1> MakeSharedObject(CtorArgTypes&& ...ctorArgs);

        friend class TrainingSession;

        Trainer(const FunctionPtr& model, const FunctionPtr& lossFunction, const std::vector<LearnerPtr>& parameterLearners,
                const std::vector<ProgressWriterPtr>& progressWriters = {});
        Trainer(const FunctionPtr& model, const FunctionPtr& lossFunction, const FunctionPtr& evaluationFunction, const std::vector<LearnerPtr>& parameterLearners,
                const std::vector<ProgressWriterPtr>& progressWriters = {});

        void ExecuteForwardBackward(
            const std::unordered_map<Variable, ValuePtr>& arguments,
            std::unordered_map<Variable, ValuePtr>& outputsToFetch,
            const DeviceDescriptor& computeDevice,
            std::unordered_map<Variable, ValuePtr>& parameterGradients);

        bool TrainLocalMinibatch(const std::unordered_map<Variable, ValuePtr>& arguments, std::unordered_map<Variable, ValuePtr>& outputsToFetch, bool sweepEnd, const DeviceDescriptor& computeDevice);
        bool TrainDistributedMinibatch(const std::unordered_map<Variable, ValuePtr>& arguments, std::unordered_map<Variable, ValuePtr>& outputsToFetch, bool sweepEnd, const DeviceDescriptor& computeDevice);

        void Save(const std::wstring& modelFilePath, const std::vector<DictionaryValue>& learnerState,
            const Dictionary& externalState, const Dictionary& distributedState = {});

        void UpdateTrainingProgress(size_t numSamples, const ValuePtr& loss, const ValuePtr& evalCriterion, const DeviceDescriptor& computeDevice);
        void AddProgressWriters(const std::vector<ProgressWriterPtr>& progressWriters);

        FunctionPtr m_model;
        FunctionPtr m_combinedTrainingFunction;
        FunctionPtr m_lossFunction;
        FunctionPtr m_aggregatedLossFunction;
        Variable    m_trainingSampleCountVar;
        LearnersPtr m_parameterLearners;
        std::unordered_set<Parameter> m_learnerParameters;
        std::unordered_set<Variable> m_modelParametersNotCoveredByLearners;
        bool        m_distributed;
        ValuePtr    m_rootGradientValue;

        size_t   m_prevMinibatchNumSamples;
        ValuePtr m_prevMinibatchAggregateTrainingLossValue;
        ValuePtr m_prevMinibatchAggregateEvalCriterionValue;

        AccumulatorPtr m_aggregatedTrainingLossValue;
        AccumulatorPtr m_aggregatedTrainingEvalCriterionValue;

        size_t m_prevDistributedTotalNumSamples;
    };

    ///
    /// Construct a Trainer to train the specified 'model' with the specified 'trainingLoss' Variable as the training criterion
    /// and using the specified set of 'parameterLearners' for updating the model's parameters using computed gradients.
    ///
    CNTK_API TrainerPtr CreateTrainer(const FunctionPtr& model, const FunctionPtr& lossFunction, const std::vector<LearnerPtr>& parameterLearners,
                                      const std::vector<ProgressWriterPtr>& progressWriters = {});

    ///
    /// Construct a Trainer to train the specified 'model' with the specified 'trainingLoss' as the training criterion,
    /// the specified 'evaluationFunction' as the criterion for evaluating the trained model's quality, and using the specified set
    /// of 'parameterLearners' for updating the model's parameters using computed gradients.
    ///
    CNTK_API TrainerPtr CreateTrainer(const FunctionPtr& model, const FunctionPtr& lossFunction, const FunctionPtr& evaluationFunction, const std::vector<LearnerPtr>& parameterLearners,
                                      const std::vector<ProgressWriterPtr>& progressWriters = {});
}

namespace std {
    template <> struct hash<::CNTK::StreamInformation>
    {
        size_t operator()(const ::CNTK::StreamInformation& x) const
        {
            return std::hash<size_t>()(x.m_id);
        }
    };
}

namespace CNTK
{
    ///
    /// A struct that combines the minibatch meta-data with the actual minibatch data.
    /// The former includes the number of sequences and samples in the minibatch,
    /// as well as the sweep-end flag, which is set to true to indicate that the minibatch
    /// concludes a data sweep (i.e, it's the last minibatch at the end of the sweep).
    ///
    struct MinibatchData
    {
        MinibatchData() : MinibatchData(nullptr)
        {}

        // a convenience constructor to allow passing ValuePtr arguments in place
        // of MinibatchData parameter (e.g., in Trainer::TrainMinibatch)
        MinibatchData(ValuePtr value) : MinibatchData(value, 0)
        {}

        MinibatchData(ValuePtr value, size_t numSamples, bool sweepEnd = false)
            : MinibatchData(value, numSamples, numSamples, sweepEnd)
        {}

        MinibatchData(ValuePtr value, size_t numSequences, size_t numSamples, bool sweepEnd)
            : data(value), numberOfSequences(numSequences), numberOfSamples(numSamples), sweepEnd(sweepEnd)
        {}

        std::wstring AsString() const
        {
            std::wstringstream wss;
            wss << L"MinibatchData(data=" << data->AsString() << L", samples=" << numberOfSamples << L", seqs=" << numberOfSequences << L")";
            return wss.str();
        }

        ValuePtr data;
        size_t numberOfSequences;
        size_t numberOfSamples;
        bool sweepEnd;
    };

    ///
    /// Abstraction for generating minibatches of samples for training/evaluation.
    ///
    class MinibatchSource : public std::enable_shared_from_this<MinibatchSource>
    {
    public:
        CNTK_API static const size_t InfinitelyRepeat;
        CNTK_API static const size_t FullDataSweep;
        CNTK_API static const size_t DefaultRandomizationWindowInChunks;

    public:
        ///
        /// Describes the streams 'this' MinibatchSource produces.
        ///
        virtual const std::unordered_set<StreamInformation>& StreamInfos() = 0;

        ///
        /// Reads a minibatch that contains data for all input streams.
        /// The minibatch size is specified in terms of #samples and/or #sequences for the primary input stream; value of 0 for #samples/#sequences means unspecified.
        /// In case the size is specified in terms of both #sequences and #samples, the smaller of the 2 is taken.
        /// An empty map is returned when the MinibatchSource has no more data to return.
        ///
        CNTK_API const std::unordered_map<StreamInformation, MinibatchData>& GetNextMinibatch(
            size_t minibatchSizeInSequences,
            size_t minibatchSizeInSamples,
            const DeviceDescriptor& device = DeviceDescriptor::UseDefaultDevice());

        ///
        /// Same as above but allows to specify partition of data in a distributed environment.
        /// Depending on the number of workers the data is split in different partitions,
        /// and depending on the worker rank, only a particular partition is read.
        ///
        CNTK_API virtual const std::unordered_map<StreamInformation, MinibatchData>& GetNextMinibatch(
            size_t minibatchSizeInSequences,
            size_t minibatchSizeInSamples,
            size_t numberOfWorkers,
            size_t workerRank,
            const DeviceDescriptor& device = DeviceDescriptor::UseDefaultDevice()) = 0;

        ///
        /// Destruct this MinibatchSource.
        ///
        virtual ~MinibatchSource() {}

        ///
        /// Optionally overridable method to checkpoint the MinibatchSource's state.
        ///
        virtual Dictionary GetCheckpointState() const
        {
            return Dictionary();
        }

        ///
        /// Optionally overridable method to restore the MinibatchSource's state from a previous checkpoint.
        ///
        virtual void RestoreFromCheckpoint(const Dictionary& /*checkpoint*/) {}

        virtual bool IsInfinite()
        {
            return false;
        }

    public:
        ///
        /// Gets the description of the stream with given name.
        /// Throws an exception of there are none or multiple streams with this same name.
        ///
        CNTK_API const StreamInformation& StreamInfo(const std::wstring& streamName);

        ///
        /// Gets the description of the stream that matches the attributes (Shape, DataType and StorageFormat) of the specified Variable object
        /// Throws an exception if there are none or multiple streams matching the Variable's attributes
        ///
        CNTK_API const StreamInformation& StreamInfo(const Variable& variableToMatch);

        ///
        /// Reads a minibatch that contains data for all input streams.
        /// The minibatch size is specified terms of #samples for the primary input stream.
        /// An empty map is returned when the MinibatchSource has no more data to return.
        ///
        CNTK_API const std::unordered_map<StreamInformation, MinibatchData>& GetNextMinibatch(size_t minibatchSizeInSamples, const DeviceDescriptor& device = DeviceDescriptor::UseDefaultDevice());

        // Disallow copy and move construction and assignment
        MinibatchSource(const MinibatchSource&) = delete; MinibatchSource(MinibatchSource&&) = delete; MinibatchSource& operator=(const MinibatchSource&) = delete; MinibatchSource& operator=(MinibatchSource&&) = delete;

    protected:
        MinibatchSource() {}
    };

    typedef Dictionary Deserializer;

    ///
    /// A configuration required to instantiate the CNTK built-in composite minibatch source.
    ///
    struct MinibatchSourceConfig
    {
        ///
        /// Creates a new minibatch source configuration, with enabled randomization and
        /// the randomization window set to DefaultRandomizationWindowInChunks when 'randomize' is
        /// 'true' (default).
        ///
        CNTK_API MinibatchSourceConfig(const std::vector<Deserializer>& deserializers, bool randomize = true);

        ///
        /// The maximum number of input samples (not 'label samples') the reader can produce
        /// (the default value is InfinitelyRepeat). After this number has been reached, the reader
        /// returns empty minibatches on subsequent calls to GetNextMinibatch(). 'maxSweeps' and 'maxSamples'
        /// are mutually exclusive, an exception will be raised if both have non-default values.
        ///
        size_t maxSamples{ MinibatchSource::InfinitelyRepeat };

        ///
        /// The maximum allowed number of sweeps over the input dataset. After this number has been reached,
        /// the reader returns empty minibatches on subsequent calls to GetNextMinibatch().
        /// 'maxSweeps' and 'maxSamples' are mutually exclusive, an exception will be raised if both have
        /// non-default values.
        ///
        size_t maxSweeps{ MinibatchSource::InfinitelyRepeat };

        ///
        /// Size of the randomization window in chunks, non-zero value enables randomization.
        /// 'randomizationWindowInChunks' and 'randomizationWindowInSamples' are mutually exclusive,
        /// an exception will be raised if both have non-zero values.
        ///
        size_t randomizationWindowInChunks{ MinibatchSource::DefaultRandomizationWindowInChunks };

        ///
        /// Size of the randomization window in samples, non-zero value enables randomization.
        /// 'randomizationWindowInChunks' and 'randomizationWindowInSamples' are mutually exclusive,
        /// an exception will be raised if both have non-zero values.
        ///
        size_t randomizationWindowInSamples{ 0 };

        ///
        /// Initial randomization seed value (incremented every sweep when the input data is re-randomized).
        ///
        size_t randomizationSeed{ 0 };

        ///
        /// Output verbosity level.
        ///
        TraceLevel traceLevel{ GetTraceLevel() };

        ///
        /// Truncation length in samples, non-zero value enables the truncation (only applicable for BPTT,
        /// cannot be used in frame mode, an exception will be raised if frame mode is enabled and the
        /// truncation length is non-zero).
        ///
        size_t truncationLength{ 0 };

        ///
        /// Switches the frame mode on and off. If the frame mode is enabled the input data will be processed
        /// as individual frames ignoring all sequence information (this option cannot be used for BPTT,
        /// an exception will be raised if frame mode is enabled and the truncation length is non-zero).
        ///
        bool isFrameModeEnabled{ false };

        ///
        /// Specifies if the deserialization should be done on a single or multiple threads.
        /// Defaults to 'auto' (multhithreading is disabled unless ImageDeserializer is present
        /// in the deserializers list). 'false' and 'true' faithfully turn the multithreading off/on.
        ///
        Internal::Optional<bool> isMultithreaded;

        ///
        /// Deserializers to be used in the composite reader.
        ///
        std::vector<Deserializer> deserializers;

        ///
        /// Maximum number of errors in the dataset to ignore.
        ///
        size_t maxErrors{ 0 };
    };

    ///
    /// Instantiate the CNTK built-in composite minibatch source.
    ///
    CNTK_API MinibatchSourcePtr CreateCompositeMinibatchSource(const MinibatchSourceConfig& configuration);

    struct StreamConfiguration
    {
        StreamConfiguration(const std::wstring& streamName, size_t dim, bool isSparse = false, const std::wstring& streamAlias = L"", bool definesMbSize = false)
            : m_streamName(streamName), m_dim(dim), m_isSparse(isSparse), m_streamAlias(streamAlias), m_definesMbSize(definesMbSize)
        {}

        std::wstring m_streamName;
        size_t m_dim;
        bool m_isSparse;
        std::wstring m_streamAlias;
        bool m_definesMbSize;
    };

    struct HTKFeatureConfiguration
    {
        HTKFeatureConfiguration(const std::wstring& streamName, const std::wstring& scp, size_t dim, size_t left, size_t right, bool broadcast, bool definesMbSize = false, size_t maxSequenceLength = SIZE_MAX)
            : m_streamName(streamName), m_dim(dim), m_scp(scp), m_left(left), m_right(right), m_broadcast(broadcast), m_definesMbSize(definesMbSize), m_maxSequenceLength(maxSequenceLength)
        {}

        std::wstring m_streamName;
        std::wstring m_scp;
        size_t m_dim;
        size_t m_left;
        size_t m_right;
        bool m_broadcast;
        bool m_definesMbSize;
        size_t m_maxSequenceLength;
    };

    typedef Dictionary ImageTransform;

    ///
    /// Create a crop transform with the specified options to be used with a reader
    ///
    CNTK_API ImageTransform ReaderCrop(const wchar_t* cropType = L"center",
        std::pair<int, int> cropSize = std::make_pair(0, 0),
        std::pair<float, float> sideRatio = std::make_pair(0.0f, 0.0f),
        std::pair<float, float> areaRatio = std::make_pair(0.0f, 0.0f),
        std::pair<float, float> aspectRatio = std::make_pair(1.0f, 1.0f),
        const wchar_t* jitterType = L"none");

    ///
    /// Create a scale transform with the specified options to be used with a reader
    ///
    CNTK_API ImageTransform ReaderScale(int width,
        int height, int channels, const wchar_t* interpolations = L"linear",
        const wchar_t* scaleMode = L"fill", int padValue = -1);

    ///
    /// Create a mean subtraction transform with the specified options to be used with a reader
    ///
    CNTK_API ImageTransform ReaderMean(const wchar_t* meanFile);

    ///
    /// Create a color transform with the specified options to be used with a reader
    ///
    CNTK_API ImageTransform ReaderColor(float brightnessRadius = 0.0f,
        float contrastRadius = 0.0f, float saturationRadius = 0.0f);

    ///
    /// Create an ImageDeserializer with the specified options
    ///
    CNTK_API  Deserializer ImageDeserializer(const std::wstring& fileName, const std::wstring& labelStreamName, size_t numLabels, const std::wstring& imageStreamName, const std::vector<ImageTransform>& transforms = {});

    ///
    /// Create a Base64ImageDeserializer with the specified options
    ///
    CNTK_API  Deserializer Base64ImageDeserializer(const std::wstring& fileName, const std::wstring& labelStreamName, size_t numLabels, const std::wstring& imageStreamName, const std::vector<ImageTransform>& transforms = {});

    ///
    /// Create a CTFDeserializer with the specified options
    ///
    CNTK_API  Deserializer CTFDeserializer(const std::wstring& fileName, const std::vector<StreamConfiguration>& streams);

    ///
    /// Create a CBFDeserializer with the specified options
    ///
    CNTK_API  Deserializer CBFDeserializer(const std::wstring& fileName, const std::vector<StreamConfiguration>& streams = {});

    ///
    /// Create an HTKFeatureDeserializer with the specified options
    ///
    CNTK_API  Deserializer HTKFeatureDeserializer(const std::vector<HTKFeatureConfiguration>& streams);

    ///
    /// Create an HTKMLFDeserializer with the specified options
    ///
    CNTK_API  Deserializer HTKMLFDeserializer(const std::wstring& streamName, const std::wstring& labelMappingFile, size_t dimension, const std::vector<std::wstring>& mlfFiles, bool phoneBoundaries = false);

    ///
    /// Create a LatticeDeserializer with the specified options
    ///
    CNTK_API  Deserializer LatticeDeserializer(const std::wstring& streamName, const std::wstring& latticeIndexFile);

    ///
    /// Instantiate the CNTK built-in text format minibatch source
    ///
    inline MinibatchSourcePtr TextFormatMinibatchSource(const std::wstring& dataFilePath, const std::vector<StreamConfiguration>& streamConfigs,
        size_t epochSize = MinibatchSource::InfinitelyRepeat,
        bool randomize = true,
        size_t randomizationWindow = MinibatchSource::DefaultRandomizationWindowInChunks,
        bool sampleBasedRandomizationWindow = false)
    {
        MinibatchSourceConfig config({ CTFDeserializer(dataFilePath, streamConfigs) }, randomize);
        config.maxSamples = epochSize;

        if (randomize)
        {
            if (sampleBasedRandomizationWindow)
                config.randomizationWindowInSamples = randomizationWindow;
            else
                config.randomizationWindowInChunks = randomizationWindow;
        }

        return CreateCompositeMinibatchSource(config);
    }

    ///
    /// Compute the per dimension means and variances for each of the specified streams using data from the specified minibatchSource.
    ///
    CNTK_API void ComputeInputPerDimMeansAndInvStdDevs(const MinibatchSourcePtr& minibatchSource,
        std::unordered_map<StreamInformation, std::pair<NDArrayViewPtr, NDArrayViewPtr>>& computedMeanAndVariances,
        const DeviceDescriptor& device = DeviceDescriptor::CPUDevice());

    ///
    /// Set the process-wide setting for maximum number of CPU threads to be used by any individual compute operation
    /// Note that this is a per compute operation limit and if the user performs multiple compute operations concurrently
    /// by launching multiple threads and performing a compute operation inside, it will result in each of those concurrently
    /// executing operations to use the specified number of CPU threads limit.
    ///
    CNTK_API void SetMaxNumCPUThreads(size_t numCPUThreads);

    ///
    /// Returns the current process-wide setting for maximum number of CPU threads to be used by any individual compute operation
    ///
    CNTK_API size_t GetMaxNumCPUThreads();

    struct DistributedWorkerDescriptor
    {
        size_t m_globalRank;
        std::wstring m_hostId;

        bool IsMain() const
        {
            return m_globalRank == 0;
        }
    };

    inline bool operator==(const DistributedWorkerDescriptor& left, const DistributedWorkerDescriptor& right)
    {
        return ((left.m_globalRank == right.m_globalRank) && (left.m_hostId == right.m_hostId));
    }
}

namespace std
{
    template <> struct hash<::CNTK::DistributedWorkerDescriptor>
    {
        size_t operator()(const ::CNTK::DistributedWorkerDescriptor& x) const
        {
            return std::hash<size_t>()(x.m_globalRank);
        }
    };
}

namespace CNTK
{
    ///
    /// A communicator interface exposing communication primitives that serve as building blocks
    /// for distributed training.
    ///
    class DistributedCommunicator
    {
    public:
        CNTK_API virtual const std::unordered_set<DistributedWorkerDescriptor>& Workers() const = 0;

        CNTK_API virtual const DistributedWorkerDescriptor& CurrentWorker() const = 0;

        // Creates a new distributed communicator comprising of a subset of the workers in this communicator
        CNTK_API virtual DistributedCommunicatorPtr SubGroup(const std::unordered_set<DistributedWorkerDescriptor>& subGroupWorkers) const = 0;

        // A collective communication API to concatenate values across each worker of this communicator. The concatenated values are only sent to the specified workers; for all others the returned Values are null
        CNTK_API virtual void Concatenate(
            const std::vector<ValuePtr>& values,
            std::vector<ValuePtr>& outputValues,
            const std::unordered_set<DistributedWorkerDescriptor>& sendToWorkers) = 0;

        CNTK_API virtual void Concatenate(
            const std::vector<NDArrayViewPtr>& input,
            std::vector<NDArrayViewPtr>& output,
            const std::unordered_set<DistributedWorkerDescriptor>& sendToWorkers) = 0;

        // Gathers the inputs from a subset of workers on the main worker.
        CNTK_API virtual void Gather(
            const Dictionary& input,
            std::vector<DictionaryPtr>& output,
            const std::unordered_set<DistributedWorkerDescriptor>& sendToWorkers) = 0;

        // A collective communication API to aggregate values across each worker of this communicator.
        // The aggregated values are only sent to the specified workers; for all others the returned Values are null
        CNTK_API virtual void AggregateInPlace(
            const std::vector<NDArrayViewPtr>& values,
            const std::unordered_set<DistributedWorkerDescriptor>& sendToWorkers) = 0;

        CNTK_API virtual void AllReduceSparseBlockColumn(
            std::vector<NDArrayViewPtr>&)
        {
            LogicError("This function should not be reached.");
        }

        CNTK_API virtual void Aggregate(
            const std::vector<NDArrayViewPtr>& values,
            std::vector<NDArrayViewPtr>& outputValues,
            const std::unordered_set<DistributedWorkerDescriptor>& sendToWorkers) = 0;

        virtual ~DistributedCommunicator() {}

        // TODO: Currently this is a workaround to free static MPIWrapper, it will go away soon.
        // Should be called before executable exits.
        CNTK_API static void Finalize();

        // a barrier to sync all ranks that calls WaitAll() underneath
        CNTK_API virtual void Barrier() = 0;

    protected:
        DistributedCommunicator() {};
    };

    ///
    /// A distributed communicator that supports quantized aggreagtion of values.
    ///
    class QuantizedDistributedCommunicator : public DistributedCommunicator
    {
    public:
        // A collective communication API to perform quantized aggregation of values across all workers of this communicator
        CNTK_API virtual void QuantizedAggregate(
            const std::vector<NDArrayViewPtr>& inValues,
            const std::vector<NDArrayViewPtr>& valueQuantizationResidues,
            const std::vector<NDArrayViewPtr>& stripeQuantizationResidues,
            std::vector<NDArrayViewPtr>& aggregatedOutputs,
            std::vector<NDArrayViewPtr>& newQuantizationResidues,
            std::vector<NDArrayViewPtr>& newStripeQuantizationResidues,
            const std::unordered_set<DistributedWorkerDescriptor>& sendToWorkers) = 0;

        CNTK_API virtual void QuantizedAggregateInPlace(
            std::vector<NDArrayViewPtr>& inValues,
            std::vector<NDArrayViewPtr>& valueQuantizationResidues,
            std::vector<NDArrayViewPtr>& stripeQuantizationResidues,
            const std::unordered_set<DistributedWorkerDescriptor>& sendToWorkers) = 0;

    protected:
        QuantizedDistributedCommunicator() {};
    };

    ///
    /// Built-in MPI-based communicator.
    ///
    CNTK_API DistributedCommunicatorPtr MPICommunicator(size_t packThresholdSizeInBytes = Internal::GetMPIPackThreshold());

    ///
    /// Distributed communicator that allows quantized aggregations.
    ///
    CNTK_API QuantizedDistributedCommunicatorPtr QuantizedMPICommunicator(bool zeroThresholdFor1Bit, bool useQuantizationForSelfStripe, size_t numQuantizationBits);

    ///
    /// Cross validation configuration
    ///
    struct CrossValidationConfig
    {
    public:
        /// Cross validation configuration.
        /// crossValidationSource: a minibatch source that will be used for cross validation.
        /// crossValidationSchedule : a minibatch size schedule for cross validation.
        /// crossValidationFrequency: frequency in samples when to perform cross validation.
        ///
        CNTK_API CrossValidationConfig(const MinibatchSourcePtr& crossValidationSource,
            const MinibatchSizeSchedule& crossValidationSchedule = MinibatchSizeSchedule(64),
            size_t crossValidationFrequency = std::numeric_limits<size_t>::max(),
            DataUnit crossValidationFrequencyUnit = DataUnit::Sample,
            size_t maxSamples = std::numeric_limits<size_t>::max(),
            const std::unordered_map<Variable, StreamInformation>& inputVarToStream = {});

    private:
        friend class TrainingSession;
        const MinibatchSourcePtr m_source;
        const MinibatchSizeSchedule m_mbSize;
        const size_t m_frequency;
        const DataUnit m_frequencyUnit;
        const size_t m_maxSamples;
        const std::unordered_map<Variable, StreamInformation> m_varToStream;
    };

    ///
    /// Checkpoint configuration
    ///
    struct CheckpointConfig
    {
    public:
        ///
        /// Checkpoint configuration.
        /// checkPointFileName: a file name where the checkpoint will be stored.
        /// checkpointFrequencyInSamples: frequency in samples when to perform checkpointing.
        /// restoreFromCheckpointIfExists: if flag is set, the training session will try to restore before training.
        /// preserveAllCheckpoints: if flag is set, all checkpoints will be preserved.
        ///
        CNTK_API CheckpointConfig(
            const std::wstring& checkPointFileName,
            size_t checkpointFrequency = std::numeric_limits<size_t>::max(),
            DataUnit checkpointFrequencyUnit = DataUnit::Sample,
            bool restoreFromCheckpointIfExists = true,
            bool preserveAllCheckpoints = false);

    private:
        friend class TrainingSession;
        const std::wstring m_fileName;
        const bool m_restore;
        const bool m_preserveAll;
        const size_t m_frequency;
        const DataUnit m_frequencyUnit;
    };

    ///
    /// Test configuration
    ///
    struct TestConfig
    {
    public:
        /// Test configuration.
        /// source : a minibatch source that will be used for test
        /// schedule : a minibatch size schedule
        ///
        CNTK_API TestConfig(const MinibatchSourcePtr& source,
            const MinibatchSizeSchedule& schedule = MinibatchSizeSchedule(64),
            const std::unordered_map<Variable, StreamInformation>& inputVarToStream = {});

    private:
        friend class TrainingSession;
        const MinibatchSourcePtr m_source;
        const MinibatchSizeSchedule m_mbSize;
        const std::unordered_map<Variable, StreamInformation> m_varToStream;
    };

    ///
    /// Base abstract class that represents a training session.
    /// Derived classes can redefine different aspects of training, overriding base virtual methods (GetMinibatchSize, OnMinibatchStart, etc.)
    ///
    class TrainingSession
    {
        struct PeriodicAction
        {
            size_t frequency;
            DataUnit frequencyUnit;
            size_t currentIndex;
            size_t unitCountWhenLastCalled;
            std::function<bool(size_t currentIndex, const DeviceDescriptor&)> action;
        };

    public:
        ///
        /// Constructor of the training session:
        /// trainer : an instance of a trainer
        /// trainingSource: minibatch source
        /// minibatchSizeSchedule: mb size schedule
        /// inputVarToStream: var to stream mapping
        /// maxNumTrainingSamples: max number of training samples
        /// progress : a training configuration
        ///
        CNTK_API TrainingSession(
            const TrainerPtr& trainer,
            const MinibatchSourcePtr& trainingSource,
            const MinibatchSizeSchedule& minibatchSizeSchedule,
            const std::unordered_map<Variable, StreamInformation>& inputVarToStream,
            size_t maxNumTrainingSamples,
            size_t progressFrequency,
            DataUnit progressFrequencyUnit,
            const CheckpointConfig& checkpointing,
            const CrossValidationConfig& crossValidation,
            const TestConfig& test);

        ///
        /// Runs the session.
        ///
        CNTK_API void Train(const DeviceDescriptor& computeDevice);

        ///
        /// Restores a session from a checkpoint.
        ///
        CNTK_API void RestoreFromCheckpoint(const std::wstring& checkpointFileName);

        CNTK_API virtual ~TrainingSession() {}

    public:
        ///
        /// Optionally overridable, called each time before a new minibatch is requested from the minibatch source
        /// during training (from Run method).
        ///
        virtual size_t GetMinibatchSize()
        {
            return m_mbSize[Trainer()->TotalNumberOfSamplesSeen()];
        }

        ///
        /// Optionally overridable callback that is invoked before each minibatch.
        ///
        CNTK_API virtual void OnMinibatchStart() {};

        ///
        /// Optionally overridable callback that is invoked after each minibatch.
        /// If return value is false, the training will be stopped.
        ///
        CNTK_API virtual bool OnMinibatchEnd() { return true; };

        ///
        /// Optionally overridable callback that is invoked before each checkpoint.
        ///
        CNTK_API virtual void OnCheckpointStart(size_t /*checkpointIndex*/) {};

        ///
        /// Optionally overridable callback that is invoked after each checkpoint.
        ///
        CNTK_API virtual void OnCheckpointEnd(size_t /*checkpointIndex*/) {};

        ///
        /// Optionally overridable callback that is invoked before each cross validation.
        ///
        CNTK_API virtual void OnCrossValidationStart(size_t /*validationIndex*/) {};

        ///
        /// Optionally overridable callback that is invoked after each cross validation.
        /// If return value is false, the training will be stopped.
        ///
        CNTK_API virtual bool OnCrossValidationEnd(size_t /*validationIndex*/, double /*averageError*/, size_t /*numberOfSamples*/, size_t /*numberOfMinibatches*/)
        {
            return true;
        }

    protected:
        ///
        /// Accessors.
        ///
        TrainerPtr Trainer() const { return m_trainer; }

    private:
        /// Disallow copy and move construction and assignment
        TrainingSession(const TrainingSession&) = delete; TrainingSession& operator=(const TrainingSession&) = delete; TrainingSession& operator=(TrainingSession&&) = delete; TrainingSession(TrainingSession&&) = delete;

        // Auxiliary functions.
        void GetNextMinibatch(const MinibatchSourcePtr& source,
            std::unordered_map<Variable, ValuePtr>& minibatch,
            const std::unordered_map<Variable, StreamInformation>& inputVarToStream,
            bool* pIsMinibatchAtSweepEnd,
            size_t maxMbSize, size_t workerRank, size_t numberOfWorkers, const DeviceDescriptor& computeDevice);
        void GetTrainingMinibatch(std::unordered_map<Variable, ValuePtr>& minibatch, bool* pIsMinibatchAtSweepEnd, size_t maxMbSize, const DeviceDescriptor& computeDevice);
        void GetCrossValidationMinibatch(std::unordered_map<Variable, ValuePtr>& minibatch, bool* pIsMinibatchAtSweepEnd, size_t maxMbSize, const DeviceDescriptor& computeDevice);

        void RestoreFromCheckpoint();
        void SaveCheckpoint(size_t currentIndex);
        void SaveFinalCheckpoint();

        bool CrossValidate(size_t currentIndex, const DeviceDescriptor& computeDevice);
        void ReportProgress(size_t currentIndex);
        void Test(const DeviceDescriptor& computeDevice);

        size_t m_parallelAfterSamples;
        size_t m_workerRank;
        size_t m_numberOfWorkers;

        // Scaler for the minibatch size in distributed mode.
        size_t m_mbSizeScaleFactor;

        std::vector<PeriodicAction> m_actions;

        // Training.
        TrainerPtr m_trainer;
        const MinibatchSourcePtr m_source;
        const MinibatchSizeSchedule m_mbSize;
        const std::unordered_map<Variable, StreamInformation> m_varToStream;
        const size_t m_maxNumSamples;
        const size_t m_progressFrequency;
        const DataUnit m_progressFrequencyUnit;

        // Additional configuration.
        CheckpointConfig m_checkpoint;
        CrossValidationConfig m_cv;
        TestConfig m_test;
    };

    ///
    /// Base class for all classes that want to record training/evaluation progress.
    ///
    class ProgressWriter
    {
    public:
        ///
        /// Constructor.
        ///
        /// The frequency arguments control a schedule on which the training/evaluation progress updates are written.
        /// The frequency value of 0 specifies geometric schedule, i.e. write progress after 1, 2, 4, 8, 16... updates.
        /// The frequency value other than zero specifies arithmetic schedule, i.e. write progress after each
        /// 'frequency' updates.
        ///
        /// The firstUpdatesToWrite arguments only apply on arithemetic schedule. If specified, the first
        /// 'firstUpdatesToWrite' updates will be written explicitly before using an arithmetic schedule.
        ///
        // TODO: Encapsulate (freq, firstToWrite) as an update schedule type.
        CNTK_API ProgressWriter(size_t trainingUpdateWriteFrequency, size_t trainingFirstUpdatesToWrite,
                                size_t testUpdateWriteFrequency, size_t testFirstUpdatesToWrite,
                                size_t distributedSyncUpdateWriteFrequency, size_t distributedSyncFirstUpdatesToWrite);

        ///
        /// Destructor.
        ///
        CNTK_API virtual ~ProgressWriter();

        ///
        /// Actually outputs information about the update in training progress. Overridable in derived classes.
        ///
        CNTK_API virtual void OnWriteTrainingUpdate(const std::pair<size_t, size_t>& /*samples*/,
                                                    const std::pair<size_t, size_t>& /*updates*/,
                                                    const std::pair<double, double>& /*aggregateLoss*/,
                                                    const std::pair<double, double>& /*aggregateMetric*/) {};

        ///
        /// Actually outputs information about the update in evaluation progress.  Overridable in derived classes.
        ///
        CNTK_API virtual void OnWriteTestUpdate(const std::pair<size_t, size_t>& /*samples*/,
                                                const std::pair<size_t, size_t>& /*updates*/,
                                                const std::pair<double, double>& /*aggregateMetric*/) {};

        /// Actually outputs information about the synchronization across parallel workers
        /// in distributed training. Overridable in derived classes.
        ///
        CNTK_API virtual void OnWriteDistributedSyncUpdate(const std::pair<size_t, size_t>& /*samples*/,
                                                           const std::pair<size_t, size_t>& /*updates*/,
                                                           const std::pair<double, double>& /*aggregateMetric*/) {};

        ///
        /// Called after each training update, regardless whether the actual write is needed.
        ///
        CNTK_API virtual void OnTrainingUpdateEnd() {};

        ///
        /// Actually outputs information about the summary of training progress.  Overridable in derived classes.
        ///
        CNTK_API virtual void OnWriteTrainingSummary(size_t /*samples*/, size_t /*updates*/, size_t /*summaries*/,
                                                     double /*aggregateLoss*/, double /*aggregateMetric*/,
                                                     size_t /*elapsedMilliseconds*/) {};

        ///
        /// Actually outputs information about the summary of evaluation progress.  Overridable in derived classes.
        ///
        CNTK_API virtual void OnWriteTestSummary(size_t /*samples*/, size_t /*updates*/, size_t /*summaries*/,
                                                 double /*aggregateMetric*/, size_t /*elapsedMilliseconds*/) {};

        ///
        /// Writes out the string key together with the specified value.
        ///
        CNTK_API virtual void Write(const std::wstring& /*key*/, double /*value*/) {};

        ///
        /// Returns the total number of training progress updates received by the progress writer.
        ///
        CNTK_API size_t TotalTrainingUpdates() const;

        ///
        /// Returns the total number of evaluation progress updates received by the progress writer.
        ///
        CNTK_API size_t TotalTestUpdates() const;

        ///
        /// Updates the writer with the accumulated loss/metric since the start of training.
        ///
        void UpdateTraining(size_t numSamples, const ValuePtr& accumulatedLoss, const ValuePtr& accumulatedMetric);

        ///
        /// Updates the writer with the accumulated metric since the start of evaluation.
        ///
        void UpdateTest(size_t numSamples, const ValuePtr& accumulatedMetric);

        ///
        /// Updates the writer with the accumulated metric since the start of evaluation.
        ///
        void UpdateDistributedSync(size_t numSamples, const ValuePtr& accumulatedMetric);

        ///
        /// Writes a summary of training progress since the last call to this function.
        ///
        void WriteTrainingSummary(const ValuePtr& accumulatedLoss, const ValuePtr& accumulatedMetric);

        ///
        /// Writes a summary of evaluation progress since the last call to this function.
        ///
        void WriteTestSummary(const ValuePtr& accumulatedMetric);

    private:
        // Disallow copy and move construction and assignment
        ProgressWriter(const ProgressWriter&) = delete; ProgressWriter(ProgressWriter&&) = delete; ProgressWriter& operator=(const ProgressWriter&) = delete; ProgressWriter& operator=(ProgressWriter&&) = delete;

        class Impl;
        std::unique_ptr<Impl> m_training;
        std::unique_ptr<Impl> m_test;
        std::unique_ptr<Impl> m_distributedSync;
    };

    /// Creates an instance of the training session class. Parameters match the parameters of the TrainingSession constructor.
    ///
    CNTK_API TrainingSessionPtr CreateTrainingSession(
        const TrainerPtr& trainer,
        const MinibatchSourcePtr& trainingSource,
        const MinibatchSizeSchedule& minibatchSizeSchedule,
        const std::unordered_map<Variable, StreamInformation>& inputVarToStream,
        size_t maxNumTrainingSamples,
        size_t progressFrequency,
        DataUnit progressFrequencyUnit,
        const CheckpointConfig& checkpointing = { L"" },
        const CrossValidationConfig& crossValidation = { nullptr },
        const TestConfig& test = { nullptr });

    ///
    /// Creates an instance of crop node, which crops one of its inputs along spatial dimensions only.
    /// The size of the crop rectangle is determined by another input node.
    /// The offset of the crop rectangle is either given explicitly or computed automatically by examining the network.
    ///

    ///
    /// Creates an instance of crop node with explicitly specified crop offsets.
    /// nodeInput: input node to be cropped.
    /// nodeReferent: input node which determines the spatial size of output.
    /// offsetX, offsetY: offset values in pixel which determine the position of crop rectangle.
    ///
    CNTK_API FunctionPtr Crop(const Variable& nodeInput, const Variable& nodeReferent, size_t offsetX, size_t offsetY, const std::wstring& name = L"");

    ///
    /// Creates an instance of crop node with automatically computed crop offsets.
    /// nodeInput: input node to be cropped.
    /// nodeReferent: input node which determines the spatial size of output.
    ///
    CNTK_API FunctionPtr Crop(const Variable& nodeInput, const Variable& nodeReferent, const std::wstring& name = L"");

    ///
    /// Creates an instance of crop node with automatically computed crop offsets and specified ancestor nodes.
    /// This is used in cases when input nodes do not have common ancestor in the network.
    /// nodeInput: input node to be cropped.
    /// nodeReferent: input node which determines the spatial size of output.
    /// ancestorInput: ancestor of nodeInput.
    /// ancestorReferent: ancestor of nodeReferent which is treated as equal to ancestorInput for the purpose of computing crop offsets.
    ///
    CNTK_API FunctionPtr Crop(const Variable& nodeInput, const Variable& nodeReferent, const Variable& ancestorInput, const Variable& ancestorReferent, const std::wstring& name = L"");

    ///
    /// Creates an instance of crop node with automatically computed crop offsets and specified ancestor nodes.
    /// This is used in cases when input nodes do not have common ancestor in the network.
    /// nodeInput: input node to be cropped.
    /// nodeReferent: input node which determines the spatial size of output.
    /// ancestorInput: ancestor of nodeInput.
    /// ancestorReferent: ancestor of nodeReferent which is treated as equal to ancestorInput for the purpose of computing crop offsets.
    ///
    CNTK_API FunctionPtr Cast(const Variable& nodeInput, DataType outputType, const std::wstring& name = L"");

#endif // !CNTK_HEADERONLY_DEFINITIONS
}

// restore saved macro definition
#pragma pop_macro("max")<|MERGE_RESOLUTION|>--- conflicted
+++ resolved
@@ -4749,15 +4749,15 @@
     CNTK_API FunctionPtr Mean(const std::vector<Variable>& operands, const std::wstring& name = L"");
 
     ///
-<<<<<<< HEAD
+
     /// Create an instance of the CNTK built-in element-wise sum operation
     ///
     CNTK_API FunctionPtr Sum(const std::vector<Variable>& operands, const std::wstring& name = L"");
-=======
+
     /// Create an instance of the CNTK built-in element-wise max with # of words operation
     ///
     CNTK_API FunctionPtr ElementMaxPooling(const std::vector<Variable>& operands, const std::wstring& name = L"");
->>>>>>> e1867cf5
+
 
     ///
     /// Creates a new Function instance which is just an alias of the specified operand.
