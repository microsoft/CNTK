//
// Copyright (c) Microsoft. All rights reserved.
// Licensed under the MIT license. See LICENSE.md file in the project root for full license information.
//
// This is the main header of the CNTK library API containing the entire public API definition. 
//

#pragma once

#include <memory>
#include <vector>
#include <array>
#include <stdarg.h>
#include <assert.h>
#include <map>
#include <unordered_map>
#include <unordered_set>
#include <string>
#include <sstream>
#include <iosfwd>
#include <algorithm>
#include <mutex>
#include <future>
#include <cstddef>

#ifdef SWIG
#define final
#define explicit
#define static_assert(condition, message)
#endif

#include "CNTKLibraryInternals.h"

namespace CNTK
{
    ///
    /// Checked mode enables additional runtime verification such as:
    /// - Tracking NaN occurences in sequence gaps.
    /// - Function graph verification after binding of free static axes to actual values at runtime
    /// 
    /// Enabling checked mode incurs additional runtime costs and is meant to be used as a debugging aid.
    ///
    CNTK_API void SetCheckedMode(bool enable);
    bool GetCheckedMode();

    ///
    /// Enumeration type denoting data type of symbolic data entities or actual data.
    ///
    enum class DataType : unsigned int
    {
        Unknown = 0,
        Float = 1,
        Double = 2,

        /* TODO:
        Bit,
        Char,
        UChar,
        Short,
        UShort,
        Int,
        UInt,
        Long,
        ULong,
        Float8,
        Float16,
        Complex,
        String,
        */
    };

    ///
    /// Get the 'DataType' corresponding to the ElementType template type argument.
    ///
    template <typename ElementType>
    inline DataType AsDataType()
    {
        if (std::is_same<ElementType, float>())
            return DataType::Float;
        else if (std::is_same<ElementType, double>())
            return DataType::Double;
        else
            NOT_IMPLEMENTED;
    }

    inline const char* DataTypeName(DataType dataType)
    {
        if (dataType == DataType::Float)
            return "Float";
        else if (dataType == DataType::Double)
            return "Double";
        else
            LogicError("Unknown DataType.");
    }

    inline size_t DataTypeSize(DataType dataType)
    {
        if (dataType == DataType::Float)
            return sizeof(float);
        else if (dataType == DataType::Double)
            return sizeof(double);
        else
            LogicError("Unknown DataType.");
    }

    ///
    /// Enumeration type denoting the format of storage underlying an instance of a NDArrayView.
    ///
    enum class StorageFormat
    {
        Dense,
        SparseCSC,
        SparseBlockCol,
    };

    inline bool IsSparseStorageFormat(StorageFormat storageFormat)
    {
        return (storageFormat != StorageFormat::Dense);
    }

    ///
    /// Enumeration type denoting the type of a compute device.
    ///
    enum class DeviceKind : unsigned int
    {
        CPU,
        GPU,
        // TODO: FPGA
    };

    inline const wchar_t* DeviceKindName(DeviceKind deviceKind)
    {
        switch (deviceKind)
        {
        case DeviceKind::CPU:
            return L"CPU";
        case DeviceKind::GPU:
            return L"GPU";
        default:
            LogicError("Unknown DeviceKind.");
        }
    }

    ///
    /// Enumeration type representing logging verbosity levels.
    ///
    enum class TraceLevel : unsigned int
    {
        Error = 0,
        Warning = 1,
        Info = 2
    };

    ///
    /// Specifies global logging verbosity level.
    ///
    CNTK_API void SetTraceLevel(TraceLevel value);

    ///
    /// Returns current logging verbosity level.
    ///
    CNTK_API TraceLevel GetTraceLevel();

    /// A collection of additional information needed for the distributed trainer to aggregate the gradients
    struct MinibatchInfo
    {
        bool atEndOfData;
        bool atEndOfSweep;
        size_t numberOfSamples;
        NDArrayViewPtr trainingLossValue;
        NDArrayViewPtr evalCriterionValue;

        bool IsEmpty() const { return numberOfSamples == 0; }
    };

    ///
    /// Additional GPU-specific device information.
    ///
    struct GPUProperties final
    {
        unsigned int deviceId;
        int versionMajor;
        int versionMinor;
        int cudaCores;
        std::string name;
        size_t totalMemory;
    };

    ///
    /// Denotes a compute device instance.
    ///
    class DeviceDescriptor final
    {
        friend bool operator==(const DeviceDescriptor& first, const DeviceDescriptor& second);

        friend struct Test::DeviceSelectionTestFixture;

        static std::mutex s_mutex;
        static bool s_defaultDeviceFrozen;
        static std::unique_ptr<DeviceDescriptor> s_defaultDevice;
        static std::vector<DeviceDescriptor> s_excludedDevices;
        static std::vector<DeviceDescriptor> s_allDevices;
        static std::vector<GPUProperties> s_gpuProperties;
    public:
        ///
        /// Returns the Id of 'this' device.
        ///
        unsigned int Id() const { return m_deviceId; }

        ///
        /// Returns the DeviceKind of 'this' device.
        ///
        DeviceKind Type() const { return m_deviceType; }

        ///
        /// Returns true if another CNTK process already holds an exclusive lock on this device.
        ///
        CNTK_API bool IsLocked() const;

        ///
        /// Static method to get the descriptor of the CPU device on the local system.
        ///
        static DeviceDescriptor CPUDevice() { return{ 0, DeviceKind::CPU }; }

        ///
        /// Static method to get the descriptor of the GPU device on the local system with the specified CUDA device ID.
        ///
        CNTK_API static DeviceDescriptor GPUDevice(unsigned int deviceId);

        ///
        /// This static method freezes the default device of the current CNTK process disallowing further changes
        /// through calls to TrySetDefaultDevice. This default device will used for all CNTK operations 
        /// where a device needs to be specified and where none was explicitly provided. If no default device has been specified
        /// with a call to TrySetDefaultDevice, on the first invocation, this methods will auto-select one 
        /// of the available (non-locked) devices as the default. Returns a descriptor of the globally default device.
        ///
        CNTK_API static DeviceDescriptor UseDefaultDevice();

        ///
        /// This static method tries to set the specified device as the globally default, optionally acquiring an exclusive 
        /// (cooperative) lock on the device (GPU). The default device can only be changed if it has not yet been frozen by being 
        /// implicitly used in any previous CNTK operation.
        ///
        /// CNTK uses cooperative locking for the device access, whereby only a single process can acquire 
        /// a device lock. This locking mechanism allows CNTK processes to avoid device oversubscription only if they collectively
        /// choose so. In other words, the device locked by one CNTK process, can still be accessed by another CNTK process without
        /// acquiring any locks (i.e, the existing device lock can be ignored by other CNTK processes). This cooperative 
        /// locking mechanism does not guarantee any kind of exclusive access to the device. The proper way to ensure exclusivity 
        /// is to use tools provided by NVIDIA (nvidia smi).
        ///
        /// This methods returns false if  
        /// * the specified device appears in the list of excluded devices;
        /// * 'acquireDeviceLock' is true and another process already holds a lock on the device;
        /// * 'acquireDeviceLock' is true and 'newDefaultDevice' corresponds to a CPU device (which cannot be locked).
        ///
        CNTK_API static bool TrySetDefaultDevice(const DeviceDescriptor& newDefaultDevice, bool acquireDeviceLock = false);

        ///
        /// Static method to retrieve additional properties (total memory, number of CUDA cores, etc.) for the specified GPU 
        /// device. This method will raise an exception if a CPU device is specified as an argument.
        ///
        CNTK_API static const GPUProperties& GetGPUProperties(const DeviceDescriptor& device);

        ///
        /// Static method to specify a list of excluded devices that cannot be used as globally default (neither auto-selected
        /// nor explicitly specified by 'TrySetDefaultDevice'). For example, to avoid auto-selecting the CPU, invoke 
        /// 'SetExcludedDevices({DeviceDescriptor::CPUDevice()})'. However, after the default device has been selected and 
        /// frozen (by a call to UseDefaultDevice()), invoking this methods has no effect, it becomes essentially a no-op.
        ///
        CNTK_API static void SetExcludedDevices(const std::vector<DeviceDescriptor>& excluded);

        ///
        /// Static method to get a list of descriptors of all available/supported devices.
        ///
        CNTK_API static const std::vector<DeviceDescriptor>& AllDevices();

        ///
        /// Return a string summary of this device
        ///
        CNTK_API std::wstring AsString() const;

    private:
        DeviceDescriptor(unsigned int deviceId, DeviceKind deviceType)
            : m_deviceId(deviceId), m_deviceType(deviceType)
        {}

        /// Resets static properties, needed for unit-tests.
        CNTK_API static void Reset();

    private:
        unsigned int m_deviceId;
        DeviceKind m_deviceType;
    };

    inline bool operator==(const DeviceDescriptor& left, const DeviceDescriptor& right)
    {
        return ((left.Type() == right.Type()) && (left.Id() == right.Id()));
    }

    inline bool operator!=(const DeviceDescriptor& left, const DeviceDescriptor& right)
    {
        return !(left == right);
    }

    ///
    /// An interface denoting an entity that can serialize its state into a Dictionary.
    ///
    class IDictionarySerializable
    {
    public:
        ///
        /// Save the state of 'this' object into a dictionary.
        ///
        CNTK_API virtual Dictionary Serialize() const = 0;

        ///
        /// Returns the current version (e.g. model, checkpoint version) of the class 
        /// implementing this interface. The version number must be incremented each time
        /// when Serialize() implementation is modified (for instance, when a new field is added to 
        /// the class that needs to be captured in the dictionary generated by the Serialize method).
        ///
        CNTK_API virtual size_t CurrentVersion() const = 0;

    protected:
        virtual ~IDictionarySerializable() {}
    };

    ///
    /// Denotes a multi-dimensional rectangular shape.
    ///
    class NDShape final
    {
        friend bool operator==(const NDShape& first, const NDShape& second);
        friend class PrimitiveFunction;

        static const size_t SentinelDimValueForUnknownShape = (size_t)-2;
    public:

        ///
        /// A placeholder value to use for an axis whose dimension is unknown and is to be inferred by the system.
        ///
        static const size_t InferredDimension = (size_t)-1;

        ///
        /// A placeholder value to use for an axis whose dimension is unbound and is only determined
        /// when actual data is bound to the variable. Note that since the actual dimension is bound
        /// from actual minibatch data, the dimension can vary across different evaluations.
        ///
        static const size_t FreeDimension = (size_t)-3;

        ///
        /// A placeholder shape to use to denote an unknown shape
        ///
        CNTK_API static const NDShape Unknown;

    public:
        ///
        /// Construct a NDShape with 0 axes, which denotes a scalar.
        ///
        NDShape() {}

        ///
        /// Construct a NDShape instance with the specified rank and dimensionality in each axis.
        ///
        explicit NDShape(size_t numAxes, size_t dimension = InferredDimension)
            : m_shapeDims(numAxes, dimension)
        {}

        ///
        /// Construct a NDShape instance with specified dimensions.
        ///
        NDShape(const std::vector<size_t>& dimensions)
            : m_shapeDims(dimensions)
        {}

        ///
        /// Construct a NDShape instance with specified dimensions.
        ///
        NDShape(const std::initializer_list<size_t>& dimensions)
            : m_shapeDims(dimensions)
        {}

        ///
        /// Returns the dimensions of 'this' shape as a std::vector<size_t>
        ///
        const std::vector<size_t>& Dimensions() const { return m_shapeDims; }

        ///
        /// Returns a boolean indicating if 'this' shape is the special Unknown shape
        ///
        bool IsUnknown() const { return (*this == NDShape::Unknown); }

        ///
        /// Returns the rank of 'this' shape.
        ///
        size_t Rank() const { return m_shapeDims.size(); }

        ///
        /// Returns a reference to dimension size for the specified axis.
        ///
        size_t& operator[](size_t axisId) 
        {
            return m_shapeDims.at(axisId); 
        }

        ///
        /// Returns the dimension size for the specified axis.
        ///
        size_t operator[](size_t axisId) const 
        {
            return m_shapeDims.at(axisId); 
        }

        ///
        /// Creates and returns a new NDShape instance with the same dimensions as 'this' shape's specified axis range [beginAxisId, endAxisId).
        ///
        NDShape SubShape(size_t beginAxisId = 0, size_t endAxisId = SIZE_MAX) const
        {
            endAxisId = (endAxisId == SIZE_MAX) ? Rank() : endAxisId;
            if ((endAxisId < beginAxisId) || (endAxisId > Rank()))
                InvalidArgument("NDShape::SubShape: The specified endAxisId (%zu) must not exceed the rank (%zu) of 'this' NDShape and must be >= than the specified beginAxisId (%zu)", endAxisId, Rank(), beginAxisId);

            std::vector<size_t> subShapeDims(m_shapeDims.begin() + beginAxisId, m_shapeDims.begin() + endAxisId);
            return subShapeDims;
        }

        ///
        /// Returns a boolean value indicating if the dimension size for any of the axes of 'this' shape is unknown/inferred (aka == NDShape::InferredDimension).
        ///
        bool HasInferredDimension() const
        {
            return (std::find(m_shapeDims.begin(), m_shapeDims.end(), (size_t)InferredDimension) != m_shapeDims.end());
        }

        ///
        /// Returns a boolean value indicating if the dimension size for any of the axes of 'this' shape is free (aka == NDShape::FreeDimension).
        ///
        bool HasFreeDimension() const
        {
            return (std::find(m_shapeDims.begin(), m_shapeDims.end(), (size_t)FreeDimension) != m_shapeDims.end());
        }

        ///
        /// Returns a boolean value indicating if the dimension size for any of the axes of 'this' shape is free or inferred
        /// i.e. (== NDShape::FreeDimension or == NDShape::InferredDimension).
        ///
        bool HasUnboundDimension() const
        {
            return HasFreeDimension() || HasInferredDimension();
        }

        ///
        /// Returns the total size of the rectangular shape that 'this' shape denotes.
        ///
        size_t TotalSize() const
        {
            if (HasUnboundDimension())
                RuntimeError("NDShape::TotalSize: TotalSize cannot be determined for a NDShape '%S' with one or more dimensions being InferredDimension or FreeDimension.", AsString().c_str());

            size_t totalSize = 1;
            for (auto dim : m_shapeDims)
                totalSize *= dim;

            return totalSize;
        }

        ///
        /// Creates and returns a new shape constructed by appending the dimensions of the specified 'shape' to 'this' shape's dimensions.
        ///
        NDShape AppendShape(const NDShape& shape) const
        {
            std::vector<size_t> newShapeDims(Rank() + shape.Rank());
            std::copy(m_shapeDims.begin(), m_shapeDims.end(), newShapeDims.begin());
            std::copy(shape.m_shapeDims.begin(), shape.m_shapeDims.end(), newShapeDims.begin() + m_shapeDims.size());

            return newShapeDims;
        }

        ///
        /// Create a string representation of 'this' NDShape for display/printing purposes
        ///
        std::wstring AsString() const
        {
            if (IsUnknown())
            {
                return L"[???]";
            }
            else
            {
                bool reverseShape = Internal::IsReversingTensorShapesInErrorMessagesEnabled();
                auto displayShape = *this;
                if (reverseShape)
                {
                    for (size_t i = 0, j = Rank() - 1; i < Rank(); ++i, --j)
                        displayShape[i] = (*this)[j];
                }

            std::wstringstream wStrStream;
            wStrStream << L"[";
            for (size_t i = 0; i < Rank(); i++)
            {
                if (i != 0)
                    wStrStream << L" x ";

                    if (displayShape[i] == InferredDimension)
                        wStrStream << "?";
                    else if (displayShape[i] == FreeDimension)
                        wStrStream << "*";
                    else
                        wStrStream << displayShape[i];
            }
            wStrStream << L"]";
            return wStrStream.str();
        }
        }

    private:
        std::vector<size_t> m_shapeDims;
    };

    inline bool operator==(const NDShape& first, const NDShape& second)
    {
        return first.m_shapeDims == second.m_shapeDims;
    }

    inline bool operator!=(const NDShape& first, const NDShape& second)
    {
        return !(first == second);
    }

    typedef int SparseIndexType;

    static const unsigned long SentinelValueForAutoSelectRandomSeed = std::numeric_limits<unsigned long>::max() - 2; // An arbitrary choice of sentinel value

    ///
    /// Denotes a multi-dimensional writable or read-only array of elemental values.
    /// This type denotes a view and there may be multiple simultaneous views of the data underlying a NDArrayView instance.
    /// The underlying data is stored in sparse or dense format, and is located on a specific device.
    /// The actual underlying storage is either external or internal in which case its lifetime is managed through reference counting.
    ///
    class NDArrayView final : public std::enable_shared_from_this<NDArrayView>
    {
        friend class CompositeFunction;
        friend class Utils;
        friend class LearnerBase;
        friend class Variable;
        friend class Value;
        friend class Accumulator;
        friend class PackedValue;
        friend class MPICommunicatorImpl;
        friend class BlockMomentumDistributedLearner;
        friend class Internal::VariableResolver;
        friend class Trainer;

        template <typename T, typename ...CtorArgTypes>
        friend inline std::shared_ptr<T> MakeSharedObject(CtorArgTypes&& ...ctorArgs);

    public:
        ///
        /// Construct a NDArrayView with the specified 'dataBuffer' as the backing storage.
        /// The 'dataBuffer' must have been allocated on the specified 'device', must be at least
        /// as large as the total size of the specified 'viewShape' and must outlive the created NDArrayView object.
        ///
        CNTK_API NDArrayView(::CNTK::DataType dataType, const NDShape& viewShape, void* dataBuffer, size_t bufferSizeInBytes, const DeviceDescriptor& device, bool readOnly = false);

        /// Construct a read-only NDArrayView with the specified 'dataBuffer' as the backing storage.
        /// The 'dataBuffer' must have been allocated on the specified 'device', must be at least
        /// as large as the total size of the specified 'viewShape' and must outlive the created NDArrayView object.
        ///
        NDArrayView(::CNTK::DataType dataType, const NDShape& viewShape, const void* dataBuffer, size_t bufferSizeInBytes, const DeviceDescriptor& device)
            : NDArrayView(dataType, viewShape, const_cast<void*>(dataBuffer), bufferSizeInBytes, device, /*readOnly =*/ true)
        {}

        ///
        /// Construct a NDArrayView with newly allocated sparse storage in SparseCSC format on the specified 'device' and initialize its contents
        // with the specified Sparse CSC format data.
        ///
        template <typename ElementType>
        CNTK_API NDArrayView(const NDShape& viewShape, const SparseIndexType* colStarts, const SparseIndexType* rowIndices, const ElementType* nonZeroValues, size_t numNonZeroValues, const DeviceDescriptor& device, bool readOnly = false);

        ///
        /// Construct a NDArrayView over newly allocated storage in the specified format on the specified 'device'.
        ///
        CNTK_API NDArrayView(::CNTK::DataType dataType, ::CNTK::StorageFormat storageType, const NDShape& viewShape, const DeviceDescriptor& device);

        ///
        /// Construct a NDArrayView over newly allocated dense storage on the specified 'device'.
        ///
        NDArrayView(::CNTK::DataType dataType, const NDShape& viewShape, const DeviceDescriptor& device)
            : NDArrayView(dataType, StorageFormat::Dense, viewShape, device)
        {}

        ///
        /// Construct a NDArrayView with the specified 'dataBuffer' as the backing storage.
        /// The 'dataBuffer' must have been allocated on the specified 'device', must be at least
        /// as large as the total size of the specified 'viewShape' and must outlive the created NDArrayView object.
        ///
        template <typename ElementType>
        NDArrayView(const NDShape& viewShape, ElementType* dataBuffer, size_t numBufferElements, const DeviceDescriptor& device, bool readOnly = false)
            : NDArrayView(AsDataType<ElementType>(), viewShape, dataBuffer, numBufferElements * sizeof(ElementType), device, readOnly)
        {}

        ///
        /// Construct a read-only NDArrayView with the specified 'dataBuffer' as the backing storage.
        /// The 'dataBuffer' must have been allocated on the specified 'device', must be at least
        /// as large as the total size of the specified 'viewShape' and must outlive the created NDArrayView object.
        ///
        template <typename ElementType>
        NDArrayView(const NDShape& viewShape, const ElementType* dataBuffer, size_t numBufferElements, const DeviceDescriptor& device)
            : NDArrayView(AsDataType<ElementType>(), viewShape, dataBuffer, numBufferElements * sizeof(ElementType), device)
        {}

        ///
        /// Construct a NDArrayView with the buffer underlying the specified std::vector or std::array being the underlying storage.
        /// The container must be at least as large as the total size of the specified 'viewShape' and should outlive the created NDArrayView object.
        ///
        template <typename ContainerType, typename std::enable_if<std::is_same<ContainerType, std::vector<typename ContainerType::value_type>>::value ||
                                                                  std::is_same<ContainerType, std::array<typename ContainerType::value_type, sizeof(ContainerType) / sizeof(typename ContainerType::value_type)>>::value>::type* = nullptr>
        NDArrayView(const NDShape& viewShape, ContainerType& sourceContainer, bool readOnly = false)
            : NDArrayView(viewShape, sourceContainer.data(), sourceContainer.size(), DeviceDescriptor::CPUDevice(), readOnly)
        {}

        ///
        /// Construct a read-only NDArrayView with the buffer underlying the specified std::vector or std::array being the underlying storage.
        /// The container must be the same size as the total size of the specified 'viewShape' and should outlive the created NDArrayView object.
        ///
        template <typename ContainerType, typename std::enable_if<std::is_same<ContainerType, std::vector<typename ContainerType::value_type>>::value ||
                                                                  std::is_same<ContainerType, std::array<typename ContainerType::value_type, sizeof(ContainerType) / sizeof(typename ContainerType::value_type)>>::value>::type* = nullptr>
        NDArrayView(const NDShape& viewShape, const ContainerType& sourceContainer)
            : NDArrayView(viewShape, sourceContainer.data(), sourceContainer.size(), DeviceDescriptor::CPUDevice())
        {
            if (sourceContainer.size() != viewShape.TotalSize())
                InvalidArgument("The size (%zu) of the STL container does not match the size (%zu) of the specified viewShape '%S'.",
                                sourceContainer.size(), viewShape.TotalSize(), viewShape.AsString().c_str());
        }

        ///
        /// Construct a NDArrayView over newly allocated dense storage on the specified device and 
        /// assign the specified value to each element of the view.
        ///
        template <typename ElementType>
        explicit NDArrayView(const ElementType& value, const NDShape& viewShape = { 1 }, const DeviceDescriptor& device = DeviceDescriptor::UseDefaultDevice(), bool readOnly = false)
            : NDArrayView(AsDataType<ElementType>(), viewShape, device)
        {
            SetValue(value);
            m_isReadOnly = readOnly;
        }

        ///
        /// Construct a NDArrayView over newly allocated dense storage on the specified device and assign the specified value to each element of the view.
        /// The specified value is cast to the specified DataType.
        ///
        explicit NDArrayView(double value, DataType dataType = DataType::Float, const NDShape& viewShape = { 1 }, const DeviceDescriptor& device = DeviceDescriptor::UseDefaultDevice(), bool readOnly = false)
            : NDArrayView(dataType, viewShape, device)
        {
            switch (m_dataType)
            {
            case DataType::Float:
                SetValue((float)value);
                break;
            case DataType::Double:
                SetValue(value);
                break;
            default:
                LogicError("Unsupported DataType %s.", DataTypeName(m_dataType));
                break;
            }

            m_isReadOnly = readOnly;
        }

        ///
        /// Destruct 'this' NDArrayView object
        ///
        CNTK_API ~NDArrayView();

        ///
        /// Returns a writable pointer to the data buffer underlying 'this' view
        /// Throws an exception if 'this' view is read-only
        /// 
        template <typename ElementType>
        CNTK_API ElementType* WritableDataBuffer();

        ///
        /// Returns a read-only pointer to the data buffer underlying 'this' view
        /// 
        template <typename ElementType>
        CNTK_API const ElementType* DataBuffer() const;

        ///
        /// Returns the descriptor of the device that 'this' view resides on
        ///
        DeviceDescriptor Device() const { return m_device; }

        ///
        /// Returns the data type of 'this' view's contents.
        ///
        DataType GetDataType() const { return m_dataType; }

        ///
        /// Returns the storage format of 'this' view.
        ///
        StorageFormat GetStorageFormat() const { return m_storageFormat; }

        ///
        /// Returns the shape 'this' view.
        ///
        const NDShape& Shape() const { return m_viewShape; }

        ///
        /// Returns a boolean indicating if 'this' view contains data in sparse storage format.
        ///
        bool IsSparse() const
        {
            return (GetStorageFormat() != StorageFormat::Dense);
        }

        ///
        /// Returns a boolean indicating if 'this' view is read-only.
        ///
        bool IsReadOnly() const { return m_isReadOnly; }

        // TODO: The set methods should be offered in template from
        ///
        /// Fill 'this' NDArrayView with the specified value. The underlying DataType of 'this' view should be DataType::Float.
        ///
        CNTK_API void SetValue(float value);

        ///
        /// Fill 'this' NDArrayView with the specified value. The underlying DataType of 'this' view should be DataType::Double.
        ///
        CNTK_API void SetValue(double value);

        ///
        /// Creates a new NDArrayView with newly allocated storage on the specified device and copies 'this' view's contents into the newly allocated view.
        ///
        CNTK_API NDArrayViewPtr DeepClone(const DeviceDescriptor& device, bool readOnly = false) const;

        ///
        /// Creates a new NDArrayView with newly allocated storage on the same device as 'this' view and copies 'this' view's contents into the newly allocated view.
        ///
        inline NDArrayViewPtr DeepClone(bool readOnly) const
        {
            return DeepClone(this->Device(), readOnly);
        }

        ///
        /// Creates a new NDArrayView with newly allocated storage on the same device as 'this' view and copies 'this' view's contents into the newly allocated view.
        ///
        inline NDArrayViewPtr DeepClone() const
        {
            return DeepClone(this->IsReadOnly());
        }

        ///
        /// Creates a new NDArrayView which is an alias of 'this' view; i.e. a new view of the same shape as 'this' over the same underlying data.
        ///
        CNTK_API NDArrayViewPtr Alias(bool readOnly = false) const;

        ///
        /// Creates a new NDArrayView which is an alias of a slice of 'this' view; i.e. a new view over the underlying data
        /// corresponding to the specified slice of 'this' view.
        ///
        CNTK_API NDArrayViewPtr SliceView(const std::vector<size_t>& startOffset, const std::vector<size_t>& extent, bool readOnly = false) const;

        ///
        /// Creates a new NDArrayView which is an alias of 'this' view but with a new shape.
        ///
        CNTK_API NDArrayViewPtr AsShape(const NDShape& newShape) const;

        ///
        /// Copies the contents of the 'source' NDArrayView to 'this' view.
        /// The shapes of the 'source' view and 'this' view must be identical.
        ///
        CNTK_API void CopyFrom(const NDArrayView& source);

        ///
        /// Change the device of 'this' NDArrayView to the specified device
        ///
        CNTK_API void ChangeDevice(const DeviceDescriptor& device);

        ///
        /// Static method to construct a new NDArrayView object whose contents are drawn from a normal distribution with the specified mean and standard deviation..
        ///
        template <typename ElementType>
        CNTK_API static NDArrayViewPtr RandomNormal(const NDShape& shape, double mean, double stdDev, unsigned long seed = SentinelValueForAutoSelectRandomSeed, const DeviceDescriptor& device = DeviceDescriptor::UseDefaultDevice());

        ///
        /// Static method to construct a new NDArrayView object whose contents are drawn from a uniform distribution in the specified value range.
        ///
        template <typename ElementType>
        CNTK_API static NDArrayViewPtr RandomUniform(const NDShape& shape, double rangeStart, double rangeEnd, unsigned long seed = SentinelValueForAutoSelectRandomSeed, const DeviceDescriptor& device = DeviceDescriptor::UseDefaultDevice());

        ///
        /// If the value stored is a scalar, returns it. Otherwise, throws an error.
        ///
        template<typename ElementType>
        ElementType AsScalar() const;

        ///
        /// Return a string summary of the NDArrayView.
        ///
        CNTK_API std::wstring AsString() const;

    private:
        // Disallow copy and move construction and assignment
        NDArrayView(const NDArrayView&) = delete; NDArrayView& operator=(const NDArrayView&) = delete; NDArrayView& operator=(NDArrayView&&) = delete; NDArrayView(NDArrayView&& other) = delete;

    private:
        static const size_t AutoSelectRowColSplitPoint = SIZE_MAX;

    private:
        CNTK_API NDArrayView(::CNTK::DataType dataType, const DeviceDescriptor& device, ::CNTK::StorageFormat storageType, const NDShape& viewShape, bool readOnly, void* tensorView);

        template <typename ElementType>
        static std::shared_ptr<Microsoft::MSR::CNTK::Matrix<ElementType>> GetMatrixImpl(const Microsoft::MSR::CNTK::TensorView<ElementType>* tensorView, size_t rowColSplitPoint);

        template <typename ElementType>
        std::shared_ptr<const Microsoft::MSR::CNTK::Matrix<ElementType>> GetMatrix(size_t rowColSplitPoint = AutoSelectRowColSplitPoint) const;

        template <typename ElementType>
        std::shared_ptr<Microsoft::MSR::CNTK::Matrix<ElementType>> GetWritableMatrix(size_t rowColSplitPoint = AutoSelectRowColSplitPoint);

        template <typename ElementType>
        const Microsoft::MSR::CNTK::TensorView<ElementType>* GetTensorView() const;

        template <typename ElementType>
        Microsoft::MSR::CNTK::TensorView<ElementType>* GetWritableTensorView();

    private:
        ::CNTK::DataType m_dataType;
        DeviceDescriptor m_device;
        ::CNTK::StorageFormat m_storageFormat;
        NDShape m_viewShape;
        bool m_isReadOnly;

        std::shared_ptr<void> m_tensorView; // Microsoft::MSR::CNTK::TensorView<ElemType>*
    };

    enum class MaskKind : char
    {
        Invalid = 0,
        Valid = 1,
        SequenceBegin = 2,
    };

    ///
    /// Denotes a multi-dimensional mask used for specifying specific sections of a NDArrayView object as masked/invalid.
    /// This type denotes a view and there may be multiple simultaneous views of the data underlying a NDMask instance.
    ///
    class NDMask final : public std::enable_shared_from_this<NDMask>
    {
        friend class CompositeFunction;

        template <typename T, typename ...CtorArgTypes>
        friend inline std::shared_ptr<T> MakeSharedObject(CtorArgTypes&& ...ctorArgs);

    public:
        ///
        /// Construct a new Mask object of specified shape
        /// 
        CNTK_API explicit NDMask(const NDShape& shape, const DeviceDescriptor& device = DeviceDescriptor::CPUDevice());

        ///
        /// Destruct 'this' NDMask object
        ///
        CNTK_API ~NDMask();

        ///
        /// Mask out (i.e. mark Invalid) the specified sub-section of 'this' mask
        ///
        void InvalidateSection(const std::vector<size_t>& sectionOffset, const NDShape& sectionShape)
        {
            MarkSectionAs(sectionOffset, sectionShape, MaskKind::Invalid);
        }

        ///
        /// Mark the specified position in 'this' mask as sequence begin 
        ///
        void MarkSequenceBegin(const std::vector<size_t>& offset)
        {
            NDShape sectionShape = NDShape(Shape().Rank(), 1);
            MarkSectionAs(offset, sectionShape, MaskKind::SequenceBegin);
        }

        ///
        /// Mark the specified sub-section of 'this' mask as sequence begin 
        ///
        void MarkSequenceBegin(const std::vector<size_t>& offset, const NDShape& sectionShape)
        {
            MarkSectionAs(offset, sectionShape, MaskKind::SequenceBegin);
        }

        ///
        /// Clear the mask; i.e. unmask or mark Valid all currently masked (i.e. Invalid) values
        ///
        CNTK_API void Clear();

        ///
        /// Returns the number of masked/invalid values
        ///
        CNTK_API size_t MaskedCount() const;

        ///
        /// Returns the descriptor of the device that 'this' mask resides on
        ///
        DeviceDescriptor Device() const { return m_device; }

        ///
        /// Returns the shape 'this' mask.
        ///
        const NDShape& Shape() const { return m_maskShape; }

        ///
        /// Returns a read-only pointer to the data buffer underlying 'this' Mask object
        /// 
        CNTK_API const MaskKind* DataBuffer() const;

        ///
        /// Creates a new NDArrayView with newly allocated storage on the specified device and copies 'this' view's contents into the newly allocated view.
        ///
        CNTK_API NDMaskPtr DeepClone(const DeviceDescriptor& device) const;

        ///
        /// Creates a new NDMask with newly allocated storage on the same device as 'this' mask and copies 'this' mask's contents into the newly allocated mask.
        ///
        NDMaskPtr DeepClone() const
        {
            return DeepClone(this->Device());
        }

        ///
        /// Creates a new NDMask which is an alias of 'this' mask.
        ///
        CNTK_API NDMaskPtr Alias() const;

        ///
        /// Copies the contents of the 'source' NDMask to 'this' mask.
        /// The shapes of the 'source' mask and 'this' mask must be identical.
        ///
        CNTK_API void CopyFrom(const NDMask& source);

    private:
        NDMask(const NDShape& shape, Microsoft::MSR::CNTK::Matrix<char>* matrix);

        CNTK_API void MarkSectionAs(const std::vector<size_t>& sectionOffset, const NDShape& sectionShape, MaskKind maskKind);

        Microsoft::MSR::CNTK::Matrix<char>* GetMatrix() const;

        // Disallow copy and move construction and assignment
        NDMask(const NDMask&) = delete; NDMask& operator=(const NDMask&) = delete; NDMask& operator=(NDMask&&) = delete; NDMask(NDMask&& other) = delete;

    private:
        DeviceDescriptor m_device;
        NDShape m_maskShape;

        std::shared_ptr<Microsoft::MSR::CNTK::Matrix<char>> m_matrixView;
    };

    /// 
    /// Denotes an Axis of a Variable and is used for specifying the axes parameters of certain Functions such as reductions.
    /// Besides the static axes corresponding to each of the axes of the Variable's shape, Variables of kind 'Input' and any 
    /// 'Output' Variables dependent on an 'Input' Variable also have 2 additional dynamic axes whose dimensions are known only 
    /// when the Variable is bound to actual data during compute (viz. sequence axis and batch axis denoting the axis along which
    /// multiple sequences are batched)
    ///
    class Axis final
    {
        friend bool operator==(const Axis& first, const Axis& second);

        CNTK_API static const std::wstring StaticAxisNamePrefix;

        CNTK_API static const int SentinelStaticAxisIndexValueForDynamicAxes;
        CNTK_API static const int SentinelStaticAxisIndexValueForAllStaticAxes;
        CNTK_API static const int SentinelStaticAxisIndexValueForUnknownAxes;
        CNTK_API static const int SentinelEndStaticAxisIndexValue;
        CNTK_API static const int SentinelStaticAxisIndexValueForAllAxes;

        class UniqueDynamicAxesNames
        {
        public:
            CNTK_API bool RegisterAxisName(const std::wstring& axisName);
            CNTK_API const std::wstring& NewUniqueDynamicAxisName(const std::wstring& axisNamePrefix);

        private:
            std::unordered_set<std::wstring> m_allKnownDynamicAxisNames;
            std::mutex m_mutex;
        };

        CNTK_API static UniqueDynamicAxesNames s_uniqueDynamicAxisNames;

    public:
        CNTK_API static const std::vector<Axis>& DefaultInputVariableDynamicAxes();

        ///
        /// Axis object representing unknown dynamic axes
        ///
        CNTK_API static const std::vector<Axis>& UnknownDynamicAxes();

    public:
        ///
        /// Construct an Axis object denoting a static axis with the specified index.
        ///
        explicit Axis(int staticAxisIdx)
            : m_staticAxisIdx(staticAxisIdx), m_isOrderedDynamicAxis(false)
        {
            if (IsStaticAxis())
            m_name = StaticAxisNamePrefix + std::to_wstring(staticAxisIdx);
            else if (m_staticAxisIdx == SentinelStaticAxisIndexValueForAllStaticAxes)
                m_name = L"AllStaticAxes";
            else if (m_staticAxisIdx == SentinelStaticAxisIndexValueForUnknownAxes)
                m_name = L"UnknownAxes";
            else if (m_staticAxisIdx == SentinelStaticAxisIndexValueForAllAxes)
                m_name = L"AllAxes";
            else if (m_staticAxisIdx == SentinelStaticAxisIndexValueForDynamicAxes)
                m_name = StaticAxisNamePrefix + L"DynamicAxisSentinel";
            else
                LogicError("Unknown sentinel value for Axis");
        }

        ///
        /// Construct a dynamic axis with the specified name.
        ///
        explicit Axis(const std::wstring& name, bool isOrderedDynamicAxis = true)
            : m_staticAxisIdx(SentinelStaticAxisIndexValueForDynamicAxes), m_name(name), m_isOrderedDynamicAxis(isOrderedDynamicAxis)
        {
            RegisterAxisName(name);
        }

        ///
        /// Returns a boolean indicating if 'this' Axis corresponds to a static axis
        ///
        bool IsStaticAxis() const 
        {
            return ((m_staticAxisIdx != SentinelStaticAxisIndexValueForDynamicAxes) &&
                    (m_staticAxisIdx != SentinelStaticAxisIndexValueForAllStaticAxes) &&
                    (m_staticAxisIdx != SentinelStaticAxisIndexValueForUnknownAxes) &&
                    (m_staticAxisIdx != SentinelStaticAxisIndexValueForAllAxes));
        }

        ///
        /// Returns a boolean indicating if 'this' Axis corresponds to a dynamic axis
        ///
        bool IsDynamicAxis() const
        {
            return (m_staticAxisIdx == SentinelStaticAxisIndexValueForDynamicAxes);
        }

        ///
        /// Returns a boolean indicating if 'this' Axis is ordered; i.e. if there is an ordering between the dimensions along this axis.
        ///
        bool IsOrdered() const { return IsStaticAxis() || m_isOrderedDynamicAxis; }

        ///
        /// Returns the axis index if 'this' Axis is a static axis. Throws an exception otherwise if checked == true.
        ///
        int StaticAxisIndex(bool checked = true) const
        {
            if (checked && !IsStaticAxis())
                InvalidArgument("Cannot query the static axis index for a non-static axis");

            return m_staticAxisIdx;
        }

        ///
        /// Axis object representing the default dynamic axis.
        ///
        CNTK_API static const Axis& DefaultDynamicAxis();

        ///
        /// Axis object representing the sequence axis (ordered dynamic axis) of an
        /// operand whose dynamic axes have not yet been inferred/resolved (i.e. are unknown).
        /// This automatically resolves to the actual sequence dynamic axis of the operand that
        /// it is specified for, when the dynamic axes of the operand are resolved.
        ///
        CNTK_API static const Axis& OperandSequenceAxis();

        ///
        /// Axis object representing the batch axis.
        ///
        CNTK_API static const Axis& DefaultBatchAxis();

        ///
        /// Axis object representing all the static axes of an operand
        ///
        CNTK_API static const Axis& AllStaticAxes();

        ///
        /// Axis object representing all static and dynamic axes of an operand
        ///
        CNTK_API static const Axis& AllAxes();

        ///
        /// Returns a new unique Dynamic axis
        ///
        static Axis NewUniqueDynamicAxis(const std::wstring& axisNamePrefix, bool isOrderedDynamicAxis = true)
        {
            return Axis(s_uniqueDynamicAxisNames.NewUniqueDynamicAxisName(axisNamePrefix), isOrderedDynamicAxis);
        }

        ///
        /// Returns an axis object representing the default end static axis.
        /// This is used as the default value for the end axis for some operators like Reshape.
        ///
        static Axis EndStaticAxis()
        {
            return Axis(SentinelEndStaticAxisIndexValue);
        }

        ///
        /// Name of 'this' axis
        ///
        const std::wstring& Name() const { return m_name; }

        ///
        /// Returns a string representation for this Axis.
        ///
        CNTK_API std::wstring AsString() const;

        ///
        /// Default constructor; results in an invalid axis object.
        ///
        Axis()
            : m_staticAxisIdx(SentinelStaticAxisIndexValueForDynamicAxes)
        {}

    private:
        CNTK_API void RegisterAxisName(const std::wstring& axisName);

    private:
        int m_staticAxisIdx;
        std::wstring m_name;
        bool m_isOrderedDynamicAxis;
    };

    inline bool operator==(const Axis& first, const Axis& second)
    {
        if (first.IsDynamicAxis() != second.IsDynamicAxis())
            return false;

        if (!first.IsDynamicAxis())
            return first.StaticAxisIndex(/*checked =*/ false) == second.StaticAxisIndex(/*checked =*/ false);
        else
            return first.Name() == second.Name();
    }

    inline bool operator!=(const Axis& first, const Axis& second)
    {
        return !(first == second);
    }
}

namespace std {
    template <> struct hash<::CNTK::Axis>
    {
        size_t operator()(const ::CNTK::Axis& x) const
        {
            return std::hash<std::wstring>()(x.Name());
        }
    };
}


namespace CNTK
{
    ///
    /// A serializable value represents one of:
    /// a) Boolean
    /// b) Signed and unsigned long integer
    /// c) Single and double precision floating point values
    /// d) NDShape
    /// e) Axis
    /// f) vector<DictionaryValue>
    /// g) Dictionary
    /// h) NDArrayView
    ///
    /// TODO: We need to have native support for DictionaryValue<vector> and DictionaryValue<NDArrayView>.
    class DictionaryValue final
    {
        friend class Serializer;
    public:
        enum class Type : unsigned int
        {
            None,
            Bool,
            Int,
            SizeT,
            Float,
            Double,
            String,
            NDShape,
            Axis,
            Vector,
            Dictionary,
            NDArrayView,
        };

        static const char* TypeName(Type type)
        {
            switch (type)
            {
            case Type::None:
                return "None";
            case Type::Bool:
                return "Bool";
            case Type::Int:
                return "Int";
            case Type::SizeT:
                return "SizeT";
            case Type::Float:
                return "Float";
            case Type::Double:
                return "Double";
            case Type::String:
                return "String";
            case Type::NDShape:
                return "NDShape";
            case Type::Axis:
                return "Axis";
            case Type::Vector:
                return "Vector";
            case Type::Dictionary:
                return "Dictionary";
            case Type::NDArrayView:
                return "NDArrayView";
            default:
                LogicError("Unknown DictionaryValue::Type.");
            }
        }

    public:
        DictionaryValue() : m_valueType(Type::None)
        {
        }

        DictionaryValue(bool value) : m_valueType(GetValueType<bool>())
        {
            m_data.m_boolean = value;
        }

        DictionaryValue(int value) : m_valueType(GetValueType<int>())
        {
            m_data.m_int = value;
        }

        DictionaryValue(size_t value) : m_valueType(GetValueType<size_t>())
        {
            m_data.m_sizeT = value;
        }

        DictionaryValue(float value) : m_valueType(GetValueType<float>())
        {
            m_data.m_float = value;
        }

        DictionaryValue(double value) : m_valueType(GetValueType<double>())
        {
            m_data.m_double = value;
        }

        DictionaryValue(const wchar_t* value)
            : DictionaryValue(std::wstring(value))
        {}

        // Due to SWIG we had to flatten this template for vector<DictionaryValue>
        DictionaryValue(const std::vector<::CNTK::DictionaryValue>& value) : m_valueType(GetValueType<std::vector<::CNTK::DictionaryValue>>())
        {
            AllocateDataPtr(value);
        }

        template <typename T>
        DictionaryValue(const T& value) : m_valueType(GetValueType<T>())
        {
            static_assert((std::is_same<T, NDShape>::value ||
                std::is_same<T, Axis>::value ||
                std::is_same<T, std::wstring>::value ||
                std::is_same<T, std::vector<DictionaryValue>>::value ||
                std::is_same<T, Dictionary>::value ||
                std::is_same<T, NDArrayView>::value),
                "Unsupported ValueType");

            AllocateDataPtr(value);
        }

        DictionaryValue(const DictionaryValue& other) : m_valueType(Type::Bool)
        {
            // The m_valueType must have been set to a non-ptr type to prevent an attempt to interpret
            // the underlying underlying uninitialized value as a ptr and free it.
            *this = other;
        }

        DictionaryValue(DictionaryValue&& other) : m_valueType(Type::Bool)
        {
            // The m_valueType must have been set to a non-ptr type to prevent an attempt to interpret
            // the underlying underlying uninitialized value as a ptr and free it.
            *this = std::move(other);
        }
        DictionaryValue& operator=(const DictionaryValue& other)
        {
            if (this != &other)
            {
                FreeDataPtr();

                m_valueType = other.m_valueType;
                m_data = other.m_data;

                if (other.m_valueType == Type::String)
                    AllocateDataPtr(other.Value<std::wstring>());
                else if (other.m_valueType == Type::NDShape)
                    AllocateDataPtr(other.Value<NDShape>());
                else if (other.m_valueType == Type::Axis)
                    AllocateDataPtr(other.Value<Axis>());
                else if (other.m_valueType == Type::Vector)
                    AllocateDataPtr(other.Value<std::vector<DictionaryValue>>());
                else if (other.m_valueType == Type::Dictionary)
                    AllocateDataPtr(other.Value<Dictionary>());
                else if (other.m_valueType == Type::NDArrayView)
                    AllocateDataPtr(other.Value<NDArrayView>());
            }

            return *this;
        }

        DictionaryValue& operator=(DictionaryValue&& other)
        {
            FreeDataPtr();

            m_valueType = other.m_valueType;
            m_data = other.m_data;

            if (other.m_valueType == Type::String ||
                other.m_valueType == Type::NDShape ||
                other.m_valueType == Type::Axis ||
                other.m_valueType == Type::Vector ||
                other.m_valueType == Type::Dictionary ||
                other.m_valueType == Type::NDArrayView)
            {
                other.m_data.m_ptr = nullptr;
            }

            other.m_valueType = Type::None;

            return *this;
        }
        ~DictionaryValue()
        {
            FreeDataPtr();
        }

        template <typename T, typename std::enable_if<std::is_same<T, bool>::value>::type* = nullptr>
        const T& Value() const
        {
            VerifyType<T>();
            return m_data.m_boolean;
        }

        template <typename T, typename std::enable_if<std::is_same<T, bool>::value>::type* = nullptr>
        T& Value()
        {
            VerifyType<T>();
            return m_data.m_boolean;
        }

        template <typename T, typename std::enable_if<std::is_same<T, int>::value>::type* = nullptr>
        const T& Value() const
        {
            VerifyType<T>();
            return m_data.m_int;
        }

        template <typename T, typename std::enable_if<std::is_same<T, int>::value>::type* = nullptr>
        T& Value()
        {
            VerifyType<T>();
            return m_data.m_int;
        }

        template <typename T, typename std::enable_if<std::is_same<T, size_t>::value>::type* = nullptr>
        const T& Value() const
        {
            VerifyType<T>();
            return m_data.m_sizeT;
        }

        template <typename T, typename std::enable_if<std::is_same<T, size_t>::value>::type* = nullptr>
        T& Value()
        {
            VerifyType<T>();
            return m_data.m_sizeT;
        }

        template <typename T, typename std::enable_if<std::is_same<T, float>::value>::type* = nullptr>
        const T& Value() const
        {
            VerifyType<T>();
            return m_data.m_float;
        }

        template <typename T, typename std::enable_if<std::is_same<T, float>::value>::type* = nullptr>
        T& Value()
        {
            VerifyType<T>();
            return m_data.m_float;
        }

        template <typename T, typename std::enable_if<std::is_same<T, double>::value>::type* = nullptr>
        const T& Value() const
        {
            VerifyType<T>();
            return m_data.m_double;
        }

        template <typename T, typename std::enable_if<std::is_same<T, double>::value>::type* = nullptr>
        T& Value()
        {
            VerifyType<T>();
            return m_data.m_double;
        }

        template <typename T, typename std::enable_if<std::is_same<T, NDShape>::value ||
            std::is_same<T, Axis>::value ||
            std::is_same<T, std::wstring>::value ||
            std::is_same<T, std::vector<DictionaryValue>>::value ||
            std::is_same<T, Dictionary>::value ||
            std::is_same<T, NDArrayView>::value>::type* = nullptr>
            const T& Value() const
        {
            VerifyType<T>();
            return *(reinterpret_cast<T*>(m_data.m_ptr));
        }

        template <typename T, typename std::enable_if<std::is_same<T, NDShape>::value ||
            std::is_same<T, Axis>::value ||
            std::is_same<T, std::wstring>::value ||
            std::is_same<T, std::vector<DictionaryValue>>::value ||
            std::is_same<T, Dictionary>::value ||
            std::is_same<T, NDArrayView>::value>::type* = nullptr>
            T& Value()
        {
            VerifyType<T>();
            return *(reinterpret_cast<T*>(m_data.m_ptr));
        }

        bool HasValue() const
        {
            return m_valueType != Type::None;
        }

        Type ValueType() const
        {
            return m_valueType;
        }

        CNTK_API bool operator==(const DictionaryValue& other) const;
        CNTK_API bool operator!=(const DictionaryValue& other) const;

        friend CNTK_API std::istream& operator>>(std::istream& stream, DictionaryValue& us);
        friend CNTK_API std::ostream& operator<<(std::ostream& stream, const DictionaryValue& us);

        CNTK_API void Save(const std::wstring& filename);
        CNTK_API static DictionaryValue Load(const std::wstring& filename);

    private:
        template <typename T>
        static Type GetValueType()
        {
            static_assert((std::is_same<T, bool>::value ||
                           std::is_same<T, int>::value ||
                           std::is_same<T, size_t>::value ||
                           std::is_same<T, float>::value ||
                           std::is_same<T, double>::value ||
                           std::is_same<T, std::wstring>::value ||
                           std::is_same<T, NDShape>::value ||
                           std::is_same<T, Axis>::value ||
                           std::is_same<T, std::vector<DictionaryValue>>::value ||
                           std::is_same<T, Dictionary>::value ||
                           std::is_same<T, NDArrayView>::value),
                           "Unsupported ValueType");

            if (std::is_same<T, bool>::value)                                      return Type::Bool;
            if (std::is_same<T, int>::value)                                       return Type::Int;
            if (std::is_same<T, size_t>::value)                                    return Type::SizeT;
            if (std::is_same<T, float>::value)                                     return Type::Float;
            if (std::is_same<T, double>::value)                                    return Type::Double;
            if (std::is_same<T, std::wstring>::value)                              return Type::String;
            if (std::is_same<T, NDShape>::value)                                   return Type::NDShape;
            if (std::is_same<T, Axis>::value)                                      return Type::Axis;
            if (std::is_same<T, std::vector<DictionaryValue>>::value)              return Type::Vector;
            if (std::is_same<T, Dictionary>::value)                                return Type::Dictionary;
            if (std::is_same<T, NDArrayView>::value)                               return Type::NDArrayView;
        }

        template <typename T>
        void VerifyType() const
        {
            if (GetValueType<T>() != m_valueType)
                RuntimeError("Reading a DictionaryValue as the wrong type; Reading as type %s when actual type is %s", typeid(T).name(), DictionaryValue::TypeName(m_valueType));
        }

        template <typename T>
        CNTK_API void AllocateDataPtr(const T& value);

        template <typename T>
        CNTK_API void FreePtrAsType();

        CNTK_API void FreeDataPtr()
        {
            if (m_valueType == Type::String)
                FreePtrAsType<std::wstring>();
            else if (m_valueType == Type::NDShape)
                FreePtrAsType<NDShape>();
            else if (m_valueType == Type::Axis)
                FreePtrAsType<Axis>();
            else if (m_valueType == Type::Vector)
                FreePtrAsType<std::vector<DictionaryValue>>();
            else if (m_valueType == Type::Dictionary)
                FreePtrAsType<Dictionary>();
            else if (m_valueType == Type::NDArrayView)
                FreePtrAsType<NDArrayView>();
        }

        Type m_valueType;

        union ValueData
        {
            bool m_boolean;
            int m_int;
            size_t m_sizeT;
            float m_float;
            double m_double;
            void* m_ptr;
        } m_data;

         static const size_t s_version;
    };

    ///
    /// A type denoting a dictionary (keyed by Unicode strings) of serializable values (dynamically typed).
    ///
    class Dictionary
    {
        friend inline void AddConfigString(std::wstringstream& s, const DictionaryValue& value, size_t numIndentationSpaces);
        friend class CompositeMinibatchSource;
        friend class Serializer;
    public:
        CNTK_API Dictionary();
        CNTK_API ~Dictionary();

        CNTK_API Dictionary(const Dictionary&);
        CNTK_API Dictionary& operator=(const Dictionary&);

        CNTK_API Dictionary(Dictionary&& other);
        CNTK_API Dictionary& operator=(Dictionary&& other);

        CNTK_API DictionaryValue& operator[](const wchar_t* key);
        DictionaryValue& operator[](const std::wstring& key)
        {
            return operator[](key.c_str());
        }

        CNTK_API const DictionaryValue& operator[](const wchar_t* key) const;

        const DictionaryValue& operator[](const std::wstring& key) const
        {
            return operator[](key.c_str());
        }

        CNTK_API bool Contains(const wchar_t* key) const;

        bool Contains(const std::wstring& key) const
        {
            return Contains(key.c_str());
        }

        CNTK_API void Add(const Dictionary& other);

        void Add(const std::wstring& key, const DictionaryValue& value)
        {
            operator[](key.c_str()) = value;
        }

        template<typename... Args>
        void Add(const std::wstring& key, const DictionaryValue& value, Args... args)
        {
            Add(key, value); //insert one
            Add(args...);    //recurse
        }

        CNTK_API bool operator==(const Dictionary& other) const;
        CNTK_API bool operator!=(const Dictionary& other) const;

        typedef std::unordered_map<std::wstring, DictionaryValue>::iterator DictionaryIterator;
        typedef std::unordered_map<std::wstring, DictionaryValue>::const_iterator ConstDictionaryIterator;

        DictionaryIterator begin() const { return m_dictionaryData->begin(); }
        ConstDictionaryIterator cbegin() const { return m_dictionaryData->cbegin(); }
        DictionaryIterator end() const { return m_dictionaryData->end(); }
        ConstDictionaryIterator cend() const { return m_dictionaryData->cend(); }

        size_t Size() const { return m_dictionaryData->size();  }

        std::unordered_set<std::wstring> Keys() 
        { 
            std::unordered_set<std::wstring> keys;
            for (const auto& kv : *m_dictionaryData)
                keys.insert(kv.first);
            return keys;
        }

        friend CNTK_API std::istream& operator>>(std::istream& stream, Dictionary& us);
        friend CNTK_API std::ostream& operator<<(std::ostream& stream, const Dictionary& us);

        CNTK_API void Save(const std::wstring& filename);
        CNTK_API static Dictionary Load(const std::wstring& filename);

    private:
        std::shared_ptr<std::unordered_map<std::wstring, DictionaryValue>> m_dictionaryData;
        static const size_t s_version;
    };

    ///
    /// Enumeration type denoting the kind of a symbolic Variable object
    ///
    enum class VariableKind : unsigned int
    {
        Input = 0,
        Output = 1,
        Parameter = 2,
        Constant = 3,
        Placeholder = 4,
    };

    inline const wchar_t* VariableKindName(VariableKind variableKind)
    {
        switch (variableKind)
        {
        case VariableKind::Input:
            return L"Input";
        case VariableKind::Output:
            return L"Output";
        case VariableKind::Parameter:
            return L"Parameter";
        case VariableKind::Constant:
            return L"Constant";
        case VariableKind::Placeholder:
            return L"Placeholder";
        default:
            LogicError("Unknown VariableKind.");
        }
    }

    namespace Internal
    {
        inline std::wstring GenerateUid(std::wstring&& prefix)
        {
            return prefix + std::to_wstring(Internal::NewUniqueId());
        }

        inline std::wstring GenerateUid(VariableKind varKind)
        {
            return GenerateUid(std::wstring(VariableKindName(varKind)));
        }

        inline std::wstring GenerateUid(const std::wstring& prefix)
        {
            return GenerateUid(std::wstring(prefix));
        }
    }

    typedef Dictionary ParameterInitializer;

    // Forward declarations
    inline Variable PlaceholderVariable(const NDShape& shape, ::CNTK::DataType dataType, const std::wstring& name, const std::vector<Axis>& dynamicAxes = Axis::UnknownDynamicAxes());
    inline Variable InputVariable(const NDShape& shape, bool isSparse, ::CNTK::DataType dataType, bool needsGradient, const std::wstring& name, const std::vector<Axis>& dynamicAxes = Axis::DefaultInputVariableDynamicAxes());
    inline Variable OutputVariable(const NDShape& shape, ::CNTK::DataType dataType, const std::vector<Axis>& dynamicAxes, bool needsGradient, const std::wstring& name = L"");

    ///
    /// Denotes a symbolic entity corresponding to the inputs and outputs of a Function.
    /// A Variable is symbolic and does not represent the actual values.
    /// Also, Variable type is a value type and copies of a Variable object are aliases of the
    /// source Variable object itself and have the same identity.
    ///
    class Variable : private IDictionarySerializable
    {
        friend bool operator==(const Variable& first, const Variable& second);
        friend class Function;
        friend class CompositeFunction;
        friend class BlockFunction;
        friend class Trainer;
        friend class PrimitiveFunction;
        friend class Utils;

        template <typename T>
        friend struct std::hash;

        friend class Internal::VariableResolver;

#ifndef SWIG
    private:
        friend inline Variable PlaceholderVariable(const NDShape& shape, ::CNTK::DataType dataType, const std::wstring& name, const std::vector<Axis>& dynamicAxes);
        friend inline Variable InputVariable(const NDShape& shape, bool isSparse, ::CNTK::DataType dataType, bool needsGradient, const std::wstring& name, const std::vector<Axis>& dynamicAxes /*= Axis::DefaultInputVariableDynamicAxes()*/);
        friend inline Variable OutputVariable(const NDShape& shape, ::CNTK::DataType dataType, const std::vector<Axis>& dynamicAxes, bool needsGradient, const std::wstring& name /*= L""*/);
#endif

    public:

        ///
        /// Create an 'Output' variable aliasing the output of the specified Function
        /// Throws an exception if called for a Function instance with multiple outputs
        ///
        CNTK_API Variable(const FunctionPtr& function);

        ///
        /// Implicit conversion to a FunctionPtr; creates a pass through primitive Function
        ///
        CNTK_API operator FunctionPtr() const;

        /// 
        /// Default constructor for creating an invalid/null Variable instance. 
        /// Required for use in a std::vector container.
        /// 
        Variable() {}

        ///
        /// Returns the shape of 'this' variable
        ///
        CNTK_API const NDShape& Shape() const;

        ///
        /// Returns the dynamic axes of 'this' variable
        ///
        CNTK_API const std::vector<Axis>& DynamicAxes() const;

        ///
        /// Returns the VariableKind of 'this' variable
        ///
        CNTK_API VariableKind Kind() const;

        ///
        /// Returns a boolean value indicating if 'this' variable denotes sparse data
        ///
        CNTK_API bool IsSparse() const;

        ///
        /// Returns a boolean value indicating if 'this' variable is an Input
        ///
        bool IsInput() const { return Kind() == VariableKind::Input; }

        ///
        /// Returns a boolean value indicating if 'this' variable is an Output
        ///
        bool IsOutput() const { return Kind() == VariableKind::Output; }

        ///
        /// Returns a boolean value indicating if 'this' variable is a Parameter
        ///
        bool IsParameter() const { return Kind() == VariableKind::Parameter; }

        ///
        /// Returns a boolean value indicating if 'this' variable is a Constant
        ///
        bool IsConstant() const { return Kind() == VariableKind::Constant; }

        ///
        /// Returns a boolean value indicating if 'this' variable is a Placeholder
        ///
        bool IsPlaceholder() const { return Kind() == VariableKind::Placeholder; }

        ///
        /// Returns the name of 'this' variable
        ///
        CNTK_API const std::wstring& Name() const;

        ///
        /// Returns the internally generated unique name of the variable
        ///
        CNTK_API const std::wstring& Uid() const;

        ///
        /// Returns the Function object which 'this' variable is an output of.
        /// Returns null when called for a Variable that is not of 'Output' VariableKind.
        ///
        CNTK_API FunctionPtr Owner() const;

        ///
        /// Returns the DataType of the data that 'this' Variable symbolically represents
        ///
        CNTK_API DataType GetDataType() const;

        ///
        /// Returns a boolean value indicating if gradient computation is enabled for this variable.
        ///
        CNTK_API bool NeedsGradient() const;

        ///
        /// Returns a string representation for this variable.
        ///
        CNTK_API std::wstring AsString() const;

        ///
        /// Returns this Variable's timestamp. 
        /// Timestamps are used to determine if a Variable's value is up to date and, if not, computations that depend on this Variable's value will be re-executed.
        ///
        CNTK_API size_t CurrentValueTimeStamp() const;

    protected:
#ifdef SWIGPYTHON
    public:
#endif
        Variable(const NDShape& shape, VariableKind varType, ::CNTK::DataType dataType, const NDArrayViewPtr& value, bool needsGradient, const std::vector<Axis>& dynamicAxes, const std::wstring& name, const std::wstring& uid)
            : Variable(shape, varType, dataType, value, needsGradient, dynamicAxes, /*isSparse =*/ false, name, uid)
        {}

    protected:
        CNTK_API NDArrayViewPtr Value() const;
        CNTK_API void SetValue(const NDArrayViewPtr& value);

    private:
#ifdef SWIGPYTHON
    public:
#endif
        Variable(const NDShape& shape, bool isSparse, ::CNTK::DataType dataType, bool needsGradient, const std::wstring& name, const std::vector<Axis>& dynamicAxes, const std::wstring& uid)
            : Variable(shape, VariableKind::Input, dataType, nullptr, needsGradient, dynamicAxes, isSparse, name, uid)
        {}

        // TODO: This should be a private but if not made public, the python bindings build complains about an unresolved external
        // Probably due the above ctor being a public method in SWIG codegen
    public:
        CNTK_API Variable(const NDShape& shape, VariableKind varType, ::CNTK::DataType dataType, const NDArrayViewPtr& value, bool needsGradient, const std::vector<Axis>& dynamicAxes, bool isSparse, const std::wstring& name, const std::wstring& uid);

private:
        CNTK_API const Variable& BlockFunctionVariableMapping() const;

        CNTK_API Variable Clone() const;

        CNTK_API virtual Dictionary Serialize() const override;

        virtual size_t CurrentVersion() const override { return s_serializationVersion; }

        template <typename ElementType>
        static NDArrayViewPtr CreateValueFromParameterInitializer(const NDShape& shape, const ParameterInitializer& initConfig, const DeviceDescriptor& device);

        CNTK_API static Variable Deserialize(const Dictionary& dictionary, const ::CNTK::DeviceDescriptor& device = DeviceDescriptor::UseDefaultDevice());

        void SetOwner(const std::weak_ptr<Function>& ownerFunction);

        Variable CompositePreservingCopy(const std::shared_ptr<const Function>& composite) const;

        Variable NonCompositePreservingCopy() const;

<<<<<<< HEAD
        private:
#ifdef SWIGCSHARP
=======
    private:
#if defined(SWIGCSHARP) || defined(SWIGJAVA)
>>>>>>> 4e7e9716
    public:
        // TODO: a better way to get hash value?
        size_t GetHashValue()
        {
            return std::hash<const void *>()(m_dataFields.get());
        }
#endif

    protected:
        VariableFieldsPtr m_dataFields;
        static const size_t s_serializationVersion = 1;

    private:
        std::shared_ptr<const Function> m_outputComposite; // Currently needed for outputs.
    };

    // TODO: Variable equality should be based on uids.
    inline bool operator==(const Variable& first, const Variable& second)
    {
        return first.m_dataFields == second.m_dataFields;
    }

    inline bool operator!=(const Variable& first, const Variable& second)
    {
        return !(first == second);
    }

    ///
    /// Create a Placeholder variable to be used as a temporary/placeholder input to a Function.
    /// All placeholder inputs of a Function must be replaced with non-placeholder Variables before Forward evaluation of the Function.
    ///
    inline Variable PlaceholderVariable(const NDShape& shape, ::CNTK::DataType dataType, const std::wstring& name, const std::vector<Axis>& dynamicAxes)
    {
        auto varKind = VariableKind::Placeholder;
        return Variable(shape, varKind, dataType, nullptr, false, dynamicAxes, name, Internal::GenerateUid(varKind));
    }

    ///
    /// Create a Placeholder variable to be used as a temporary/placeholder input to a Function.
    /// All placeholder inputs of a Function must be replaced with non-placeholder Variables before Forward evaluation of the Function.
    ///
    inline Variable PlaceholderVariable(const NDShape& shape, const std::wstring& name, const std::vector<Axis>& dynamicAxes)
    {
        return PlaceholderVariable(shape, DataType::Unknown, name, dynamicAxes);
    }

    ///
    /// Create a Placeholder variable to be used as a temporary/placeholder input to a Function.
    /// All placeholder inputs of a Function must be replaced with non-placeholder Variables before Forward evaluation of the Function.
    ///
    inline Variable PlaceholderVariable(const NDShape& shape, const std::vector<Axis>& dynamicAxes = Axis::UnknownDynamicAxes())
    {
        return PlaceholderVariable(shape, L"", dynamicAxes);
    }

    ///
    /// Create a Placeholder variable to be used as a temporary/placeholder input to a Function.
    /// All placeholder inputs of a Function must be replaced with non-placeholder Variables before Forward evaluation of the Function.
    ///
    inline Variable PlaceholderVariable(const std::wstring& name = L"")
    {
        return PlaceholderVariable(NDShape::Unknown, name, Axis::UnknownDynamicAxes());
    }

    ///
    /// Create an 'Input' Variable denoting sparse data and specify if gradients are to be computed for this input
    ///
    inline Variable InputVariable(const NDShape& shape, bool isSparse, ::CNTK::DataType dataType, bool needsGradient, const std::wstring& name /*= L""*/, const std::vector<Axis>& dynamicAxes /*= Axis::DefaultInputVariableDynamicAxes()*/)
    {
        return Variable(shape, isSparse, dataType, needsGradient, name, dynamicAxes, Internal::GenerateUid(VariableKind::Input));
    }

    ///
    /// Create an 'Input' Variable and specify if gradients are to be computed for this input
    ///
    inline Variable InputVariable(const NDShape& shape, ::CNTK::DataType dataType, bool needsGradient, const std::wstring& name = L"", const std::vector<Axis>& dynamicAxes = Axis::DefaultInputVariableDynamicAxes())
    {
        return InputVariable(shape, /*isSparse =*/ false, dataType, needsGradient, name, dynamicAxes);
    }

    ///
    /// Create an 'Input' Variable.
    ///
    inline Variable InputVariable(const NDShape& shape, DataType dataType, const std::wstring& name, const std::vector<Axis>& dynamicAxes = Axis::DefaultInputVariableDynamicAxes())
    {
        return InputVariable(shape, dataType, /*needsGradient =*/ false, name, dynamicAxes);
    }

    ///
    /// Create an 'Input' Variable.
    ///
    inline Variable InputVariable(const NDShape& shape, DataType dataType, const wchar_t* name, const std::vector<Axis>& dynamicAxes = Axis::DefaultInputVariableDynamicAxes())
    {
        return InputVariable(shape, dataType, std::wstring(name), dynamicAxes);
    }

    ///
    /// Create an 'Input' Variable.
    ///
    inline Variable InputVariable(const NDShape& shape, DataType dataType, const std::vector<Axis>& dynamicAxes = Axis::DefaultInputVariableDynamicAxes())
    {
        return InputVariable(shape, dataType, L"", dynamicAxes);
    }

    ///
    /// Create an 'Input' Variable denoting sparse data.
    ///
    inline Variable InputVariable(const NDShape& shape, bool isSparse, ::CNTK::DataType dataType, const std::wstring& name, const std::vector<Axis>& dynamicAxes = Axis::DefaultInputVariableDynamicAxes())
    {
        return InputVariable(shape, isSparse, dataType, /*needsGradient =*/ false, name, dynamicAxes);
    }

    ///
    /// Create an 'Input' Variable denoting sparse data.
    ///
    inline Variable InputVariable(const NDShape& shape, bool isSparse, ::CNTK::DataType dataType, const wchar_t* name, const std::vector<Axis>& dynamicAxes = Axis::DefaultInputVariableDynamicAxes())
    {
        return InputVariable(shape, isSparse, dataType, std::wstring(name), dynamicAxes);
    }

    ///
    /// Create an 'Input' Variable denoting sparse data.
    ///
    inline Variable InputVariable(const NDShape& shape, bool isSparse, ::CNTK::DataType dataType, const std::vector<Axis>& dynamicAxes = Axis::DefaultInputVariableDynamicAxes())
    {
        return InputVariable(shape, isSparse, dataType, L"", dynamicAxes);
    }

    ///
    /// Create an 'Output' variable
    ///
    inline Variable OutputVariable(const NDShape& shape, ::CNTK::DataType dataType, const std::vector<Axis>& dynamicAxes, const std::wstring& name = L"")
    {
        return OutputVariable(shape, dataType, dynamicAxes, /*needsGradient =*/ true, name);
    }

    ///
    /// Create an 'Output' variable
    ///
    inline Variable OutputVariable(const NDShape& shape, ::CNTK::DataType dataType, const std::vector<Axis>& dynamicAxes, bool needsGradient, const std::wstring& name /*= L""*/)
    {
        return Variable(shape, VariableKind::Output, dataType, nullptr, needsGradient, dynamicAxes, /*isSparse =*/ false, name, Internal::GenerateUid(VariableKind::Output));
    }

    static const int SentinelValueForInferParamInitRank = std::numeric_limits<int>::max();
    static const int DefaultParamInitScale = 1;
    static const int DefaultParamInitOutputRank = 1;
    static const int DefaultParamInitFilterRank = 0;

    CNTK_API ParameterInitializer ConstantInitializer(double value = 0.0);
    CNTK_API ParameterInitializer UniformInitializer(double scale, unsigned long seed = SentinelValueForAutoSelectRandomSeed);
    CNTK_API ParameterInitializer NormalInitializer(double scale, int outputRank = SentinelValueForInferParamInitRank, int filterRank = SentinelValueForInferParamInitRank, unsigned long seed = SentinelValueForAutoSelectRandomSeed);
    CNTK_API ParameterInitializer XavierInitializer(double scale = DefaultParamInitScale, int outputRank = SentinelValueForInferParamInitRank, int filterRank = SentinelValueForInferParamInitRank, unsigned long seed = SentinelValueForAutoSelectRandomSeed);
    CNTK_API ParameterInitializer GlorotUniformInitializer(double scale = DefaultParamInitScale, int outputRank = SentinelValueForInferParamInitRank, int filterRank = SentinelValueForInferParamInitRank, unsigned long seed = SentinelValueForAutoSelectRandomSeed);
    CNTK_API ParameterInitializer GlorotNormalInitializer(double scale = DefaultParamInitScale, int outputRank = SentinelValueForInferParamInitRank, int filterRank = SentinelValueForInferParamInitRank, unsigned long seed = SentinelValueForAutoSelectRandomSeed);
    CNTK_API ParameterInitializer HeUniformInitializer(double scale = DefaultParamInitScale, int outputRank = SentinelValueForInferParamInitRank, int filterRank = SentinelValueForInferParamInitRank, unsigned long seed = SentinelValueForAutoSelectRandomSeed);
    CNTK_API ParameterInitializer HeNormalInitializer(double scale = DefaultParamInitScale, int outputRank = SentinelValueForInferParamInitRank, int filterRank = SentinelValueForInferParamInitRank, unsigned long seed = SentinelValueForAutoSelectRandomSeed);
    CNTK_API ParameterInitializer BilinearInitializer(size_t kernelWidth, size_t kernelHeight);
    CNTK_API ParameterInitializer RandomInitializerWithRank(const ParameterInitializer& initializer, int outputRank, int filterRank);
    CNTK_API ParameterInitializer TruncatedNormalInitializer(double scale = DefaultParamInitScale, unsigned long seed = SentinelValueForAutoSelectRandomSeed);

    ///
    /// Denotes Parameter inputs of a Function.
    ///
    class Parameter final : public Variable
    {
        template <typename T>
        friend struct std::hash;

        friend class Internal::VariableResolver;

    public:
        ///
        /// Construct a parameter whose initial contents are a copy of the specified 'value'
        ///
        explicit Parameter(const NDArrayViewPtr& value, const std::wstring& name = L"")
            : Parameter(value, name, Internal::GenerateUid(VariableKind::Parameter))
        {}

        // TODO: Constructor to move a specified NDArrayView value

        ///
        /// Construct a parameter of specified shape whose contents are initialized with the specified 'initValue'
        ///
        template<typename ElemType>
        Parameter(const NDShape& shape, ElemType initValue, const DeviceDescriptor& device = DeviceDescriptor::UseDefaultDevice(), const std::wstring& name = L"")
            : Parameter(shape, AsDataType<ElemType>(), ConstantInitializer(initValue), device, name)
        {}

        ///
        /// Construct a constant of specified shape whose contents are initialized with the specified 'initValue'
        ///
        Parameter(const NDShape& shape, DataType dataType, double initValue, const DeviceDescriptor& device = DeviceDescriptor::UseDefaultDevice(), const std::wstring& name = L"")
            : Parameter(shape, dataType, ConstantInitializer(initValue), device, name)
        {}

        ///
        /// Construct a constant of specified shape whose contents are initialized using the specified initializer
        ///
        CNTK_API Parameter(const NDShape& shape, DataType dataType, const ParameterInitializer& initializer, const DeviceDescriptor& device = DeviceDescriptor::UseDefaultDevice(), const std::wstring& name = L"");

        ///
        /// DownCast a Variable to a Parameter. Only allowed if the VariableKind is Parameter and throws an exception otherwise.
        ///
        explicit Parameter(const Variable& variable)
            : Variable(variable)
        {
            if (!IsParameter())
                InvalidArgument("A non-parameter Variable '%S' cannot be converted to a Parameter.", variable.AsString().c_str());
        }

        ///
        /// Get the value of 'this' parameter
        ///
        NDArrayViewPtr Value() const
        {
            return Variable::Value();
        }

        ///
        /// Copies the contents of the 'value' NDArrayView into the view backing 'this' 
        /// parameter's value. The shapes of both views must be identical.
        ///
        CNTK_API void SetValue(const NDArrayViewPtr& value)
        {
            Variable::SetValue(value);
            RecordValueUpdate();
        }

        CNTK_API void RecordValueUpdate();

    private:
        explicit Parameter(const NDArrayViewPtr& value, const std::wstring& name, const std::wstring& uid)
            : Variable(value->Shape(), VariableKind::Parameter, value->GetDataType(), value, true, {}, name, uid)
        {
            if (value->IsReadOnly())
                InvalidArgument("Parameter cannot be constructed from a read-only NDArrayView value; you can create a non read-only clone of the value and use that instead!");
        }
    };

    // Implementation note: The Variable type is a value type and not polymorphic in nature. 
    // However we have a couple of derivatives of the type to extend the base interface and thus we ensure that the derived types do not have additional fields.
    // This check is weak in that the derives types may sneak in some additional fields if the base type had some padding at the end, without changing the object size
    // but it should be good enough for catching any accidental addition of fields.
    static_assert(sizeof(Parameter) == sizeof(Variable), "The Parameter type should not have any data fields beyond what its base type 'Variable' has.");

    ///
    /// Denotes Constant inputs of a Function.
    ///
    class Constant final : public Variable
    {
        template <typename T>
        friend struct std::hash;

        friend class Internal::VariableResolver;

    public:
        ///
        /// Construct a Constant whose initial contents are a copy of the specified value
        ///
        Constant(const NDArrayViewPtr& value, const std::wstring& name = L"")
            : Constant(value, name, Internal::GenerateUid(VariableKind::Constant))
        {}

        // TODO: Constructor to move a specified NDArrayView value

        ///
        /// Construct a constant of specified shape whose contents are initialized with the specified 'initValue'
        ///
        template<typename ElemType>
        Constant(const NDShape& shape, ElemType initValue, const DeviceDescriptor& device = DeviceDescriptor::UseDefaultDevice(), const std::wstring& name = L"")
            : Constant(shape, AsDataType<ElemType>(), ConstantInitializer(initValue), device, name)
        {}

        ///
        /// Construct a constant of specified shape whose contents are initialized with the specified 'initValue'
        ///
        Constant(const NDShape& shape, DataType dataType, double initValue, const DeviceDescriptor& device = DeviceDescriptor::UseDefaultDevice(), const std::wstring& name = L"")
            : Constant(shape, dataType, ConstantInitializer(initValue), device, name)
        {}

        ///
        /// Create a clone of 'this' constant with the specified DataType. 
        /// This only supports converting from a lower precision type to a higher precision type (e.g. DataType::Float to DataType::Double)
        ///
        CNTK_API Constant CloneAs(DataType dataType) const;

        ///
        /// Create a scalar constant. The specified value is cast to the specified DataType
        ///
        static inline ::CNTK::Constant Scalar(::CNTK::DataType dataType, double value, const ::CNTK::DeviceDescriptor& device = DeviceDescriptor::CPUDevice())
        {
            return Constant({}, dataType, value, device);
        }

        ///
        /// Create a scalar constant. The specified value is cast to the specified DataType
        ///
        template<typename ElementType>
        static inline ::CNTK::Constant Scalar(ElementType value, const ::CNTK::DeviceDescriptor& device = DeviceDescriptor::CPUDevice())
        {
            return Constant({}, value, device);
        }

        ///
        /// DownCast a Variable to a Constant. Only allowed if the VariableKind is Constant and throws an exception otherwise.
        ///
        explicit Constant(const Variable& variable)
            : Variable(variable)
        {
            if (!IsConstant())
                InvalidArgument("A non-constant Variable '%S' being converted to a Constant.", variable.AsString().c_str());
        }

        ///
        /// Get the value of 'this' Constant
        ///
        NDArrayViewPtr Value() const
        {
            return Variable::Value();
        }

        ///
        /// Copies the contents of the 'value' NDArrayView into the view backing 'this' 
        /// Constant's value. The shapes of both views must be identical.
        ///
        CNTK_API void SetValue(const NDArrayViewPtr& value);
        CNTK_API void RecordValueUpdate();

    private:
        Constant(const NDArrayViewPtr& value, const std::wstring& name, const std::wstring& uid)
            : Variable(value->Shape(), VariableKind::Constant, value->GetDataType(), value, false, {}, name, uid)
        {}

        ///
        /// Construct a constant of specified shape whose contents are initialized using the specified initializer
        ///
        CNTK_API Constant(const NDShape& shape, DataType dataType, const ParameterInitializer& initializer, const DeviceDescriptor& device = DeviceDescriptor::UseDefaultDevice(), const std::wstring& name = L"");
    };

    // Implementation note: The Variable type is a value type and not polymorphic in nature. 
    // However we have a couple of derivatives of the type to extend the base interface and thus we ensure that the derived types do not have additional fields.
    // This check is weak in that the derives types may sneak in some additional fields if the base type had some padding at the end, without changing the object size
    // but it should be good enough for catching any accidental addiiton of fields.
    static_assert(sizeof(Constant) == sizeof(Variable), "The Constant type should not have any data fields beyond what its base type 'Variable' has.");
}

namespace std {
    
    template <> struct hash<::CNTK::NDShape>
    {
        size_t operator()(const ::CNTK::NDShape& x) const
        {
            return std::hash<std::wstring>()(x.AsString());
        }
    };

    // TODO: Variable hash should be based on uid.
    template <> struct hash<::CNTK::Variable>
    {
        size_t operator()(const ::CNTK::Variable& x) const
        {
            return std::hash<const void*>()(x.m_dataFields.get());
        }
    };

    template <> struct hash<::CNTK::Parameter>
    {
        size_t operator()(const ::CNTK::Parameter& x) const
        {
            return std::hash<::CNTK::Variable>()(x);
        }
    };

    template <> struct hash<::CNTK::Constant>
    {
        size_t operator()(const ::CNTK::Constant& x) const
        {
            return std::hash<::CNTK::Variable>()(x);
        }
    };
}

namespace CNTK
{
    ///
    /// Denotes a multi-dimensional array with an optional mask and is the actual data fed into or produced from a computation.
    /// The mask is typically lower dimensionality than the data, meaning data is masked in coarse individual sample units where
    /// sample shape is data.Shape().SubShape(0, data.Shape().Rank() - mask.Shape().Rank)
    /// Also, note that the size of the data's trailing mask.Shape().Rank() dimensions must match the mask shape dimensions.
    ///
    class Value : public std::enable_shared_from_this<Value>
    {
        friend class Utils;

    public:

        ///
        /// a special index for one hot to indicate zero vector
        ///
        static const size_t OneHotSkip = (size_t)-1;

        ///
        /// A multi-dimensional value with no mask.
        ///
        explicit CNTK_API Value(const NDArrayViewPtr& data);

        ///
        /// A multi-dimensional value with an associated mask.
        ///
        CNTK_API Value(const NDArrayViewPtr& data, const NDMaskPtr& mask);

        ///
        /// Create a new Value object containing a collection of variable length sequences.
        /// The sequenceStartFlags argument allows specifying for each sequence whether that sequence is a 
        /// a new sequence or continuation of a previous sequence at the same index in the
        /// sequences vector from a previous call to this method.
        /// The created Value object contains a copy of the specified 'sequences' data.
        ///
        template <typename ElementType>
        CNTK_API static ValuePtr Create(const NDShape& sampleShape, const std::vector<std::vector<ElementType>>& sequences, const std::vector<bool>& sequenceStartFlags, const DeviceDescriptor& device, bool readOnly = false);

        ///
        /// Create a new Value object containing a collection of variable length sequences.
        /// The created Value object contains a copy of the specified 'sequences' data.
        ///
        template <typename ElementType>
        static ValuePtr Create(const NDShape& sampleShape, const std::vector<std::vector<ElementType>>& sequences, const DeviceDescriptor& device, bool readOnly = false)
        {
            return Create(sampleShape, sequences, {}, device, readOnly);
        }

        ///
        /// Create a new Value object containing a collection of variable length sequences.
        ///
        CNTK_API static ValuePtr Create(const NDShape& sampleShape, const std::vector<NDArrayViewPtr>& sequences, const std::vector<bool>& sequenceStartFlags, const DeviceDescriptor& device, bool readOnly, bool createNewCopy);

        ///
        /// Create a new Value object containing a collection of variable length sequences.
        /// The created Value object contains a copy of the specified 'sequences' data.
        ///
        static ValuePtr Create(const NDShape& sampleShape, const std::vector<NDArrayViewPtr>& sequences, const std::vector<bool>& sequenceStartFlags, const DeviceDescriptor& device, bool readOnly = false)
        {
            return Create(sampleShape, sequences, sequenceStartFlags, device, readOnly, /*createNewCopy =*/ false);
        }

        ///
        /// Create a new Value object containing a collection of variable length sequences.
        /// The created Value object contains a copy of the specified 'sequences' data.
        ///
        static ValuePtr Create(const NDShape& sampleShape, const std::vector<NDArrayViewPtr>& sequences, const DeviceDescriptor& device, bool readOnly = false)
        {
            return Create(sampleShape, sequences, {}, device, readOnly);
        }

        ///
        /// Create a new Value object containing a collection of variable length sequences of one hot vectors
        /// The created Value object contains a copy of the specified 'sequences' data.
        ///
        template <typename ElementType>
        CNTK_API static ValuePtr Create(const NDShape& sampleShape, const std::vector<std::vector<size_t>>& oneHotSequences, const std::vector<bool>& sequenceStartFlags, const DeviceDescriptor& device, bool readOnly = false);

        ///
        /// Create a new Value object containing a collection of variable length sequences of one hot vectors
        /// The created Value object contains a copy of the specified 'sequences' data.
        ///
        template <typename ElementType>
        static ValuePtr Create(const NDShape& sampleShape, const std::vector<std::vector<size_t>>& oneHotSequences, const DeviceDescriptor& device, bool readOnly = false)
        {
            return Create<ElementType>(sampleShape, oneHotSequences, {}, device, readOnly);
        }

        ///
        /// Create a new Value object containing a collection of variable length sequences of one hot vectors
        /// The created Value object contains a copy of the specified 'sequences' data.
        ///
        template <typename ElementType>
        static ValuePtr Create(size_t dimension, const std::vector<std::vector<size_t>>& oneHotSequences, const std::vector<bool>& sequenceStartFlags, const DeviceDescriptor& device, bool readOnly = false)
        {
            return Create<ElementType>(NDShape({ dimension }), oneHotSequences, sequenceStartFlags, device, readOnly);
        }

        ///
        /// Create a new Value object containing a collection of variable length sequences of one hot vectors
        /// The created Value object contains a copy of the specified 'sequences' data.
        ///
        template <typename ElementType>
        static ValuePtr Create(size_t dimension, const std::vector<std::vector<size_t>>& oneHotSequences, const DeviceDescriptor& device, bool readOnly = false)
        {
            return Create<ElementType>(dimension, oneHotSequences, {}, device, readOnly);
        }

        ///
        /// Creates a new Value object containing a batch of samples.
        /// The number of samples in the batch is the number of elements in batch divided by the size of shape (A runtime error occurs if the remainder is not zero).
        /// The created Value object contains a copy of the specified data in batch.
        /// Parameters:
        ///     sampleShape: the tensor shape of the Value object.
        ///     batchData: the data to be contained in the Value object.
        ///     device: on which device the Value object should be created.
        ///     readOnly: the Value object is read-only if this flag is true.
        ///
        template <typename ElementType>
        CNTK_API static ValuePtr CreateBatch(const NDShape& sampleShape, const std::vector<ElementType>& batchData, const DeviceDescriptor& device, bool readOnly = false);

        ///
        /// Creates a new Value object containing a sequence of samples.
        /// The created Value object contains a copy of the specified sequence data.
        /// The sequenceStartFlag specifies wehther this sequence is a new sequence or continuation of a previous sequence at the same index in the sequences list from a previous call to this method.The sequence length is the number of elements in sequence divided by the size of shape.
        /// (A runtime error occurs if the remainder is not zero).
        /// Parameters:
        ///     sampleShape: the tensor shape of the Value.
        ///     sequenceData: the data to be contained in the Value.
        ///     sequenceStartFlag: true indicates that it is a new sequence. false means a continuation of a previous sequence.
        ///     device: on which device the Value object should be created.
        ///     readOnly: the Value is read-only if this flag is true.
        ///
        template <typename ElementType>
        CNTK_API static ValuePtr CreateSequence(const NDShape& sampleShape, const std::vector<ElementType>& sequenceData, bool sequenceStartFlag, const DeviceDescriptor& device, bool readOnly = false);

        ///
        /// Creates a new Value object containing a sequence of samples.
        /// The created Value object contains a copy of the specified data in sequence.
        /// The sequence length is the number of elements in sequence divided by the size of shape(A runtime error occurs if the remainder is not zero).
        /// The created sequece is a new sequence.
        /// Parameters:
        ///     sampleShape: the tensor shape of the Value.
        ///     sequenceData: the data to be contained in the Value.
        ///     device: on which device the Value object should be created.
        ///     readOnly: the Value is read-only if this flag is true.
        ///
        template <typename ElementType>
        static ValuePtr CreateSequence(const NDShape& sampleShape, const std::vector<ElementType>& sequenceData, const DeviceDescriptor& device, bool readOnly = false)
        {
            return CreateSequence(sampleShape, sequenceData, true, device, readOnly);
        }

        ///
        /// Creates a new Value object containing a batch of variable length sequences.
        /// The created Value object contains a copy of the specified data in batchOfSequences.
        /// The number of sequences in the batch is the size of batchOfSequences.
        /// The length of each sequence is the number of elements in the corresponding sequence of batchOfSequences divided by the size of shape.
        /// (A runtime error occurs if the remainder is not zero).
        /// Parameters:
        ///     sampleShape: the tensor shape of the Value.
        ///     batchOfSequences: the data to be stored in the Value.The outer vector represents a collection of sequences with variable length, and the inner vector represents each individual sequence.
        ///     sequenceStartFlags: A collection of boolean value. Each element represent whether the correspoinding sequence in batchOfSequences is a new sequence (in case of true) or a continuation of a previous sequence (in case of false).
        ///     device: on which device the Value should be created.
        ///     readOnly: the Value is read-only if this flag is true.
        ///
        template <typename ElementType>
        static ValuePtr CreateBatchOfSequences(const NDShape& sampleShape, const std::vector<std::vector<ElementType>>& batchOfSequences, const std::vector<bool>& sequenceStartFlags, const DeviceDescriptor& device, bool readOnly = false)
        {
            return Create(sampleShape, batchOfSequences, sequenceStartFlags, device, readOnly);
        }

        ///
        /// Creates a new Value object containing a batch of variable length sequences.
        /// The created Value object contains a copy of the specified data in batchOfSequences.
        /// The number of sequences in the batch is the size of batchOfSequences.
        /// The length of each sequence is the number of elements in the corresponding sequence of batchOfSequences divided by the size of shape.
        /// (A runtime error occurs if the remainder is not zero).
        /// Each sequence in batchOfSequences is a new sequence.
        /// Parameters:
        ///     sampleShape: the tensor shape of the Value.
        ///     batchOfSequences: the data to be stored in the Value.The outer vector represents a collection of sequences with variable length, and the inner vector represents each individual sequence.
        ///     device: on which device the Value should be created.
        ///     readOnly: the Value is read-only if this flag is true.
        ///
        template <typename ElementType>
        static ValuePtr CreateBatchOfSequences(const NDShape& sampleShape, const std::vector<std::vector<ElementType>>& batchOfSequences, const DeviceDescriptor& device, bool readOnly = false)
        {
            return Create(sampleShape, batchOfSequences, {}, device, readOnly);
        }

        ///
        /// Creates a new Value object containing a batch of samples.
        /// Each sample is represented by an index value that points to the non-zero value in the one-hot vector of dimension elements.
        /// The number of samples in the batch is the number of elements in batch.
        /// Parameters:
        ///     ElementType: data type of the created Value object. Currently, float and double are supported.
        ///     dimension: the size of dimension of the one-hot vector.
        ///     batchData: the collection of indexes representing the batch of samples.
        ///     device: on which device the Value object should be created.
        ///     readOnly: the Value is read-only if this flag is true.
        ///
        template <typename ElementType>
        CNTK_API static ValuePtr CreateBatch(size_t dimension, const std::vector<size_t>& batchData, const DeviceDescriptor& device, bool readOnly = false);

        ///
        /// Creates a new Value object containing a sequence of samples.
        /// Each sample is represented by an index value that points to the non-zero value in the one-hot vector of dimension elements.
        /// The sequenceStartFlag specifies wehther this sequence is a new sequence or continuation of a previous sequence at the same index in the sequences list from a previous call to this method.
        /// The sequence length is the number of elements in sequence.
        /// Parameters:
        ///     ElementType: data type of the created Value object.Currently, float and double are supported.
        ///     dimension: the size of dimension of the one-hot vector.
        ///     sequenceData: the collection of indexes representing the sequence of samples.
        ///     sequenceStartFlag: true indicates that it is a new sequence. false means a continuation of a previous sequence.
        ///     device: on which device the Value object should be created.
        ///     readOnly: the Value is read-only if this flag is true.
        ///
        template <typename ElementType>
        CNTK_API static ValuePtr CreateSequence(size_t dimension, const std::vector<size_t>& sequenceData, bool sequenceStartFlag, const DeviceDescriptor& device, bool readOnly = false);

        ///
        /// Creates a new Value object containing a sequence of samples.
        /// Each sample is represented by an index value that points to the non-zero value in the one-hot vector of dimension elements.
        /// The sequence length is the number of elements in sequence.
        /// The created sequence is a new sequence.
        /// Parameters:
        ///     ElementType: data type of the created Value object.Currently, float and double are supported.
        ///     dimension: the size of dimension of the one-hot vector.
        ///     sequenceData: the collection of indexes representing the sequence of samples.
        ///     device: on which device the Value object should be created.
        ///     readOnly: the Value is read-only if this flag is true.
        ///
        template <typename ElementType>
        static ValuePtr CreateSequence(size_t dimension, const std::vector<size_t>& sequenceData, const DeviceDescriptor& device, bool readOnly = false)
        {
            return CreateSequence<ElementType>(dimension, sequenceData, true, device, readOnly);
        }

        ///
        /// Creates a new Value object containing a batch of variable length sequences.
        /// Each sample is represented by an index value that points to the non-zero value in the one-hot vector of dimension elements.
        /// The number of sequences is the number of elements in the outer vector of batchOfSequences.
        /// The length of each sequence is the number of elements of the corresponding sequence in the inner vector of batchOfSequences.
        /// Parameters:
        ///     ElementType: data type of the created Value object.Currently, float and double are supported.
        ///     dimension: the size of dimension of the one-hot vector.
        ///     batchOfSequences: the collection of indexes representing sequences of samples.The outer vector represents a collection of sequences with variable length, and the inner vector represents each individual sequence.
        ///     sequenceStartFlags: A collection of boolean value.Each element represent whether the correspoinding sequence in batchOfSequences is a new sequence(in case of true) or a continuation of a previous sequence(in case of false).
        ///     device: on which device the Value object should be created.
        ///     readOnly: the Value is read-only if this flag is true.
        ///
        template <typename ElementType>
        static ValuePtr CreateBatchOfSequences(size_t dimension, const std::vector<std::vector<size_t>>& batchOfSequences, const std::vector<bool>& sequenceStartFlags, const DeviceDescriptor& device, bool readOnly = false)
        {
            return Create<ElementType>(dimension, batchOfSequences, sequenceStartFlags, device, readOnly);
        }

        ///
        /// Creates a new Value object containing a batch of variable length sequences.
        /// Each sample is represented by an index value that points to the non-zero value in the one-hot vector of dimension elements.
        /// The number of sequences is the number of elements in the outer vector of batchOfSequences.
        /// The length of each sequence is the number of elements of the corresponding sequence in the inner vector of batchOfSequences.
        /// Each sequence in batchOfSequences is a new sequence.
        /// Parameters:
        ///     ElementType: data type of the created Value object.Currently, float and double are supported.
        ///     dimension: the size of dimension of the one-hot vector.
        ///     batchOfSequences: the collection of indexes representing sequences of samples.The outer vector represents a collection of sequences with variable length, and the inner vector represents each individual sequence.
        ///     device: on which device the Value object should be created.
        ///     readOnly: the Value is read-only if this flag is true.
        ///
        template <typename ElementType>
        static ValuePtr CreateBatchOfSequences(size_t dimension, const std::vector<std::vector<size_t>>& batchOfSequences, const DeviceDescriptor& device, bool readOnly = false)
        {
            return Create<ElementType>(dimension, batchOfSequences, {}, device, readOnly);
        }

        ///
        /// Creates a new Value object containing a sequence of samples.
        /// The sequence is represented by CSC sparse input format (http://docs.nvidia.com/cuda/cusparse/#compressed-sparse-column-format-csc)
        /// The sequenceStartFlag specifies wehther this sequence is a new sequence or continuation of a previous sequence at the same index in the sequences list from a previous call to this method.
        /// The sequence length is determined by the number of rows of the sparse matrix.
        /// Parameters:
        ///     ElementType: data type of the created Value object.Currently, float and double are supported.
        ///     sampleShape: the tensor shape. For sparse input, the tensor shape leading dimensionality must be the same as the total size of the tensor shape.
        ///     sequenceLength: the sequence length.
        ///     sequenceData: the collection of indexes representing the sequence of samples.
        ///     sequenceStartFlag : true indicates that it is a new sequence. false means a continuation of a previous sequence.
        ///     device : on which device the Value object should be created.
        ///     readOnly : the Value is read - only if this flag is true.
        ///
        template <typename ElementType>
        CNTK_API static ValuePtr CreateSequence(const NDShape& sampleShape, size_t sequenceLength, const SparseIndexType* colStarts, const SparseIndexType* rowIndices, const ElementType* nonZeroValues, size_t numNonZeroValues, bool sequenceStartFlag, const DeviceDescriptor& device, bool readOnly = false);

        ///
        /// Creates a new Value object containing a sequence of samples.
        /// This method does not have paraemter sequenceStartFlag, and thus the sequence is always a new sequence.
        /// All other parameters are same as the method above.
        ///
        template <typename ElementType>
        static ValuePtr CreateSequence(const NDShape& sampleShape, size_t sequenceLength, const SparseIndexType* colStarts, const SparseIndexType* rowIndices, const ElementType* nonZeroValues, size_t numNonZeroValues, const DeviceDescriptor& device, bool readOnly = false)
        {
            return CreateSequence(sampleShape, sequenceLength, colStarts, rowIndices, nonZeroValues, numNonZeroValues, true, device, readOnly);
        }

        template <typename ElementType>
        static ValuePtr CreateSequence(size_t dimension, size_t sequenceLength, const SparseIndexType* colStarts, const SparseIndexType* rowIndices, const ElementType* nonZeroValues, size_t numNonZeroValues, bool sequenceStartFlag, const DeviceDescriptor& device, bool readOnly = false)
        {
            auto sampleShape = NDShape({dimension});
            return CreateSequence(sampleShape, sequenceLength, colStarts, rowIndices, nonZeroValues, numNonZeroValues, sequenceStartFlag, device, readOnly);
        }

        template <typename ElementType>
        static ValuePtr CreateSequence(size_t dimension, size_t sequenceLength, const SparseIndexType* colStarts, const SparseIndexType* rowIndices, const ElementType* nonZeroValues, size_t numNonZeroValues, const DeviceDescriptor& device, bool readOnly = false)
        {
            auto sampleShape = NDShape({ dimension });
            return CreateSequence(sampleShape, sequenceLength, colStarts, rowIndices, nonZeroValues, numNonZeroValues, true, device, readOnly);
        }

        ///
        /// Destruct 'this' Value object.
        ///
        virtual ~Value();

        ///
        /// Returns the descriptor of the device that 'this' Value resides on
        ///
        virtual DeviceDescriptor Device() const { return Data()->Device(); }

        ///
        /// Returns the data type of 'this' Value's contents.
        ///
        virtual DataType GetDataType() const { return Data()->GetDataType(); }

        ///
        /// Returns the storage format of 'this' Value.
        ///
        virtual StorageFormat GetStorageFormat() const { return Data()->GetStorageFormat(); }

        ///
        /// Returns the shape 'this' Value.
        ///
        virtual const NDShape& Shape() const { return Data()->Shape(); }

        ///
        /// Returns a boolean indicating if 'this' Value contains data in sparse storage format.
        ///
        bool IsSparse() const { return (GetStorageFormat() != StorageFormat::Dense); }

        ///
        /// Returns a boolean indicating if 'this' Value is read-only.
        ///
        virtual bool IsReadOnly() const { return Data()->IsReadOnly(); }

        ///
        /// Returns the number of masked/invalid values
        ///
        virtual size_t MaskedCount() const { return m_mask ? m_mask->MaskedCount() : 0; }

        ///
        /// Returns the NDArrayView object corresponding to the data contents of 'this value object.
        ///
        virtual NDArrayViewPtr Data() const;

        ///
        /// Returns the NDMask object corresponding to the mask associated with 'this value object.
        ///
        virtual NDMaskPtr Mask() const;

        ///
        /// Creates a new Value with newly allocated storage on the same device as 'this' Value and copies 'this' Value's contents into the newly allocated Value.
        ///
        virtual ValuePtr DeepClone(bool readOnly) const;

        ///
        /// Creates a new Value with newly allocated storage on the same device as 'this' Value and copies 'this' Value's contents into the newly allocated Value.
        ///
        ValuePtr DeepClone() const { return DeepClone(IsReadOnly()); }

        ///
        /// Creates a new Value which is an alias of 'this' Value.
        ///
        virtual ValuePtr Alias(bool readOnly = false) const;

        ///
        /// Copies the contents of the 'source' Value to 'this' Value.
        /// The shapes of the 'source' Value's data and mask must be identical to 'this' Value's data and mask.
        ///
        virtual void CopyFrom(const Value& source);

        virtual void Erase();

        ///
        /// Unpacks sequences in 'this' Value as a vector of NDArrayView objects, each represeting a sequence in the 
        /// batch of sequences that 'this' Value object contains data for.
        /// Besides the NDArrayView objects (that represent contents of each sequence), this method also returns
        /// the sequence start information for each sequence, which indicates whether that sequence is the start of
        /// a new sequence or a continuation of a previous one
        ///
        std::pair<std::vector<NDArrayViewPtr>, std::vector<bool>> UnpackVariableValue(const Variable& variable, bool sequenceSegmentsAllowed, const DeviceDescriptor& device)
        {
            // PackedValue should be automatically unpacked when accessing Data() and Mask().
            size_t numOfSequences;
            size_t maxSequenceLen;
            std::tie(maxSequenceLen, numOfSequences) = GetSequenceAndBatchLength(variable);

            std::vector<std::ptrdiff_t> sequenceBeginIndices(numOfSequences, 0);
            std::vector<size_t> sequenceLengths(numOfSequences, maxSequenceLen);
            GetSequenceStartsAndLengths(Mask(), sequenceBeginIndices, sequenceLengths, variable.DynamicAxes().size());

            auto valueShapeWithSequenceAndBatchAxes = variable.Shape().AppendShape(NDShape({ maxSequenceLen , numOfSequences }));
            auto valueData = Data()->AsShape(valueShapeWithSequenceAndBatchAxes);
            if (valueData->Device() != device)
                valueData = valueData->DeepClone(device, valueData->IsReadOnly());

            std::vector<NDArrayViewPtr> sequences(numOfSequences);
            std::vector<bool> sequenceStartFlags(numOfSequences);
            for (size_t i = 0; i < numOfSequences; ++i)
            {
                if (!sequenceSegmentsAllowed && (sequenceBeginIndices[i] != 0))
                    RuntimeError("Value::UnpackVariableValue: Only Value objects containing the entire sequence (no segments) are supported.");

                std::vector<size_t> offset(valueShapeWithSequenceAndBatchAxes.Rank(), 0);
                offset.back() = i;

                std::vector<size_t> extent(valueShapeWithSequenceAndBatchAxes.Rank() - 1, NDShape::InferredDimension);
                extent.back() = sequenceLengths[i];

                sequences[i] = valueData->SliceView(offset, extent, valueData->IsReadOnly());
                sequenceStartFlags[i] = (sequenceBeginIndices[i] == 0);
            }

            return{ sequences , sequenceStartFlags };
        }

        ///
        /// Unpacks sequences in 'this' Value as a vector of NDArrayView objects, each represeting a sequence in the 
        /// batch of sequences that 'this' Value object contains data for.
        /// Besides the NDArrayView objects (that represent contents of each sequence), this method also returns
        /// the sequence start information for each sequence, which indicates whether that sequence is the start of
        /// a new sequence or a continuation of a previous one
        ///
        std::vector<NDArrayViewPtr> UnpackVariableValue(const Variable& variable, const DeviceDescriptor& device)
        {
            return UnpackVariableValue(variable, /* sequenceSegmentsAllowed = */false, device).first;
        }

        ///
        /// Copy the data stored in the Value object to the buffer 'sequences' as a collection of variable length sequences.
        /// The sequence buffer will be resized if necessary.
        /// The Value should have the same tensor shape as outputVariable.
        ///
        template <typename ElementType>
        void CopyVariableValueTo(const Variable& outputVariable, std::vector<std::vector<ElementType>>& sequences)
        {
            if (outputVariable.GetDataType() != GetDataType())
                InvalidArgument("The outputVariable '%S' has a different data type than the Value object.", outputVariable.AsString().c_str());

            ResizeOutputBuffer(outputVariable, sequences);
            CopyVariableValueToVector<ElementType>(outputVariable, sequences);
        }

        ///
        /// Copy the data stored in the Value object to the buffer 'sequences' as a collection of variable length sequences.
        /// The output data is in one-hot format.
        /// The sequence buffer will be resized if ncessary.
        /// The Value should have the same tensor shape as outputVariable.
        ///
        void CopyVariableValueTo(const Variable& outputVariable, std::vector<std::vector<size_t>>& sequences)
        {
            auto dataType = GetDataType();
            if (outputVariable.GetDataType() != dataType)
                InvalidArgument("The outputVariable '%S' has a different data type than the Value object.", outputVariable.AsString().c_str());

            ResizeOutputBuffer(outputVariable, sequences);
            if (dataType == DataType::Float)
            {
                CopyVariableValueToVector<float>(outputVariable, sequences);
            }
            else if (dataType == DataType::Double)
            {
                CopyVariableValueToVector<double>(outputVariable, sequences);
            }
        }

        ///
        /// If the value stored is a scalar, returns it. Otherwise, throws an error.
        ///
        template<typename ElementType>
        ElementType AsScalar() const;


        ///
        /// Returns whether this object has been invalidated (by another forward and/or backward pass)
        ///
        CNTK_API virtual bool IsValid() const;

        ///
        /// Returns a string summary of this Value object
        ///
        CNTK_API std::wstring AsString() const;

    private:
        template <typename ElementType>
        static void AppendSparseSequenceData(const NDArrayViewPtr& sequenceData, std::vector<SparseIndexType>& colStarts, std::vector<SparseIndexType>& rowIndices, std::vector<char>& nonZeroValues, size_t maxSequenceLengthInCols);

        ///
        /// Copy the data stored in 'this' Value object to the buffer 'sequences' as a collection of variable length sequences.
        /// The output data is in the dense format.
        /// Assumption: The 'sequences' buffer has been resized to match the number of sequences and the length of each sequence stored in the Value object.
        /// The resizing is done by ResizeOutputBuffer() and needs to be done on the heap of the caller.
        ///
        template <typename ElementType>
        void CopyVariableValueToVector(const Variable& outputVariable, std::vector<std::vector<ElementType>>& sequences);

        ///
        /// Copy the data stored in 'this' Value object to the buffer 'sequences' as a collection of variable length sequences.
        /// The output data is in the one-hot format.
        /// The resizing is done by ResizeOutputBuffer() and needs to be done on the heap of the caller.
        /// Assumption: The 'sequences' buffer has been resized to match the number of sequences and the length of each sequence stored in the Value object.
        ///
        template <typename ElementType>
        void CopyVariableValueToVector(const Variable& outputVariable, std::vector<std::vector<size_t>>& sequences);

        template <typename ValueType, typename DestType>
        void CopyVariableValueToImpl(const Variable& outputVariable, std::vector<std::vector<DestType>>& sequences);

    private:
        CNTK_API std::pair<size_t, size_t> GetSequenceAndBatchLength(const Variable& outputVariable);

        CNTK_API static void GetSequenceStartsAndLengths(const NDMaskPtr& mask, std::vector<ptrdiff_t>& sequenceBeginIndices, std::vector<size_t>& sequenceLengths, size_t numDynamicAxes);

        ///
        /// Resize the 'sequences' buffer if needed.
        /// It should be kept in the header file, as the memory should be allocated at the caller side, not the CNTKLibarary.dll side.
        /// outputVariable defines tensor, the sequence axis and the batch axis.
        /// The 'sequences' is the output buffer which is used to store data from 'this' Value. On return, its size and the size of its each element are adjusted
        /// to match the number of sequences and the length of each sequence stored in the Value object.
    ///
        template <typename ElementType>
        void ResizeOutputBuffer(const Variable& outputVariable, std::vector<std::vector<ElementType>>& sequences)
        {
            auto shape = outputVariable.Shape();
            if (shape == NDShape::Unknown || shape.HasUnboundDimension())
                RuntimeError("The outputVariable '%S' shape '%S' is unknown shape, has inferred dimension or free dimension for at least one axis.",
                              outputVariable.AsString().c_str(), shape.AsString().c_str());

            size_t numOfSequences;
            size_t maxSequenceLen;
            std::tie(maxSequenceLen, numOfSequences) = GetSequenceAndBatchLength(outputVariable);

            // Calculate the number of elements is needed to represent a sample in output buffer.
            // For dense output, it is the total size of the shape.
            // For one-hot output, only 1 index is needed to represent the sample.
            size_t outputSizeOfSample = (std::is_same<ElementType, size_t>::value) ? 1 : shape.TotalSize();

            // resize the output buffer size to reflect the number of sequences in output.
            sequences.resize(numOfSequences);

            // Check whether each sequence has enough space allocated and resize if necessary.
            std::vector<ptrdiff_t> sequenceBeginIndices(numOfSequences, 0);
            std::vector<size_t> sequenceLengths(numOfSequences, maxSequenceLen);
            GetSequenceStartsAndLengths(Mask(), sequenceBeginIndices, sequenceLengths, outputVariable.DynamicAxes().size());
            for (auto seqIndex = 0; seqIndex < numOfSequences; seqIndex++)
            {
                if (sequenceBeginIndices[seqIndex] != 0)
                    RuntimeError("Currently, only sequence starting with SequenceBegin is supported.");

                sequences[seqIndex].resize(sequenceLengths[seqIndex] * outputSizeOfSample);
            }
        }

        // Disallow copy and move construction and assignment
        Value(const Value&) = delete; Value& operator=(const Value&) = delete; Value(Value&&) = delete; Value& operator=(Value&&) = delete;

    protected:
        mutable NDArrayViewPtr m_data;
        mutable NDMaskPtr m_mask;
    };

    ///
    /// Encapsulates the internal computation state of a Function computed as part of the 'Forward' call on a Function
    /// that must be passed to a subsequent 'Backward' call on the same Function to backpropagate gradient values
    /// for the same computation backwards through the Function
    ///
    class BackPropState : public std::enable_shared_from_this<BackPropState>
    {
    public:
        ///
        /// Constructs a BackPropState object
        /// The function and computeDevice parameters record the Function and compute device that 'this' BackPropState corresponds to
        /// The forwardPropValuesToSave is an optional map of forward compute values saved for later use during back propagation of gradients
        /// in the backward call that 'this' BackPropState object is used.
        ///
        BackPropState(const FunctionPtr& function, const DeviceDescriptor& computeDevice, const std::unordered_map<Variable, ValuePtr>& forwardPropValuesToSave = {})
            : m_function(function), m_forwardComputeDevice(computeDevice), m_savedForwardPropValues(forwardPropValuesToSave)
        {}

        ///
        /// Destructor
        ///
        virtual ~BackPropState() {}

        ///
        /// Returns the Function that 'this' BackPropState belongs to
        ///
        FunctionPtr Function() const { return m_function; }

        ///
        /// Returns the DeviceDescriptor that the forward call, that created 'this' BackPropState, was executed on
        ///
        DeviceDescriptor Device() const { return m_forwardComputeDevice; }

        ///
        /// Returns the forward prop values saved when constructing 'this' BackPropState state
        /// for later use during back propagation of gradients in a backward call that 'this' BackPropState object is used.
        ///
        const std::unordered_map<Variable, ValuePtr>& SavedForwardPropValues() const { return m_savedForwardPropValues; }

    protected:
        FunctionPtr m_function;
        DeviceDescriptor m_forwardComputeDevice;
        std::unordered_map<Variable, ValuePtr> m_savedForwardPropValues;
    };
    typedef std::shared_ptr<BackPropState> BackPropStatePtr;

    ///
    /// How are Parameters handled when cloning a Function
    ///
    enum class ParameterCloningMethod
    {
        ///
        /// Parameters are shared between the Function being cloned and the new clone
        ///
        Share,

        ///
        /// New learnable Parameters are created and initialized with the current values of the
        /// corresponding Parameters of the Function being cloned
        ///
        Clone,

        ///
        /// Parameters are cloned and made immutable; i.e. Constants in the new clone 
        /// (e.g. for use as a fixed feature extractor)
        ///
        Freeze,

        ///
        /// Internal use only
        ///
        Invalid,
    };

    ///
    /// Defines a signature of the deserialize callback for user defined functions,
    /// that needs to be provided to Function::Load to inflate user defined functions in the model.
    /// This callback reconstructs a user defined function given its inputs, name and a dictionary 
    /// containing its state.
    ///
    typedef std::function<FunctionPtr(const std::vector<Variable>& /*inputs*/,
        const std::wstring& /*name*/,
        const Dictionary& /*dictionary*/)> UDFDeserializeCallback;

    typedef std::shared_ptr<UDFDeserializeCallback> UDFDeserializeCallbackPtr;

    static auto NoOp = [] (const std::vector<Variable>&, const std::wstring&, const Dictionary&) 
    {
        return nullptr;
    };

    ///
    /// Represents a function (optionally differentiable w.r.t. its inputs)
    /// A Function denotes a symbolic computation with zero or more input arguments and one or more outputs. 
    /// A Function may be primitive or composite (comprised of other Function instances whose inputs and outputs are wired together).
    /// A Function effectively is a computation graph composed of other primitive Functions (denoting computation) as nodes and Variable objects
    /// (denoting data) as the edges and leaves of the graph.
    /// Function class inherits from  IDictionarySerializable to allow derived 'Function' types to specify custom serialization procedure.
    ///
    class Function : public std::enable_shared_from_this<Function>, public IDictionarySerializable
    {
        friend class CompositeFunction;
        friend class PrimitiveFunction;
        friend class BlockFunction;
        friend class UDFUtils;
        friend class Trainer;

        friend Variable GetCorrespondingOutputVariableFromClone(const Variable&, const FunctionPtr&, const FunctionPtr&);
        friend bool Internal::IsNativeUserFunctionRegistered(const std::wstring& uniqueOpName);

    public:

        ///
        /// Computes and stores the values of specified variables in the 'outputs' map, using provided 'inputs' values corresponding
        /// to each leaf variable of the Function of VariableKind 'Input'.
        /// The variables specified in the 'outputs' map denote the subset of 'this' Function's output variables that the caller wants to obtain values of. 
        /// Callers may specify the storage to be used for storing the 'outputs' Values or pass null in which case the implementation allocates the actual storage
        /// for the 'outputs' for which the ValuePtr mapping was left null by the caller. If a null Value was specified, the implementation created Value objects 
        /// are temporary and only guaranteed to be valid until the next Forward/Backward call. You must explicitly clone the temporay Values if they need to be accessed later.
        /// The optional 'outputsToRetainBackwardStateFor' parameter specifies the subset of the Function's output variables for which gradients will be specified
        /// in a subsequent Backward call for backpropagation.
        /// The method returns a BackPropState object containing all intermediate variable values needed during backpropagation of gradients from the 
        /// 'outputsToRetainBackwardStateFor' outputs of the Function to any of the inputs of the Function, in a subsequent Backward call.
        /// Note that the returned BackPropState instance also stores a reference to the supplied 'inputs' Values and generated 'outputs' Values
        /// and the user is responsible for ensuring that the contents of the inputs and outputs are unchanged until after any uses of the BackPropState instance
        /// for backpropagating gradients through this Function.
        ///
        CNTK_API BackPropStatePtr Forward(const std::unordered_map<Variable, ValuePtr>& arguments,
                                         std::unordered_map<Variable, ValuePtr>& outputs,
                                         const DeviceDescriptor& computeDevice = DeviceDescriptor::UseDefaultDevice(),
                                          const std::unordered_set<Variable>& outputsToRetainBackwardStateFor = {},
                                          const std::unordered_set<Variable>& inputsToExcludeGradientsFor = {});

        ///
        /// Backpropagates supplied 'rootGradientValues' for one or more of the output variables of the Function, to produce gradient Values
        /// corresponding to the specified set of input variables in 'backPropagatedGradientValuesForInputs'.
        /// Callers may specify the actual storage to be used for storing the 'backPropagatedGradientValuesForInputs' Values or leave them to be null
        /// in which case the implementation allocates the actual storage for storing the gradients. If a null Value was specified, the implementation created Value objects 
        /// are temporary and only guaranteed to be valid until the next Forward/Backward call. You must explicitly clone the temporay Values if they need to be accessed later.
        /// In case an existing storage is specified, the gradients are aggregated with existing values in the specified storage.
        /// The 'state' parameter is an instance of an BackPropState instance obtained from a previous call to the Forward method on 'this; Function for the 
        /// computation that this gradient backpropagation corresponds to.
        ///
        CNTK_API virtual void Backward(const BackPropStatePtr& state,
                              const std::unordered_map<Variable, ValuePtr>& rootGradientValues,
                                       std::unordered_map<Variable, ValuePtr>& backPropagatedGradientValuesForInputs);

    protected:
        ///
        /// Computes and stores the values of specified variables in the 'outputs' map, using provided 'inputs' values for each input of the Function.
        /// The variables specified in the 'outputs' map denote the subset of 'this' Function's output variables that the caller wants to obtain values of. 
        /// Callers may specify the storage to be used for storing the 'outputs' Values or pass null in which case the implementation allocates the actual storage
        /// for the 'outputs' for which the ValuePtr mapping was left null by the caller.  If a null Value was specified, the implementation created Value objects 
        /// are temporary and only guaranteed to be valid until the next Forward/Backward call. You must explicitly clone the temporay Values if they need to be accessed later.
        /// The optional 'outputsToRetainBackwardStateFor' parameter specifies the subset of the Function's output variables for which gradients will be specified
        /// in a subsequent Backward call for backpropagation.
        /// The method returns a BackPropState object containing all intermediate variable values needed during backpropagation of gradients from the 
        /// 'outputsToRetainBackwardStateFor' outputs of the Function to any of the inputs of the Function, in a subsequent Backward call.
        /// Note that the returned BackPropState instance also stores a reference to the supplied 'inputs' Values and generated 'outputs' Values
        /// and the user is responsible for ensuring that the contents of the inputs and outputs are unchanged until after any uses of the BackPropState instance
        /// for backpropagating gradients through this Function.
        /// User defined Functions that derive from the Function type must implement this method.
        ///
        virtual BackPropStatePtr Forward(const std::vector<ValuePtr>& inputValues,
                                         std::unordered_map<Variable, ValuePtr>& outputs,
                                         const DeviceDescriptor& computeDevice = DeviceDescriptor::UseDefaultDevice(),
                                         const std::unordered_set<Variable>& outputsToRetainBackwardStateFor = {}) = 0;

        ///
        /// Infers the shape, data type and dynamic axes of the outputs of 'this' function based on the 
        /// Function's inputs, and returns Output Variable objects containing the inferred information
        /// Result cannot exceed the max number of outputs (128).
        /// The passed "outputs" vector should also reserve 128 elements in order to not cause memory allocation during
        /// crossing of dll boundary.
        ///
        CNTK_API virtual void InferOutputs(std::vector<Variable>& outputs) = 0;

        ///
        /// Returns the name of the module (dll/so) containing this function. For native functions registered through
        /// a call to 'RegisterNativeUserFunction', unless overridden, this method return the value of the 'moduleName'
        /// argument.
        ///
        CNTK_API virtual std::wstring ModuleName() const;

        ///
        /// Returns the name of the method which should be invoked to deserialize this function. For native functions 
        /// registered through a call to 'RegisterNativeUserFunction', unless overridden, this method return the value 
        /// of the 'factoryMethodName' argument. If overridden, it must have the same signature as the factory method.
        ///
        CNTK_API virtual std::wstring DeserializeMethodName() const;

    public:

        // Optional overrides

        ///
        /// Destruct this Function.
        ///
        CNTK_API virtual ~Function();

        ///
        /// Returns the name of the operation that this Function denotes
        ///
        CNTK_API virtual const std::wstring& OpName() const;

        ///
        /// This method needs to be explicitly overriden in subclasses.
        ///
        CNTK_API virtual size_t CurrentVersion() const override { NOT_IMPLEMENTED; }

        ///
        /// Generates a dictionary that captures the state of the Function graph underlying this Function.
        ///
        CNTK_API virtual Dictionary Serialize() const override { return Attributes(); }

        /// 
        /// Creates a clone of this Function instance, using the specified 'inputs' that are inputs of the clone to be constructed.
        ///
        CNTK_API virtual FunctionPtr Clone(const std::vector<Variable>& /*clonedInputs*/) { NOT_IMPLEMENTED; }

    public:
        ///
        /// Compute the gradients of the output of this Function, w.r.t. the specified input variables in 'gradients'
        /// at the specified 'arguments' values for the Function inputs
        ///
        CNTK_API void Gradients(const std::unordered_map<Variable, ValuePtr>& arguments,
                                std::unordered_map<Variable, ValuePtr>& gradients,
                                std::unordered_map<Variable, ValuePtr>& outputsToEvaluate,
                                const DeviceDescriptor& computeDevice = DeviceDescriptor::UseDefaultDevice());

        CNTK_API void Gradients(const std::unordered_map<Variable, ValuePtr>& arguments,
                                Variable& gradientRoot,
                                std::unordered_map<Variable, ValuePtr>& gradients,
                                std::unordered_map<Variable, ValuePtr>& outputsToEvaluate,
                                const DeviceDescriptor& computeDevice = DeviceDescriptor::UseDefaultDevice());

        ///
        /// Compute the gradients of the output of this Function, w.r.t. the specified input variables in 'gradients'
        /// at the specified 'arguments' values for the Function inputs
        ///
        void Gradients(const std::unordered_map<Variable, ValuePtr>& arguments,
                       std::unordered_map<Variable, ValuePtr>& gradients,
                       const DeviceDescriptor& computeDevice = DeviceDescriptor::UseDefaultDevice())
        {
            std::unordered_map<Variable, ValuePtr> outputsToEvaluate = {};
            return Gradients(arguments, gradients, outputsToEvaluate, computeDevice);
        }

        ///
        /// Performs forward computation, i.e. evaluation, on the computaion graph using provided 'input' and stores the results in the 'outputs' map.
        /// It is same as Forward, but without storing and returning information needed for backpropagation.
        ///
        CNTK_API void Evaluate(const std::unordered_map<Variable, ValuePtr>& arguments,
                      std::unordered_map<Variable, ValuePtr>& outputs,
                      const DeviceDescriptor& computeDevice = DeviceDescriptor::UseDefaultDevice());

        ///
        /// Clones 'this' Function. The parameters of the Function are either cloned, shared or frozen as specified by the parameterCloneMethod argument and
        /// any variable replacements requested are applied in the cloned Function instance.
        ///
        CNTK_API FunctionPtr Clone(ParameterCloningMethod parameterCloneMethod = ParameterCloningMethod::Clone, const std::unordered_map<Variable, Variable>& replacements = {}) const;

        ///
        /// Deserializes a Function from the model dictionary, using the specified UDF deserializer to 
        //  reconstruct user defined functions if the model contains any (in which case an exception will be raised 
        /// if deserializer was omitted). If there are no user defined functions in the model, deserializer is ignored.
        ///
        CNTK_API static FunctionPtr Deserialize(const Dictionary& dictionary, 
                                                const ::CNTK::DeviceDescriptor& device = DeviceDescriptor::UseDefaultDevice());

    public:
        ///
        /// Returns the name of 'this' Function.
        ///
        const std::wstring& Name() const { return m_name; }

        ///
        /// Sets the name of 'this' Function.
        /// Setting the name of a Function is only allowed if the Function does not already have a name.
        /// Calling this method, when 'this' Function already has a name, results in an exception.
        ///
        CNTK_API void SetName(const std::wstring& name);

        ///
        /// Returns the internally generated unique name of the Function
        ///
        const std::wstring& Uid() const { return m_uid; }

        ///
        /// Returns the primitive Function at the root of the graph of Functions underlying this Function.
        /// If 'this' Function itself is a primitive Function then (this->RootFunction() == this).
        ///
        FunctionPtr RootFunction() const
        {
            return (m_rootFunction == nullptr) ? const_cast<Function*>(this)->shared_from_this() : m_rootFunction;
        }

        ///
        /// Returns a boolean indicating if this Function is a composite Function
        ///
        bool IsComposite() const { return (m_rootFunction != nullptr); }

        ///
        /// Returns a boolean indicating if this Function is a primitive Function
        ///
        bool IsPrimitive() const { return !IsComposite(); }

        ///
        /// Returns a boolean indicating if this Function is a block Function which is basically
        /// a composite encapsulated as an opaque block which appears as a primitive during traversing
        /// the graph of Functions that this block is part of.
        ///
        CNTK_API bool IsBlock() const;

        ///
        /// Returns the root of the Function graph underlying this block Function.
        /// Throws an exception if this is not a block Function
        ///
        CNTK_API FunctionPtr BlockRoot() const;

        ///
        /// Returns the mapping from the arguments of the composite underlying this block Function
        /// to the Variables that they are bound to in the outer graph of Functions that this
        /// block Function is part of.
        ///
        std::vector<std::pair<Variable, Variable>> BlockArgumentsMapping() const
        {
            return *BlockArgumentsMappingImpl().get();
        }

        ///
        /// Returns all inputs of 'this' Function.
        /// Note that inputs here denotes all Variables that feed into this Function including any
        /// Parameter/Constant Variables that are children of 'this' Function.
        ///
        std::vector<Variable> Inputs(bool pythonOperandOrder = false) const
        {
            return *(InputsImpl(pythonOperandOrder).get());
        }

        ///
        /// Returns the Output variable of 'this' Function. Throws an exception of 'this' Function has more that one output.
        ///
        Variable Output() const
        {
            auto outputs = Outputs();
            if (outputs.size() > 1)
                RuntimeError("A Function instance '%S' with more than one output cannot be implicitly converted to a Variable.", AsString().c_str());

            return outputs[0];
        }

        ///
        /// Returns a vector consisting of all Output variables of 'this' Function.
        ///
        std::vector<Variable> Outputs() const
        {
            return *(OutputsImpl().get());
        }

        ///
        /// Returns a set comprising of all input variables of 'this' Function's variables that are not of kind 'Parameter' or 'Constant'.
        ///
        std::vector<Variable> Arguments(bool rowMajor = false) const
        {
            return FilteredInputs<Variable>([](const Variable& var) {
                return IsArgument(var);
            }, rowMajor);
        }

        ///
        /// Returns the set of all Parameter variables of 'this' Function.
        ///
        std::vector<Parameter> Parameters() const
        {
            return FilteredInputs<Parameter>([](const Variable& var) {
                return var.IsParameter();
            });
        }

        ///
        /// Returns the set of all Constant variables of 'this' Function.
        ///
        std::vector<Constant> Constants() const
        {
            return FilteredInputs<Constant>([](const Variable& var) {
                return var.IsConstant();
            });
        }

        ///
        /// Returns the set of all Placeholder variables of 'this' Function.
        ///
        std::vector<Variable> Placeholders() const
        {
            return FilteredInputs<Variable>([](const Variable& var) {
                return var.IsPlaceholder();
            });
        }

        ///
        /// Find a function with the given name in the Function graph underlying 'this' Function.
        /// If more than one function with the same name, an exception is thrown.
        /// If nestedSearchInsideBlockFunction is true, all functions inside block functions are also searched for the given name.
        ///
        FunctionPtr FindByName(const std::wstring& name, bool nestedSearchInsideBlockFunction = false)
        {
            FunctionPtr  foundFunction = nullptr;
            PreorderTraverseFunctions(RootFunction(), [&foundFunction, &name, this](const FunctionPtr& function) {
                if (name.compare(function->Name()) == 0)
                {
                    if (foundFunction != nullptr)
                        RuntimeError("FindByName: Multiple functions with the name '%S' are found in the Function graph underlying 'this' Function.", name.c_str());
                    else
                        foundFunction = function;
                }
            }, nestedSearchInsideBlockFunction);

            return foundFunction;
        }

        ///
        /// Find a list of functions with the given name in the Function graph underlying 'this' Function.
        /// If nestedSearchInsideBlockFunction is true, all functions inside block functions are also searched for the given name.
        ///
        std::vector<FunctionPtr> FindAllWithName(const std::wstring& name, bool nestedSearchInsideBlockFunction = false)
        {
            std::vector<FunctionPtr> foundFunctions;
            PreorderTraverseFunctions(RootFunction(), [&foundFunctions, &name](const FunctionPtr& function) {
                if (name.compare(function->Name()) == 0)
                   foundFunctions.push_back(function);
            }, nestedSearchInsideBlockFunction);

            return foundFunctions;
        }

        /// Returns the dictionary of attributes of 'this' Function
        ///
        const Dictionary& Attributes() const { return m_attributes; }

        ///
        /// In-place replace specified placeholders in the Function graph with the specified replacements in the map
        ///
        CNTK_API FunctionPtr ReplacePlaceholders(const std::unordered_map<Variable, Variable>& placeholderReplacements);

        ///
        /// In-place replace the only placeholder in the Function graph with the specified replacements in the map
        /// Throws an exception if 'this' Function has multiple placeholders
        ///
        CNTK_API FunctionPtr ReplacePlaceholder(const Variable& placeholderReplacement);

        ///
        /// Save this Function graph into a model file.
        ///
        CNTK_API void Save(const std::wstring& filepath);

        ///
        /// Restore the models parameters (in-place) from a model file
        ///
        CNTK_API void Restore(const std::wstring& filepath);

        ///
        /// Load a Function from a model file
        ///
        CNTK_API static FunctionPtr Load(const std::wstring& filepath, 
                                         const DeviceDescriptor& computeDevice = DeviceDescriptor::UseDefaultDevice());

        ///
        /// Load a Function from a memory buffer
        ///
        CNTK_API static FunctionPtr Load(const char* buffer, size_t length,
                                         const DeviceDescriptor& computeDevice = DeviceDescriptor::UseDefaultDevice());

        ///
        /// Load a Function from an istream. The legacy V1 model is not supported.
        ///
        CNTK_API static FunctionPtr Load(std::istream& inputStream, 
                                         const DeviceDescriptor& computeDevice = DeviceDescriptor::UseDefaultDevice());

        ///
        /// Returns a string representation of this Function
        ///
        CNTK_API std::wstring AsString(bool doNotInferOutputs = true) const;

        /// 
        /// Allows to change a function attribute. Currently supported:
        ///
        /// * 'dropoutRate' with the corresponding float or double value. Modifies the dropout rate 
        /// of a dropout function (can only be invoked on a function instance returned from
        /// the Dropout() method or a primitive dropout function returned from FindByName()).
        ///
        /// * 'rngSeed' with the corresponding int or size_t value. Modifies the seed of a stateful function, 
        /// i.e., Dropout, RandomSample or RandomSampleInclusionFrequency (can only be invoked on a
        /// function instance returned from the Dropout(), RandomSample(), RandomSampleInclusionFrequency() 
        /// method or a corresponding primitive function returned from FindByName()).
        ///
        CNTK_API void SetAttribute(const std::wstring& name, const DictionaryValue& value);

        ///
        /// Maximum number of outputs that is currently supported.
        ///
        static const int MaxNumOutputs = 64;

    public:

        ///
        /// Registers a native user-defined Function that can be subsequently instantiated using the Function::NativeUserFunction method.
        ///
        // TODO: Do we need an Unregister to unload the module?
        CNTK_API static void RegisterNativeUserFunction(const std::wstring& uniqueOpId, const std::wstring& moduleName, const std::wstring& factoryMethodName);

        ///
        /// Create an instance of a user-defined Function type registered using Function::RegisterNativeUserFunction method.
        ///
        CNTK_API static FunctionPtr NativeUserFunction(const std::wstring& opId, const std::vector<Variable>& operands, const Dictionary& functionConfig, const std::wstring& userFunctionInstanceName = L"");

        ///
        /// Register a callback function to be invoked when deserializing a user-defined Function with the corresponding op name.
        /// When loading a model, CNTK will try to automatically reconstruct user-defined Functions (for native functions, CNTK will 
        /// invoke the same factory method, the Function op name was registered with). This method allows to override 
        /// default user-defined Function deserialization behavior by specifying an op name and the corresponding callback that should be invoked
        /// to inflate the Function object.
        ///
        CNTK_API static void RegisterUDFDeserializeCallback(const std::wstring& uniqueOpName, const UDFDeserializeCallback& deserializer);

        static UDFDeserializeCallbackPtr GetUDFDeserializeCallback(const std::wstring& uniqueOpName);


    protected:
        static bool IsArgument(const Variable& var)
        {
            return (var.IsInput() || var.IsPlaceholder() || var.IsOutput());
        }

        ///
        /// Protected constructors for derived user-defined 'Function' types to specify the actual input and output variables for the (primitive) Function instance.
        ///
        CNTK_API Function(const std::vector<Variable>& inputs, const Dictionary& functionConfig, const std::wstring& name = L"");
        CNTK_API Function(const std::vector<Variable>& inputs, const std::wstring& name = L"");

        template <typename FunctionType>
        static void PreorderTraverseFunctions(const FunctionPtr& rootFunction, const FunctionType& functor, bool traverseInsideBlockFunction = false)
        {
            std::unordered_set<FunctionPtr> visitedFunctions;
            PreorderTraverseFunctions(rootFunction, visitedFunctions, functor, traverseInsideBlockFunction);
        }

        // Recursively traverses the Function graph underlying the 'rootFunction' invoking the provided functor for all visited nodes in the graph.
        template <typename FunctionType>
        static void PreorderTraverseFunctions(const FunctionPtr& rootFunction, std::unordered_set<FunctionPtr>& visitedFunctions, const FunctionType& functor, bool traverseInsideBlockFunction = false)
        {
            visitedFunctions.insert(rootFunction);
            functor(rootFunction);

            if (traverseInsideBlockFunction && rootFunction->IsBlock())
                PreorderTraverseFunctions(rootFunction->BlockRoot(), visitedFunctions, functor, traverseInsideBlockFunction);

            std::vector<Variable> rootFunctionInputs = rootFunction->Inputs();
            for (const auto& rootInput : rootFunctionInputs)
            {
                if (rootInput.IsOutput() && visitedFunctions.find(rootInput.Owner()) == visitedFunctions.end())
                {
                    const auto& function = rootInput.Owner();
                    PreorderTraverseFunctions(function, visitedFunctions, functor, traverseInsideBlockFunction);
                }
            }
        }

        /// Restores the state of the 'this' Function in place using the provided dictionary.
        /// Structurally, 'this' Function graph has to be identical to the state captured in the dictionary.
        CNTK_API virtual void RestoreFromCheckpoint(const Dictionary& dictionary);

        ///
        /// Notifies the Function of any placeholder replacements
        ///
        CNTK_API virtual void OnPlaceholdersReplaced(const std::unordered_map<Variable, Variable>& placeholderReplacements,
                                                     std::unordered_set<Variable>& replacedPlaceholders);

    protected:
        static bool ValidateOrUpdateOutput(const Variable& output, const Variable& newOutput, bool alwaysUpdate);

        // Returns a outputs without ref-counting the owner.
        CNTK_API std::vector<Variable>& RawOutputs() const;

    private:
        CNTK_API std::shared_ptr<std::vector<std::pair<Variable, Variable>>> BlockArgumentsMappingImpl() const;

        // Lazily initialize the Function's outputs on first invocation
        CNTK_API std::vector<Variable>& InitOutputs();

        template <typename VariableType, typename FilterFunction>
        std::vector<VariableType> FilteredInputs(FilterFunction&& filterFunc, bool rowMajor = false) const
        {
            std::vector<VariableType> filteredInputs;
            std::unordered_set<Variable> uniqueFilteredInputs;
            auto inputs = Inputs(rowMajor);
            for (auto inputVar : inputs)
            {
                if (filterFunc(inputVar) && (uniqueFilteredInputs.find(inputVar) == uniqueFilteredInputs.end()))
                {
                    uniqueFilteredInputs.insert(inputVar);
                    filteredInputs.push_back(VariableType(inputVar));
                }
            }

            return filteredInputs;
        }

        CNTK_API std::shared_ptr<std::vector<Variable>> InputsImpl(bool pythonOperandOrder = false) const;
        CNTK_API std::shared_ptr<std::vector<Variable>> OutputsImpl() const;

        void ValidateOrUpdateOutputs();
        void ValidateOrUpdateOutputs(std::unordered_map<const Function*, size_t>& visitedFunctions, bool& recurrentNodeOutputModified, std::vector<Variable>& buffer);

        static void ReplacePlaceholderInPlace(Variable& var,
                                              const std::unordered_map<Variable, Variable>& placeholderReplacements,
                                              std::unordered_set<Variable>& replacedPlaceholders);

        void ReplacePlaceholdersInPlace(const std::unordered_map<Variable, Variable>& placeholderReplacements,
                                                         std::unordered_set<const Function*>& visitedFunctions,
                                                         std::unordered_set<Variable>& replacedPlaceholders);

        static FunctionPtr Clone(const FunctionPtr& clonee,
                                 ParameterCloningMethod parameterCloneMethod,
                                 const std::unordered_map<Variable, Variable>& replacements,
                                 std::unordered_map<const Function*, FunctionPtr>& cloneMap,
                                 std::unordered_map<Variable, Variable>& leafVariablesCloneMap,
                                 std::unordered_map<Variable, Variable>& placeholderReplacements);

        // Disallow copy and move construction and assignment
        Function(const Function&) = delete; Function(Function&&) = delete; Function& operator=(const Function&) = delete; Function& operator=(Function&&) = delete;

    private:
        static UserFunctionFactoryPtr s_userFunctionFactory;

    private:
        Function(const std::vector<Variable>& inputs, const Dictionary& functionConfig, const FunctionPtr& rootFunction, const std::wstring& name, const std::wstring& uid);

        std::vector<Variable> m_inputs;
        std::once_flag m_outputsInitFlag;
        std::vector<Variable> m_outputs;

        FunctionPtr m_rootFunction; // nullptr for primitive Function instances
        std::wstring m_name;
        std::wstring m_uid;
        Dictionary m_attributes;
        std::unordered_set<std::wstring> m_dirtyAttributes;

#ifdef SWIGPYTHON
    public:
        void SetNative(bool native) { m_native = native; }
#endif

    private:
        bool IsNative() const { return m_native; }

        bool m_native = true;

        Dictionary SerializeNativeImpl() const;

        static FunctionPtr DeserializeNativeImpl(const std::vector<Variable>& inputs, const std::wstring& name, const Dictionary& dict);

        static const size_t s_serializationVersion = 1;
    };

    ///
    /// Create an instance of the CNTK built-in elementwise negate operation with the specified input operand.
    ///
    CNTK_API FunctionPtr Negate(const Variable& operand, const std::wstring& name = L"");

    ///
    /// Unary negation operator corresponding to the Negate operation
    ///
    inline FunctionPtr operator-(const Variable& operand)
    {
        return Negate(operand);
    }

    ///
    /// Create an instance of the CNTK built-in elementwise sigmoid operation with the specified input operand.
    ///
    CNTK_API FunctionPtr Sigmoid(const Variable& operand, const std::wstring& name = L"");

    ///
    /// Create an instance of the CNTK built-in elementwise tanh operation with the specified input operand.
    ///
    CNTK_API FunctionPtr Tanh(const Variable& operand, const std::wstring& name = L"");

    ///
    /// Create an instance of the CNTK built-in elementwise sine operation with the specified input operand.
    ///
    CNTK_API FunctionPtr Sin(const Variable& operand, const std::wstring& name = L"");

    ///
    /// Create an instance of the CNTK built-in elementwise cosine operation with the specified input operand.
    ///
    CNTK_API FunctionPtr Cos(const Variable& operand, const std::wstring& name = L"");

    ///
    /// Create an instance of the CNTK built-in elementwise linear rectifier operation with the specified input operand.
    ///
    CNTK_API FunctionPtr ReLU(const Variable& operand, const std::wstring& name = L"");

    ///
    /// Create an instance of the CNTK built-in elementwise exp operation with the specified input operand.
    ///
    CNTK_API FunctionPtr Exp(const Variable& operand, const std::wstring& name = L"");

    ///
    /// Create an instance of the CNTK built-in elementwise log operation with the specified input operand.
    ///
    CNTK_API FunctionPtr Log(const Variable& operand, const std::wstring& name = L"");

    ///
    /// Create an instance of the CNTK built-in elementwise square operation with the specified input operand.
    ///
    CNTK_API FunctionPtr Square(const Variable& operand, const std::wstring& name = L"");

    ///
    /// Create an instance of the CNTK built-in elementwise square-root operation with the specified input operand.
    ///
    CNTK_API FunctionPtr Sqrt(const Variable& operand, const std::wstring& name = L"");

    ///
    /// Create an instance of the CNTK built-in elementwise round operation with the specified input operand.
    ///
    CNTK_API FunctionPtr Round(const Variable& operand, const std::wstring& name = L"");

    ///
    /// Create an instance of the CNTK built-in elementwise floor operation with the specified input operand.
    ///
    CNTK_API FunctionPtr Floor(const Variable& operand, const std::wstring& name = L"");

    ///
    /// Create an instance of the CNTK built-in elementwise ceil operation with the specified input operand.
    ///
    CNTK_API FunctionPtr Ceil(const Variable& operand, const std::wstring& name = L"");

    ///
    /// Create an instance of the CNTK built-in elementwise abs operation with the specified input operand.
    ///
    CNTK_API FunctionPtr Abs(const Variable& operand, const std::wstring& name = L"");

    ///
    /// Create an instance of the CNTK built-in elementwise reciprocal operation with the specified input operand.
    ///
    CNTK_API FunctionPtr Reciprocal(const Variable& operand, const std::wstring& name = L"");

    ///
    /// Create an instance of the CNTK built-in softmax operation on specified tensor input operand
    /// TODO: this Softmax() needs to support specifying the axis
    ///
    CNTK_API FunctionPtr Softmax(const Variable& operand, const std::wstring& name = L"");

    ///
    /// Create an instance of the CNTK built-in hardmax operation on specified tensor input operand
    ///
    CNTK_API FunctionPtr Hardmax(const Variable& operand, const std::wstring& name = L"");

    ///
    /// Create an instance of the CNTK built-in transpose dimensions operation on specified tensor input operand
    ///
    CNTK_API FunctionPtr TransposeAxes(const Variable& operand, const Axis& axis1, const Axis& axis2, const std::wstring& name = L"");

    ///
    /// Create an instance of the CNTK built-in transpose operation on the specified 1D or 2D input operand
    ///
    CNTK_API FunctionPtr Transpose(const Variable& operand, const std::wstring& name = L"");

    ///
    /// Create an instance of the CNTK built-in transpose operation on the specified input operand using the specified permutation
    ///
    CNTK_API FunctionPtr Transpose(const Variable& operand, const std::vector<Axis>& permutation,  const std::wstring& name = L"");

    ///
    /// Create an instance of the slice operation on specified tensor input operand
    ///
    CNTK_API FunctionPtr Slice(const Variable& operand, const std::vector<Axis>& axis, const std::vector<int>& beginIndex, const std::vector<int>& endIndex, const std::wstring& name = L"");

    ///
    /// Create an instance of the random_sample operation on specified sampling weights input vector
    ///
    CNTK_API FunctionPtr RandomSample(const Variable& operand, size_t numSamples, bool allowDuplicates, unsigned long seed = SentinelValueForAutoSelectRandomSeed, const std::wstring& name = L"");

    ///
    /// Create an instance of the random_sample_inclusion_frequency operation on specified sampling weights input vector
    ///
    CNTK_API FunctionPtr RandomSampleInclusionFrequency(const Variable& operand, size_t numSamples, bool allowDuplicates, unsigned long seed = SentinelValueForAutoSelectRandomSeed, const std::wstring& name = L"");

    ///
    /// Create an instance of the dropout operation on specified tensor input operand
    ///
    CNTK_API FunctionPtr Dropout(const Variable& operand, double dropoutRate, unsigned long seed = SentinelValueForAutoSelectRandomSeed, const std::wstring& name = L"");

    ///
    /// Create an instance of a uniform random operation. This produces random numbers with the specified shape (no dynamic axes), uniformly distributed in [low, high)
    ///
    CNTK_API FunctionPtr UniformRandom(const NDShape& shape, DataType dataType, double low=0.0, double high=1.0, unsigned long seed = SentinelValueForAutoSelectRandomSeed, const std::wstring& name = L"");

    ///
    /// Create an instance of a uniform random operation. This produces random numbers with the shape and dynamic axes specified by the operand, uniformly distributed in [low, high)
    ///
    CNTK_API FunctionPtr UniformRandomLike(const Variable& operand, double low = 0.0, double high = 1.0, unsigned long seed = SentinelValueForAutoSelectRandomSeed, const std::wstring& name = L"");

    ///
    /// Create an instance of a normal random operation. This produces random numbers with the specified shape (no dynamic axes), normally distributed with the specified mean and standard deviation (scale)
    ///
    CNTK_API FunctionPtr NormalRandom(const NDShape& shape, DataType dataType, double mean = 0.0, double scale = 1.0, unsigned long seed = SentinelValueForAutoSelectRandomSeed, const std::wstring& name = L"");

    ///
    /// Create an instance of a normal random operation. This produces random numbers with the shape and dynamic axes specified by the operand, normally distributed with the specified mean and standard deviation (scale)
    ///
    CNTK_API FunctionPtr NormalRandomLike(const Variable& operand, double mean = 0.0, double scale = 1.0, unsigned long seed = SentinelValueForAutoSelectRandomSeed, const std::wstring& name = L"");

    ///
    /// Create an instance of a Gumbel random operation. This produces random numbers with the specified shape (no dynamic axes), distributed according to the Gumbel distribution with the specified location and scale
    ///
    CNTK_API FunctionPtr GumbelRandom(const NDShape& shape, DataType dataType, double loc = 0.0, double scale = 1.0, unsigned long seed = SentinelValueForAutoSelectRandomSeed, const std::wstring& name = L"");

    ///
    /// Create an instance of a Gumbel random operation. This produces random numbers with the shape and dynamic axes specified by the operand, distributed according to the Gumbel distribution with the specified location and scale
    ///
    CNTK_API FunctionPtr GumbelRandomLike(const Variable& operand, double loc = 0.0, double scale = 1.0, unsigned long seed = SentinelValueForAutoSelectRandomSeed, const std::wstring& name = L"");

    ///
    /// Create an instance of a Bernoulli random operation. This produces random numbers with the specified shape (no dynamic axes), distributed according to the Bernoulli distribution with the specified success probability
    ///
    CNTK_API FunctionPtr BernoulliRandom(const NDShape& shape, DataType dataType, double mean = 0.5, unsigned long seed = SentinelValueForAutoSelectRandomSeed, const std::wstring& name = L"");

    ///
    /// Create an instance of a Bernoulli random operation. This produces random numbers with the shape and dynamic axes specified by the operand, distributed according to the Bernoulli distribution with the specified success probability
    ///
    CNTK_API FunctionPtr BernoulliRandomLike(const Variable& operand, double mean = 0.5, unsigned long seed = SentinelValueForAutoSelectRandomSeed, const std::wstring& name = L"");

    ///
    /// Create an instance of the reshape operation on specified tensor input operand
    ///
    CNTK_API FunctionPtr Reshape(const Variable& operand, const NDShape& replacementShape, const Axis& beginAxis, const Axis& endAxis, const std::wstring& name = L"");

    ///
    /// Create an instance of the reshape operation on specified tensor input operand
    ///
    inline FunctionPtr Reshape(const Variable& operand, const NDShape& newShape, const std::wstring& name = L"")
    {
        return Reshape(operand, newShape, Axis(0), Axis::EndStaticAxis(), name);
    }

    ///
    /// Create an instance of the CNTK built-in elementwise tensor addition operation with the specified input operands.
    ///
    CNTK_API FunctionPtr Plus(const Variable& leftOperand, const Variable& rightOperand, const std::wstring& name = L"");

    ///
    /// Binary addition operator corresponding to the Plus operation
    ///
    inline FunctionPtr operator+(const Variable& leftOperand, const Variable& rightOperand)
    {
        return Plus(leftOperand, rightOperand);
    }

    ///
    /// Create an instance of the CNTK built-in elementwise tensor subtraction operation with the specified input operands.
    ///
    CNTK_API FunctionPtr Minus(const Variable& leftOperand, const Variable& rightOperand, const std::wstring& name = L"");

    ///
    /// Binary minus operator corresponding to the Minus operation
    ///
    inline FunctionPtr operator-(const Variable& leftOperand, const Variable& rightOperand)
    {
        return Minus(leftOperand, rightOperand);
    }

    /// Create an instance of the CNTK built-in elementwise tensor operation that computes the log of the sum of the exponentials of the specified input operands.
    ///
    CNTK_API FunctionPtr LogAddExp(const Variable& leftOperand, const Variable& rightOperand, const std::wstring& name = L"");

    /// Create an instance of the CNTK built-in elementwise tensor operation that computes the leftOperand raised to the power of the right operand.
    ///
    CNTK_API FunctionPtr Pow(const Variable& leftOperand, const Variable& rightOperand, const std::wstring& name = L"");

    ///
    /// Create an instance of the CNTK built-in elementwise multiplication operation on specified tensor input operands.
    ///
    CNTK_API FunctionPtr ElementTimes(const Variable& leftOperand, const Variable& rightOperand, const std::wstring& name = L"");

    ///
    /// Create an instance of the CNTK built-in elementwise division operation on specified tensor input operands.
    ///
    CNTK_API FunctionPtr ElementDivide(const Variable& leftOperand, const Variable& rightOperand, const std::wstring& name = L"");

    ///
    /// Create an instance of the CNTK built-in elementwise equality comparison operation on specified tensor input operands.
    ///
    CNTK_API FunctionPtr Equal(const Variable& leftOperand, const Variable& rightOperand, const std::wstring& name = L"");

    ///
    /// Create an instance of the CNTK built-in elementwise not-equal comparison operation on specified tensor input operands.
    ///
    CNTK_API FunctionPtr NotEqual(const Variable& leftOperand, const Variable& rightOperand, const std::wstring& name = L"");

    ///
    /// Create an instance of the CNTK built-in elementwise less than comparison operation on specified tensor input operands.
    ///
    CNTK_API FunctionPtr Less(const Variable& leftOperand, const Variable& rightOperand, const std::wstring& name = L"");

    ///
    /// Create an instance of the CNTK built-in elementwise less than or equal to comparison operation on specified tensor input operands.
    ///
    CNTK_API FunctionPtr LessEqual(const Variable& leftOperand, const Variable& rightOperand, const std::wstring& name = L"");

    ///
    /// Create an instance of the CNTK built-in elementwise greater than comparison operation on specified tensor input operands.
    ///
    CNTK_API FunctionPtr Greater(const Variable& leftOperand, const Variable& rightOperand, const std::wstring& name = L"");

    ///
    /// Create an instance of the CNTK built-in elementwise greater than or equal to comparison operation on specified tensor input operands.
    ///
    CNTK_API FunctionPtr GreaterEqual(const Variable& leftOperand, const Variable& rightOperand, const std::wstring& name = L"");

    ///
    /// Create an instance of the CNTK built-in tensor multiplication operation with the specified input operands.
    /// TODO: Specify the constraints on the shapes of the operands.
    /// TODO: Document inferInputRankToMap
    ///

    // special values for Times inferInputRankToMap
    enum : int
    {
        TimesNoInferredInputRank                        = -1, // the default, do not infer left operand input rank from right operand
        TimesReduceSequenceAxisWithoutInferredInputRank = -2, // reduce sequence axis. Currently only support cases like (m x k) x (k) -> (m) for sequences
    };

    CNTK_API FunctionPtr Times(const Variable& leftOperand, const Variable& rightOperand, size_t outputRank, int inferInputRankToMap, const std::wstring& name = L"");

    ///
    /// Create an instance of the CNTK built-in tensor multiplication operation with the specified input operands.
    /// TODO: Specify the constraints on the shapes of the operands.
    /// TODO: Document inferInputRankToMap
    ///
    inline FunctionPtr Times(const Variable& leftOperand, const Variable& rightOperand, size_t outputRank, const std::wstring& name = L"")
    {
        return Times(leftOperand, rightOperand, outputRank, TimesNoInferredInputRank, name);
    }

    ///
    /// Create an instance of the CNTK built-in tensor multiplication operation with the specified input operands.
    /// TODO: Specify the constraints on the shapes of the operands.
    /// TODO: Document inferInputRankToMap
    ///
    inline FunctionPtr Times(const Variable& leftOperand, const Variable& rightOperand, const std::wstring& name = L"")
    {
        return Times(leftOperand, rightOperand, /*outputRank =*/ 1, name);
    }

    ///
    /// Create an instance of the CNTK built-in matrix multiplication operation with the transpose of the left input operand
    /// and the specified right operand. Only accepts left operands of ranks 1 or 2.
    /// TODO: Specify the constraints on the shapes of the operands.
    ///
    CNTK_API FunctionPtr TransposeTimes(const Variable& leftOperand, const Variable& rightOperand, size_t outputRank, const std::wstring& name = L"");

    ///
    /// Create an instance of the CNTK built-in matrix multiplication operation with the transpose of the left input operand
    /// and the specified right operand. Only accepts left operands of ranks 1 or 2.
    /// TODO: Specify the constraints on the shapes of the operands.
    ///
    inline FunctionPtr TransposeTimes(const Variable& leftOperand, const Variable& rightOperand, const std::wstring& name = L"")
    {
        return TransposeTimes(leftOperand, rightOperand, /*outputRank =*/ 1, name);
    }


    ///
    /// Create an instance of the CNTK built-in operation to compute the cosine distance for the specified input operands.
    ///
    CNTK_API FunctionPtr CosineDistance(const Variable& leftOperand, const Variable& rightOperand, const std::wstring& name = L"");

    ///
    /// Create an instance of the CNTK built-in operation to compute the cosine distance with negative samplesfor the specified input operands.
    ///
    CNTK_API FunctionPtr CosineDistanceWithNegativeSamples(const Variable& leftOperand, const Variable& rightOperand, size_t shiftWindow, size_t numberOfNegativeSamples, const std::wstring& name = L"");

    ///
    /// Create an instance of the CNTK built-in operation to compute binary cross-entropy for specified input operands.
    ///
    CNTK_API FunctionPtr BinaryCrossEntropy(const Variable& prediction, const Variable& targets, const std::wstring& name = L"");

    ///
    /// Create an instance of the CNTK built-in operation to compute weighted binary cross-entropy for specified input operands.
    ///
    CNTK_API FunctionPtr WeightedBinaryCrossEntropy(const Variable& prediction, const Variable& targets, const Variable& weights, const std::wstring& name = L"");

    ///
    /// Create an instance of the CNTK built-in operation to compute squared-error for specified input operands.
    ///
    CNTK_API FunctionPtr SquaredError(const Variable& prediction, const Variable& targets, const std::wstring& name = L"");

    ///
    /// Create an instance of the CNTK built-in operation to compute cross-entropy with softmax for specified input operands.
    ///
    CNTK_API FunctionPtr CrossEntropyWithSoftmax(const Variable& prediction, const Variable& labels, const Axis& axis, const std::wstring& name = L"");

    ///
    /// Create an instance of the CNTK built-in operation to compute cross-entropy with softmax for specified input operands.
    ///
    inline FunctionPtr CrossEntropyWithSoftmax(const Variable& prediction, const Variable& labels, const std::wstring& name = L"")
    {
        return CrossEntropyWithSoftmax(prediction, labels, Axis(0), name);
    }

    ///
    /// Create an instance of the CNTK built-in operation for computing the edit distance error for specified operands.
    ///
    CNTK_API FunctionPtr EditDistanceError(const Variable& prediction, const Variable& labels, float substitutionPenalty, float deletionPenalty, float insertionPenalty, bool squashInputs, const std::vector<size_t>& tokensToIgnore, const std::wstring& name = L"");

    ///
    /// Create an instance of the CNTK built-in operation for computing the forwardbackward for specified operands.
    ///
    CNTK_API FunctionPtr ForwardBackward(const Variable& graph, const Variable& features, size_t blankTokenId, int delayConstraint, const std::wstring& name = L"");

    ///
    /// Create an instance of the CNTK built-in operation for computing the labels to graph for input operands.
    ///
    CNTK_API FunctionPtr LabelsToGraph(const Variable& labels, const std::wstring& name = L"");


    ///
    /// Create an instance of the CNTK built-in operation for computing the classification prediction error for specified operands.
    ///
    CNTK_API FunctionPtr ClassificationError(const Variable& prediction, const Variable& labels, size_t topN, const Axis& axis, const std::wstring& name = L"");

    ///
    /// Create an instance of the CNTK built-in operation for computing the classification prediction error for specified operands.
    ///
    inline FunctionPtr ClassificationError(const Variable& prediction, const Variable& labels, size_t topN, const std::wstring& name = L"")
    {
        return ClassificationError(prediction, labels, topN, Axis(0), name);
    }

    ///
    /// Create an instance of the CNTK built-in operation for computing the classification prediction error for specified operands.
    ///
    inline FunctionPtr ClassificationError(const Variable& prediction, const Variable& labels, const Axis& axis, const std::wstring& name = L"")
    {
        return ClassificationError(prediction, labels, /*topN =*/ 1, axis, name);
    }

    ///
    /// Create an instance of the CNTK built-in operation for computing the classification prediction error for specified operands.
    ///
    inline FunctionPtr ClassificationError(const Variable& prediction, const Variable& labels, const std::wstring& name = L"")
    {
        return ClassificationError(prediction, labels, Axis(0), name);
    }

    ///
    /// Create an instance of the CNTK built-in LambdaRank loss an effective proxy for optimizing the NDCG metric
    ///
    CNTK_API FunctionPtr LambdaRank(const Variable& prediction, const Variable& gains, const Variable& groupId, const std::wstring& name = L"");

    ///
    /// Create an instance of the CNTK built-in operation for evaluating the NDCG at 1 metric
    ///
    CNTK_API FunctionPtr NDCGAt1(const Variable& prediction, const Variable& gains, const Variable& groupId, const std::wstring& name = L"");

    ///
    /// Create an instance of the CNTK built-in operation for getting the past value along the lone dynamic axis of the specified operand.
    /// Throws an exception of the operand has more than one dynamic axis.
    ///
    CNTK_API FunctionPtr PastValue(const Variable& operand, const Variable& initialState, size_t offset = 1, const std::wstring& name = L"");

    ///
    /// Create an instance of the CNTK built-in operation for getting the past value along the lone dynamic axis of the specified operand.
    /// This overload uses an initial state value of 0.
    /// Throws an exception of the operand has more than one dynamic axis.
    ///
    inline FunctionPtr PastValue(const Variable& operand, size_t offset = 1, const std::wstring& name = L"")
    {
        static const auto defaultInitialState = Constant::Scalar(0.0f);
        return PastValue(operand, defaultInitialState, offset, name);
    }

    ///
    /// Create an instance of the CNTK built-in operation for getting the future value along the lone dynamic axis of the specified operand.
    /// Throws an exception of the operand has more than one dynamic axis.
    ///
    CNTK_API FunctionPtr FutureValue(const Variable& operand, const Variable& initialState, size_t offset = 1, const std::wstring& name = L"");

    ///
    /// Create an instance of the CNTK built-in operation for getting the future value along the lone dynamic axis of the specified operand.
    /// This overload uses an initial state value of 0.
    /// Throws an exception of the operand has more than one dynamic axis.
    ///
    inline FunctionPtr FutureValue(const Variable& operand, size_t offset = 1, const std::wstring& name = L"")
    {
        static const auto defaultInitialState = Constant::Scalar(0.0f);
        return FutureValue(operand, defaultInitialState, offset, name);
    }

    ///
    /// Create an instance of the CNTK build-in operation to get the one_hot tensor on specified input along the specified axis
    ///
    CNTK_API FunctionPtr OneHotOp(const Variable& operand, size_t numClass, bool outputSparse, Axis& axis, const std::wstring& name = L"");

    ///
    /// Create an instance of the CNTK build-in operation to get a tensor that is gathered from reference tensor by indices.
    ///
    CNTK_API FunctionPtr GatherOp(const Variable& indices, const Variable& reference, const std::wstring& name = L"");
    ///
    /// Create an instance of the CNTK built-in sum reduction operation on specified tensor input operand along the specified axis
    ///
    CNTK_API FunctionPtr ReduceSum(const Variable& operand, const Axis& axis, const std::wstring& name = L"");

    ///
    /// Create an instance of the CNTK built-in LogSum reduction operation on specified tensor input operand along the specified axis
    ///
    CNTK_API FunctionPtr ReduceLogSum(const Variable& operand, const Axis& axis, const std::wstring& name = L"");

    ///
    /// Create an instance of the CNTK built-in Mean reduction operation on specified tensor input operand along the specified axis
    ///
    CNTK_API FunctionPtr ReduceMean(const Variable& operand, const Axis& axis, const std::wstring& name = L"");

    ///
    /// Create an instance of the CNTK built-in Max reduction operation on specified tensor input operand along the specified axis
    ///
    CNTK_API FunctionPtr ReduceMax(const Variable& operand, const Axis& axis, const std::wstring& name = L"");

    ///
    /// Create an instance of the CNTK built-in Min reduction operation on specified tensor input operand along the specified axis
    ///
    CNTK_API FunctionPtr ReduceMin(const Variable& operand, const Axis& axis, const std::wstring& name = L"");

    ///
    /// Create an instance of the CNTK built-in Prod reduction operation on specified tensor input operand along the specified axis
    ///
    CNTK_API FunctionPtr ReduceProd(const Variable& operand, const Axis& axis, const std::wstring& name = L"");

    ///
    /// Per dimension mean-variance normalization of the specified input operand.
    ///
    CNTK_API FunctionPtr PerDimMeanVarianceNormalize(const Variable& operand, const Variable& mean, const Variable& invStdDev, const std::wstring& name = L"");

    ///
    /// Per dimension mean-variance normalization of the specified input operand.
    ///
    inline FunctionPtr PerDimMeanVarianceNormalize(const Variable& operand, const NDArrayViewPtr& mean, const NDArrayViewPtr& invStdDev, const std::wstring& name = L"")
    {
        Constant meanVar(mean);
        Constant invStdDevVar(invStdDev);

        return PerDimMeanVarianceNormalize(operand, meanVar, invStdDevVar, name);
    }

    ///
    /// Convolution 
    ///
    CNTK_API FunctionPtr Convolution(const Variable& convolutionMap,
                                     const Variable& operand,
                                     const NDShape& strides = { 1 },
                                     const std::vector<bool>& sharing = { true },
                                     const std::vector<bool>& autoPadding = { true },
                                     size_t maxTempMemSizeInSamples = 0,
                                     const std::wstring& name = L"");

    ///
    /// Convolution transpose
    ///
    CNTK_API FunctionPtr ConvolutionTranspose(const Variable& convolutionMap,
        const Variable& operand,
        const NDShape& strides = { 1 },
        const std::vector<bool>& sharing = { true },
        const std::vector<bool>& autoPadding = { true },
        const NDShape& outputShape = { 0 },
        size_t maxTempMemSizeInSamples = 0,
        const std::wstring& name = L"");

    ///
    /// Create an instance of the CNTK built-in ROI pooling operation on specified tensor input operands with the specified output shape
    ///
    CNTK_API FunctionPtr ROIPooling(const Variable& convolutionMap, const Variable& rois, const NDShape& roiOutputShape, const std::wstring& name = L"");

    ///
    /// TODO:
    ///
    enum class PoolingType
    {
        Max,
        Average,
    };

    ///
    /// TODO:
    ///
    CNTK_API FunctionPtr Pooling(const Variable& operand,
                                 PoolingType poolingType,
                                 const NDShape& poolingWindowShape,
                                 const NDShape& strides = {1},
                                 const std::vector<bool>& autoPadding = {false},
                                 const bool ceilOutDim = false,
                                 const bool includePad = false,
                                 const std::wstring& name = L"");

    ///
    /// Create an instance of the CNTK built-in Unpooling operation on specified tensor input operands with the specified type and shape
    ///
    CNTK_API FunctionPtr Unpooling(const Variable& operand,
                                   const Variable& poolingInput,
                                   PoolingType UnpoolingType,
                                   const NDShape& UnpoolingWindowShape,
                                   const NDShape& strides = { 1 },
                                   const std::vector<bool>& autoPadding = { false },
                                   const std::wstring& name = L"");

    ///
    /// TODO:
    ///
    // TODO: Do we need a separate "spatial" parameter or can it be inferred from the tensor dimensions
    CNTK_API FunctionPtr BatchNormalization(const Variable& operand,
                                            const Variable& scale,
                                            const Variable& bias,
                                            const Variable& runningMean,
                                            const Variable& runningInvStd,
                                            const Variable& runningCount,
                                            bool spatial,
                                            double normalizationTimeConstant = 0,
                                            double blendTimeConstant = 0,
                                            double epsilon = 0.00001,
                                            bool useCuDNNEngine = true,
                                            const std::wstring& name = L"");

    /// Create an instance of the CNTK built-in OptimizedRNNStack operation on specified input operands
    ///
    CNTK_API FunctionPtr OptimizedRNNStack(const Variable& operand, const Variable& weights, size_t hiddenSize, size_t numLayers, bool bidirectional = false, const std::wstring& recurrentOp = L"lstm", const std::wstring& name = L"");

    ///
    /// Create an instance of the CNTK built-in elementwise clip operation on the tensor operand
    ///
    CNTK_API FunctionPtr Clip(const Variable& operand, const Variable& min, const Variable& max, const std::wstring& name = L"");

    ///
    /// Create an instance of the CNTK built-in elementwise choice operation using a condition tensor for specified tensor operands.
    ///
    CNTK_API FunctionPtr ElementSelect(const Variable& condition, const Variable& thenOperand, const Variable& elseOperand, const std::wstring& name = L"");

    ///
    /// Create an instance of the CNTK built-in splice operation to splice together all the specified tensor operands into a single output tensor
    ///
    CNTK_API FunctionPtr Splice(const std::vector<Variable>& operands, const Axis& axis, const std::wstring& name = L"");

    ///
    /// Create a new Function instance which just combines the outputs of the specified list of 'operands' Functions such that the 'Outputs' of the 
    /// new 'Function' are union of the 'Outputs' of each of the specified 'operands' Functions.
    /// E.g. When creating a classification model, typically the CrossEntropy loss Function and the ClassificationError Function comprise the two roots
    /// of the computation graph which can be "Combine"d to create a single Function with 2 outputs; viz. CrossEntropy loss and ClassificationError output.
    ///
    CNTK_API FunctionPtr Combine(const std::vector<Variable>& operands, const std::wstring& name = L"");

    ///
    /// Creates a new Function instance which is just an alias of the specified operand.
    ///
    CNTK_API FunctionPtr Alias(const Variable& operand, const std::wstring& name = L"");

    ///
    /// Creates a Block Function that encapsulates a composite to create an opaque Function object that
    /// appears as any other primitive Function
    ///
    CNTK_API FunctionPtr AsBlock(FunctionPtr&& composite, const std::vector<std::pair<Variable, Variable>>& argumentsMap, const std::wstring& blockOpName, const std::wstring& blockName = L"");

    ///
    /// Creates a new Function instance which output its input as it is and previent any gradient contribution from its output. 
    ///
    CNTK_API FunctionPtr StopGradient(const Variable& operand, const std::wstring& name = L"");

    ///
    /// Assign the value in operand to ref and return the new value, ref need to be the same layout as operand.
    /// During forward pass, ref will get the new value after the forward or backward pass finish, so that any part of
    /// the graph that depend on ref will get the old value. To get the new value, use the one returned by
    /// the assign node.The reason for that is to make ``assign`` have a deterministic behavior.
    /// During inference the value of ref wull be updated after the forward pass and during training the value
    /// of ref will be updated after backprop. 
    ///
    CNTK_API FunctionPtr Assign(Variable& ref, const Variable& operand, const std::wstring& name = L"");

    ///
    /// Creates a composite Function that has the specified rootFunction as its root.
    /// The composite denotes a higher-level Function encapsulating the entire graph
    /// of Functions underlying the specified rootFunction.
    ///
    CNTK_API FunctionPtr AsComposite(const FunctionPtr& rootFunction, const std::wstring& name = L"");

    ///
    /// Create an instance of the CNTK built-in elementwise exponential linear unit operation with the specified input operand.
    ///
    CNTK_API FunctionPtr ELU(const Variable& operand, const std::wstring& name = L"");

    ///
    /// Create an instance of the CNTK built-in elementwise leaky linear rectifier operation with the specified input operand.
    ///
    CNTK_API FunctionPtr LeakyReLU(const Variable& operand, const std::wstring& name = L"");

    ///
    /// Create an instance of the CNTK built-in elementwise parametric rectified linear Unit operation 
    /// with the specified input operand and learning parameter alpha.
    ///
    CNTK_API FunctionPtr PReLU(const Variable& alpha, const Variable& operand, const std::wstring& name = L"");

    ///
    /// Create an instance of the CNTK built-in elementwise softplus operation 
    ///
    CNTK_API FunctionPtr Softplus(const Variable& operand, const std::wstring& name = L"");

    ///
    /// Create an instance of the CNTK built-in argmax operation on specified tensor input operand along the specified axis
    ///
    CNTK_API FunctionPtr Argmax(const Variable& operand, const Axis& axis, const std::wstring& name = L"");

    ///
    /// Create an instance of the CNTK built-in argmin on specified tensor input operand along the specified axis
    ///
    CNTK_API FunctionPtr Argmin(const Variable& operand, const Axis& axis, const std::wstring& name = L"");

    ///
    /// Create an instance of the CNTK built-in operator for converting the specified tensor operand into a sequence
    ///
    CNTK_API FunctionPtr ToSequence(const Variable& operand, const std::wstring& sequenceAxisNamePrefix, const std::wstring& name = L"");

    ///
    /// Create an instance of the CNTK built-in operator for converting the specified tensor operand into a sequence
    /// This overload allows specifying an additional operand containing the lengths of individual sequences
    ///
    CNTK_API FunctionPtr ToSequence(const Variable& operand, const Variable& sequenceLengths, const std::wstring& sequenceAxisNamePrefix, const std::wstring& name = L"");

    ///
    /// Create an instance of the CNTK built-in operator for converting the specified tensor operand into a sequence
    /// This overload allows specifying an additional 'dynamicAxesLike' operand which is used to obtain the lengths of the
    /// generated sequences; the dynamic axes of the generated sequence are required to match the dynamic axes of the 'dynamicAxesLike' operand.
    ///
    CNTK_API FunctionPtr ToSequenceLike(const Variable& operand, const Variable& dynamicAxesLike, const std::wstring& name = L"");

    ///
    /// Create an instance of the CNTK built-in operator for reconciling the dynamic axes of the specified tensor operands.
    /// The output of the returned Function has the sample layout of the left operand and the dynamic axes of the axesAsOperand.
    /// It also performs a runtime check to ensure that the  dynamic axes layouts of the 2 operands indeed match.
    ///
    CNTK_API FunctionPtr ReconcileDynamicAxes(const Variable& operand, const Variable& axesAsOperand, const std::wstring& name = L"");

    namespace Sequence
    {
        CNTK_API FunctionPtr IsFirst(const Variable& operand, const std::wstring& name = L"");
        CNTK_API FunctionPtr IsLast(const Variable& operand, const std::wstring& name = L"");

        CNTK_API FunctionPtr Slice(const Variable& operand, int beginIndex, int endIndex, const std::wstring& name = L"");

        ///
        /// Create an instance of the CNTK built-in sum reduction operation on specified tensor input operand along the operands lone dynamic sequence axis
        ///
        CNTK_API FunctionPtr ReduceSum(const Variable& operand, const std::wstring& name = L"");

        CNTK_API FunctionPtr ReduceMax(const Variable& operand, const std::wstring& name = L"");

        CNTK_API FunctionPtr Softmax(const Variable& operand, const std::wstring& name = L"");

        CNTK_API FunctionPtr First(const Variable& operand, const std::wstring& name = L"");
        CNTK_API FunctionPtr Last(const Variable& operand, const std::wstring& name = L"");

        CNTK_API FunctionPtr Where(const Variable& condition, const std::wstring& name = L"");
        CNTK_API FunctionPtr Gather(const Variable& operand, const Variable& condition, const std::wstring& name = L"");
        CNTK_API FunctionPtr Gather(const Variable& operand, const Variable& condition, const std::pair<size_t, int>& newDerivedSequenceAxisScalingAndAdditiveFactor, const std::wstring& name = L"");

        CNTK_API FunctionPtr Scatter(const Variable& operand, const Variable& condition, const std::wstring& name = L"");
        CNTK_API FunctionPtr Scatter(const Variable& operand, const Variable& condition, const std::pair<size_t, int>& newDerivedSequenceAxisScalingAndAdditiveFactor, const std::wstring& name = L"");

        CNTK_API FunctionPtr BroadcastAs(const Variable& operand, const Variable& broadcastAs, const std::wstring& name = L"");

        ///
        /// Create an instance of the CNTK built-in operator for unpacking the specified sequence operand along 
        /// the most significant static axis [-1] and padding any gaps with the specified padding value.
        /// If supressMaskOutput is false, the returned Function has 2 outputs; viz. the unpacked non-sequence data and a mask
        /// denoting the gaps in the unpacked output due to differences across lengths of the sequences in the operand.
        ///
        CNTK_API FunctionPtr Unpack(const Variable& operand, double paddingValue, bool supressMaskOutput, const std::wstring& name = L"");
    }

    ///
    /// A collection of key-value pairs that represents a training parameter schedule
    /// (e.g., learning rate, momentum schedule) in terms of the number of samples.
    /// This class is designed to simplify Learner's factory methods and provides a number of 
    /// convenience constructors to allow easy conversion from a single value, a vector of values 
    /// and a list of pairs to the training schedule. For example, a learning rate schedule 
    /// { { 10, 0.5 }, { 100, 0.3 }, { 20, 0.2 } } indicates that the rate of 0.5 should be
    /// used for the first 10 samples, followed by 0.3 for the next 100 samples, and then 0.2 for
    /// the remaining 20 samples or until the end of training if it takes longer.
    ///
    template <typename T>
    class TrainingParameterSchedule : public IDictionarySerializable
    {
    public:
        ///
        /// Indicates whether the values in the schedule are specified on the per-sample or 
        /// per-minibatch basis.
        ///
        enum class UnitType : unsigned int
        {
            Sample = 0,
            Minibatch = 1,
        };

        ///
        /// A special value that can be used for the epochSize to indicate that the schedule is sweep-based.
        ///
        static const size_t FullDataSweep = 0;

        ///
        /// Create a schedule with a constant parameter value.
        ///
        CNTK_API TrainingParameterSchedule(T value, UnitType unit);

        ///
        /// Create a schedule where the parameter changes its value every 'epochSize' samples:
        /// schedule[0] is used for the first 'epochSize' samples, schedule[1] -- for the second,
        /// and so on. The last value is then used repeatedly until the end of training.
        ///
        CNTK_API TrainingParameterSchedule(const std::vector<T>& schedule, UnitType unit, size_t epochSize = FullDataSweep);

        ///
        /// Create a schedule using the list of key-value pairs, where the key specifies 
        /// the number of epochs the parameter should maintain the corresponding value,
        /// (which 'epochSize' samples in each epoch). The value from the last pair is used 
        /// repeatedly until the end of training. For example, {{1, 0.05}, {2, 0.1}, {1, 0.005}} 
        /// and epochSize = 100, corresponds to a schedule where the value of '0.05' is used for 
        /// the first 100 samples, then '0.1' is used for the second 200 samples, 
        /// after which the values is switched to '0.005'.
        ///
        CNTK_API TrainingParameterSchedule(const std::vector<std::pair<size_t, T>>& schedule, UnitType unit, size_t epochSize = FullDataSweep);

        ///
        /// Returns a value corresponding to the absolute sample (or sweep) 
        /// count from the beginning of training.
        ///
        CNTK_API const T& operator[](size_t count) const;

        ///
        /// Returns the unit type for 'this' training parameter schedule. 
        /// In case when the values are specified on the per-Minibatch basis, they are
        /// re-scaled by the learner using the actual minibatch size in samples.
        ///
        UnitType Unit() const { return m_unit; }

        bool IsSweepBased() const { return m_epochSize == FullDataSweep; }

        CNTK_API virtual ~TrainingParameterSchedule();

        CNTK_API TrainingParameterSchedule(const TrainingParameterSchedule<T>&); 
        CNTK_API TrainingParameterSchedule(TrainingParameterSchedule<T>&&); 
        CNTK_API TrainingParameterSchedule<T>& operator=(const TrainingParameterSchedule<T>&); 
        CNTK_API TrainingParameterSchedule<T>& operator=(TrainingParameterSchedule<T>&&);

        CNTK_API virtual Dictionary Serialize() const override;

        virtual size_t CurrentVersion() const override { return s_serializationVersion; }

        CNTK_API static TrainingParameterSchedule<T> Deserialize(const Dictionary& dictionary);

    private:

        friend class Learner;

        CNTK_API void ConstructSchedule(const std::vector<std::pair<size_t, T>>& schedule);

        CNTK_API TrainingParameterSchedule(const Dictionary& dictionary);

        static const size_t s_serializationVersion = 1;

    protected:           
        std::map<size_t, T> m_schedule;
        UnitType m_unit;
        size_t m_epochSize;
    };

    template <typename T, typename TrainingParameterSchedule<T>::UnitType U>
    class TrainingParameterPerUnitSchedule : public TrainingParameterSchedule<T>
    {
    public:
        TrainingParameterPerUnitSchedule(T value)
            : TrainingParameterSchedule<T>::TrainingParameterSchedule(value, U)
        { }
        
        TrainingParameterPerUnitSchedule(const std::vector<T>& schedule, 
                                         size_t epochSize = TrainingParameterSchedule<T>::FullDataSweep)
            : TrainingParameterSchedule<T>::TrainingParameterSchedule(schedule, U, epochSize)
        { }
        

        TrainingParameterPerUnitSchedule(const std::vector<std::pair<size_t, T>>& schedule, 
                                         size_t epochSize = TrainingParameterSchedule<T>::FullDataSweep)
            : TrainingParameterSchedule<T>::TrainingParameterSchedule(schedule, U, epochSize)
        { }

#ifdef SWIGPYTHON // for Python interop (adds indexer)
        const T __getitem__(size_t count) const
        {
            return TrainingParameterSchedule<T>::operator[](count);
        }
#endif
    };

// Swig does not understand type aliasing.
#ifndef SWIG
    ///
    /// Training parameter schedule with per-sample values.
    ///
    template <typename T>
    using TrainingParameterPerSampleSchedule = TrainingParameterPerUnitSchedule<T, TrainingParameterSchedule<T>::UnitType::Sample>;

    ///
    /// Training parameter schedule with per-minibatch values.
    ///
    template <typename T>
    using TrainingParameterPerMinibatchSchedule = TrainingParameterPerUnitSchedule<T, TrainingParameterSchedule<T>::UnitType::Minibatch>;

    typedef TrainingParameterPerSampleSchedule<double> LearningRatePerSampleSchedule;
    typedef TrainingParameterPerMinibatchSchedule<double> LearningRatePerMinibatchSchedule;

    typedef TrainingParameterPerSampleSchedule<double> MomentumPerSampleSchedule;
    typedef TrainingParameterPerMinibatchSchedule<double> MomentumPerMinibatchSchedule;
#endif

    typedef TrainingParameterPerUnitSchedule<size_t, TrainingParameterSchedule<size_t>::UnitType::Sample> MinibatchSizeSchedule;
    typedef TrainingParameterSchedule<double> LearningRateSchedule;
    typedef TrainingParameterSchedule<double> MomentumSchedule;

    ///
    /// This class allows to specify momentum as time constant in place of momentum per sample in 
    /// all of Learners factory methods. The specified values are then automatically converted into 
    /// per sample values.
    ///
    class MomentumAsTimeConstantSchedule: public TrainingParameterSchedule<double>
    {
    public:
        MomentumAsTimeConstantSchedule(double value) 
            : TrainingParameterSchedule<double>::TrainingParameterSchedule(value, UnitType::Sample)
        { 
            ConvertToPerSampleValues();
        }
        
        MomentumAsTimeConstantSchedule(const std::vector<double>& schedule, size_t epochSize = FullDataSweep) 
            : TrainingParameterSchedule<double>::TrainingParameterSchedule(schedule, UnitType::Sample, epochSize) 
        { 
            ConvertToPerSampleValues();
        }
        
        MomentumAsTimeConstantSchedule(const std::vector<std::pair<size_t, double>>& schedule, size_t epochSize = FullDataSweep) 
            : TrainingParameterSchedule<double>::TrainingParameterSchedule(schedule, UnitType::Sample, epochSize)
        { 
            ConvertToPerSampleValues();
        }

#ifdef SWIGPYTHON // for Python interop (adds indexer)
        const double __getitem__(size_t count) const
        {
            return operator[](count);
        }
#endif

    private:
        CNTK_API void ConvertToPerSampleValues();
    };

    ///
    /// A collection of additional options that affect parameter updates and 
    /// are applicable for all standard learners 
    ///
    struct AdditionalLearningOptions
    {
        double l1RegularizationWeight = 0.0;
        double l2RegularizationWeight = 0.0;
#ifdef SWIG //for python interop (swig does not fully support "using")
        TrainingParameterPerUnitSchedule<double, TrainingParameterSchedule<double>::UnitType::Minibatch> gaussianNoiseInjectionStdDev = 0.0;
#else
        TrainingParameterPerMinibatchSchedule<double> gaussianNoiseInjectionStdDev = 0.0;
#endif
        double gradientClippingThresholdPerSample = std::numeric_limits<double>::infinity();
        bool gradientClippingWithTruncation = true;

        // This option results in the mean value of the gradients across the samples in the minibatch to be used by the learner.
        // The mean gradient is computed by dividing the gradient values accumulated across all samples by the actual number of samples (labels) in the minibatch.
        bool useMeanGradient = false;
    };

    ///
    /// Returns true if by default momentum is applied in the unit-gain fashion.
    ///
    CNTK_API bool DefaultUnitGainValue();

    ///  
    /// Sets globally default unit-gain flag value.
    ///
    CNTK_API void SetDefaultUnitGainValue(bool value);

    ///  
    /// Returns true if by default input gradient to learner is averaged.
    ///
    CNTK_API bool DefaultUseMeanGradientValue();

    ///  
    /// Sets globally default useMeanGradient value.
    ///
    CNTK_API void SetDefaultUseMeanGradientValue(bool value);

    ///
    /// Abstraction for learning a subset of parameters of a learnable Function using first order gradient values.
    /// For example momentum, AdaGrad, RMSProp, etc. are different types of learners with their own algorithms for
    /// learning parameter values using first order gradients.
    ///
    class Learner
    {
    public:
        //
        // Method to update the parameters associated with this learner. By returning false, this method indicates that
        // learning has stopped for all of the parameters associated with this learner
        //
        virtual bool Update(std::unordered_map<Parameter, NDArrayViewPtr>& gradientValues, size_t trainingSampleCount, bool sweepEnd = false) = 0;

        ///
        /// Returns the set of parameters associated with this learner.
        ///
        virtual const std::vector<Parameter>& Parameters() const { return m_parameters; }

        ///
        /// Optionally overridable method to checkpoint the learner's state.
        ///
        virtual Dictionary CreateCheckpoint() { return Dictionary(); }

        ///
        /// Optionally overridable method to restore the learner's state from a previous checkpoint.
        ///
        virtual void RestoreFromCheckpoint(const Dictionary&) { NOT_IMPLEMENTED }

        ///
        /// Destruct this Learner.
        ///
        virtual ~Learner() {}

        ///
        /// This method needs to be explicitly overriden in subclasses.
        ///
        virtual size_t CurrentVersion() const { NOT_IMPLEMENTED }

        ///
        /// Sets a new learning rate overriding the schedule parameter used to construct this learner.
        /// The new schedule is adjusted to be relative to the current number of elapsed samples/sweeps:
        /// the 0 offset in the new schedule corresponds to the current value of elapsed samples/sweeps, 
        /// and it takes effect from the current position in the training process onwards.
        ///
        CNTK_API virtual void ResetLearningRate(const LearningRateSchedule& learningRateSchedule);

        ///
        /// Resets smoothed gradients.
        ///
        virtual void ResetSmoothedGradients() = 0;

        ///
        /// Returns current learning rate.
        ///
        virtual double LearningRate() const
        {
            return GetCurrentTrainingParameterValue<double>(m_learningRateSchedule);
        }

        size_t TotalNumberOfSamplesSeen() const
        {
            return m_sampleCount;
        }

        ///
        /// Specifies progress writers that should be used to report any relevant stats.
        ///
        void AddProgressWriters(const std::vector<ProgressWriterPtr>& progressWriters)
        {
            m_progressWriters.insert(progressWriters.begin(), progressWriters.end());
        }

    protected:
        ///
        /// Retrieves and returns current value from the training parameter schedule.
        ///
        template <typename ElementType>
        ElementType GetCurrentTrainingParameterValue(const TrainingParameterSchedule<ElementType>& schedule) const
        {
            auto count = schedule.IsSweepBased() ? m_sweepCount : m_sampleCount;
            return schedule[count];
            }

        Learner(const std::vector<Parameter>& parameters, const LearningRateSchedule& learningRateSchedule)
            : m_parameters(parameters),
            m_learningRateSchedule(learningRateSchedule),
            m_sampleCount(0),
            m_minibatchCount(0),
            m_sweepCount(0)
        {}

        std::vector<Parameter> m_parameters;
        LearningRateSchedule m_learningRateSchedule;
        size_t m_sampleCount;
        size_t m_minibatchCount;
        size_t m_sweepCount;
        mutable std::unordered_set<ProgressWriterPtr> m_progressWriters;
    };

    ///
    /// Create an instance of the CNTK built-in SGD learner.
    ///
    CNTK_API LearnerPtr SGDLearner(const std::vector<Parameter>& parameters,
                                   const LearningRateSchedule& learningRateSchedule,
                                   AdditionalLearningOptions additionalOptions = AdditionalLearningOptions());

    ///
    /// Create an instance of the CNTK built-in Momentum SGD learner.
    ///
    CNTK_API LearnerPtr MomentumSGDLearner(const std::vector<Parameter>& parameters,
                                           const LearningRateSchedule& learningRateSchedule,
                                           const MomentumSchedule& momentumSchedule,
                                           bool unitGain = DefaultUnitGainValue(),
                                           AdditionalLearningOptions additionalOptions = AdditionalLearningOptions());

    ///
    /// Create an instance of the CNTK built-in Nesterov's accelerated SGD learner.
    ///
    CNTK_API LearnerPtr NesterovLearner(const std::vector<Parameter>& parameters,
                                        const LearningRateSchedule& learningRateSchedule,
                                        const MomentumSchedule& momentumSchedule,
                                        bool unitGain = DefaultUnitGainValue(),
                                        AdditionalLearningOptions additionalOptions = AdditionalLearningOptions());

    static MomentumSchedule DefaultVarianceMomentum = MomentumAsTimeConstantSchedule(2 * 3600 * 100);

    ///
    /// Create an instance of FSAdaGrad learner as the original paper.
    ///
    CNTK_API LearnerPtr FSAdaGradLearner(const std::vector<Parameter>& parameters,
                                         const LearningRateSchedule& learningRateSchedule,
                                         const MomentumSchedule& momentumSchedule,
                                         bool unitGain = DefaultUnitGainValue(),
                                         const MomentumSchedule& varianceMomentumSchedule = DefaultVarianceMomentum,
                                         AdditionalLearningOptions additionalOptions = AdditionalLearningOptions());

    ///
    /// Create an instance of Adam learner as the original paper.
    ///
    CNTK_API LearnerPtr AdamLearner(const std::vector<Parameter>& parameters,
                                    const LearningRateSchedule& learningRateSchedule,
                                    const MomentumSchedule& momentumSchedule,
                                    bool unitGain = DefaultUnitGainValue(),
                                    const MomentumSchedule& varianceMomentumSchedule = DefaultVarianceMomentum,
                                    double epsilon = 1e-8,
                                    bool adamax = false,
                                    AdditionalLearningOptions additionalOptions = AdditionalLearningOptions());

    ///
    /// Create an instance of the CNTK built-in AdaGrad learner.
    ///
    CNTK_API LearnerPtr AdaGradLearner(const std::vector<Parameter>& parameters,
                                       const LearningRateSchedule& learningRateSchedule,
                                       bool needAveMultiplier = true,
                                       AdditionalLearningOptions additionalOptions = AdditionalLearningOptions());

    ///
    /// Create an instance of the CNTK built-in RMSProp learner.
    ///
    CNTK_API LearnerPtr RMSPropLearner(const std::vector<Parameter>& parameters,
                                       const LearningRateSchedule& learningRateSchedule,
                                       double gamma,
                                       double inc,
                                       double dec,
                                       double max,
                                       double min,
                                       bool needAveMultiplier = true,
                                       AdditionalLearningOptions additionalOptions = AdditionalLearningOptions());

    ///
    /// Create an instance of the CNTK built-in AdaDelta learner.
    ///
    CNTK_API LearnerPtr AdaDeltaLearner(const std::vector<Parameter>& parameters,
                                        const LearningRateSchedule& learningRateSchedule,
                                        double rho = 0.95,
                                        double epsilon = 1e-8,
                                        AdditionalLearningOptions additionalOptions = AdditionalLearningOptions());

    ///
    /// A shorthand for the type of a function that takes a Parameter and a Variable as arguments and returns a Function.
    /// It can be used with UniversalLearner.
    /// 
    typedef std::function<FunctionPtr(Parameter, Variable)> ParameterUpdateFunctor;

    ///
    /// Create an instance of a learner whose update is given by the specified factory which returns a CNTK FunctionPtr.
    ///
    CNTK_API LearnerPtr UniversalLearner(const std::vector<Parameter>& parameters, const ParameterUpdateFunctor& func);

    ///
    /// Create an instance of a learner by specifying the parameters , gradients and update function. Return a CNTK FunctionPtr.
    ///
    CNTK_API LearnerPtr UniversalLearner(const std::vector<Parameter>& parameters, const std::vector<Variable>& gradients, FunctionPtr updateFunc);

    ///
    /// Distributed Learner.
    ///
    class DistributedLearner : public Learner
    {
    public:
        ///
        /// Returns the distributed communicator used in the distributed learner
        ///
        CNTK_API virtual DistributedCommunicatorPtr GetCommunicator() const
        {
            return m_communicator;
        }

        bool Update(std::unordered_map<Parameter, NDArrayViewPtr>& gradientValues, size_t minibatchSampleCount, bool sweepEnd = false) override
        {
            MinibatchInfo info{ false, sweepEnd, minibatchSampleCount };
            return Update(gradientValues, info);
        }

        virtual void ResetLearningRate(const LearningRateSchedule& learningRateSchedule)
        {
            m_learner->ResetLearningRate(learningRateSchedule);
        }

        virtual double LearningRate() const
        {
            return m_learner->LearningRate();
        }

        void ResetSmoothedGradients() override
        {
            m_learner->ResetSmoothedGradients();
        }

        //
        // Returns the total number of samples needed for warmup.
        // After reaching this number of samples the learner switches to the distributed mode.
        // Warm up is useful for 
        //
        virtual size_t ParallelizationAfter()
        {
            return m_distributeAfterSamples;
        }

        //
        // Method to update the parameters associated with this learner. By returning false, this method indicates that
        // learning has stopped for all of the parameters associated with this learner
        //
        CNTK_API virtual bool Update(std::unordered_map<Parameter, NDArrayViewPtr>& gradientValues, MinibatchInfo& minibatch) = 0;

    protected:
        DistributedLearner(DistributedCommunicatorPtr communicator, LearnerPtr learner, size_t distributeAfterSamples)
            : Learner(learner? learner->Parameters() : std::vector<Parameter>(),
                      LearningRateSchedule(0, LearningRateSchedule::UnitType::Sample)),
              m_learner(learner),
              m_communicator(communicator),
              m_distributeAfterSamples(distributeAfterSamples)
        {
            if (!m_learner)
                InvalidArgument("Learner passed to a Distributed learner ctor must not be null.");

            if (!m_communicator)
                InvalidArgument("Communicator passed to a Distributed learner ctor must not be null.");
        }

        const LearnerPtr m_learner;
        const DistributedCommunicatorPtr m_communicator;
        const size_t m_distributeAfterSamples;

        // Disallow copy and move construction and assignment
        DistributedLearner(const DistributedLearner&) = delete; DistributedLearner& operator=(const DistributedLearner&) = delete; DistributedLearner& operator=(DistributedLearner&&) = delete; DistributedLearner(DistributedLearner&&) = delete;
    };

    CNTK_API DistributedLearnerPtr CreateDataParallelDistributedLearner(DistributedCommunicatorPtr communicator, LearnerPtr learner, size_t distributeAfterSamples, bool useAsyncBufferedParameterUpdate = false);

    CNTK_API DistributedLearnerPtr CreateQuantizedDataParallelDistributedLearner(QuantizedDistributedCommunicatorPtr communicator, LearnerPtr learner, size_t distributeAfterSamples, bool useAsyncBufferedParameterUpdate = false);

    CNTK_API DistributedLearnerPtr CreateBlockMomentumDistributedLearner(
        DistributedCommunicatorPtr communicator,
        LearnerPtr learner,
        size_t distributeAfterSamples,
        size_t blockSize,
        double blockMomentumAsTimeConstant,
        bool useNestrovMomentum = true,
        bool resetSGDMomentumAfterAggregation = true,
        double blockLearningRate = 1.0);

    CNTK_API DistributedLearnerPtr CreateBlockMomentumDistributedLearner(
        DistributedCommunicatorPtr communicator,
        LearnerPtr learner,
        size_t distributeAfterSamples,
        size_t blockSize,
        bool useNestrovMomentum = true,
        bool resetSGDMomentumAfterAggregation = true,
        double blockLearningRate = 1.0);

    ///
    /// Describes an input stream: its name, element type, storage, etc.
    ///
    struct StreamInformation
    {
        std::wstring m_name;           // Unique name of the stream
        size_t m_id;                   // Unique identifier of the stream
        StorageFormat m_storageFormat; // Storage format of the stream
        DataType m_elementType;        // Element type of the stream
        NDShape m_sampleLayout;        // Layout of the sample for the stream

        std::wstring AsString() const
        {
            return m_name + L"(" + m_sampleLayout.AsString() + L")";
        }
    };

    inline bool operator==(const StreamInformation& left, const StreamInformation& right)
    {
        return ((left.m_id == right.m_id) &&
            (left.m_name == right.m_name) &&
            (left.m_storageFormat == right.m_storageFormat) &&
            (left.m_elementType == right.m_elementType) &&
            (left.m_sampleLayout == right.m_sampleLayout));
    }

    ///
    /// Evaluator is a top-level abstraction for evaluating a model's performance with specified error criterion.
    ///
    class Evaluator : public std::enable_shared_from_this<Evaluator>
    {
    public:
        ///
        /// Tests the model on the specified batch of samples using the evaluation Function specified during construction of the Evaluator
        /// Returns the average evaluation criterion value per sample for the tested minibatch of samples
        ///
        CNTK_API double TestMinibatch(const std::unordered_map<Variable, MinibatchData>& arguments, const DeviceDescriptor& computeDevice = DeviceDescriptor::UseDefaultDevice());

        ///
        /// An overload of the TestMinibatch above that takes a map of variables and their values (as its first argument).
        ///
        CNTK_API double TestMinibatch(const std::unordered_map<Variable, ValuePtr>& arguments, const DeviceDescriptor& computeDevice = DeviceDescriptor::UseDefaultDevice());

        ///
        /// An overload of the TestMinibatch above that takes a map of output variables.
        ///
        CNTK_API double TestMinibatch(const std::unordered_map<Variable, MinibatchData>& arguments, std::unordered_map<Variable, ValuePtr>& outputsToFetch, const DeviceDescriptor& computeDevice = DeviceDescriptor::UseDefaultDevice());

        ///
        /// An overload of the TestMinibatch above that takes a map of output variables.
        ///
        CNTK_API double TestMinibatch(const std::unordered_map<Variable, ValuePtr>& arguments, std::unordered_map<Variable, ValuePtr>& outputsToFetch, const DeviceDescriptor& computeDevice = DeviceDescriptor::UseDefaultDevice());

        ///
        /// Evaluation Function that is used as for the criterion for evaluating the trained model's quality.
        ///
        FunctionPtr EvaluationFunction() const { return m_evaluationFunction; }

        ///
        /// Writes the summary of test progress and resets the accumulators.
        ///
        CNTK_API void SummarizeTestProgress();

        ///
        /// Progress writers.
        ///
        CNTK_API const std::unordered_set<ProgressWriterPtr>& ProgressWriters() const
        {
            return m_progressWriters;
        }

        CNTK_API virtual ~Evaluator() {}

    private:
        template <typename T1, typename ...CtorArgTypes>
        friend std::shared_ptr<T1> MakeSharedObject(CtorArgTypes&& ...ctorArgs);

        friend class TrainingSession;

        // Returns true if testing should be continued in a distributed mode.
        // Aggregated error and sample count can be retrieved using 'result' parameter.
        bool TestMinibatch(const std::unordered_map<Variable, ValuePtr>& arguments, std::pair<ValuePtr, size_t>& result, const DeviceDescriptor& computeDevice, bool distributed = false);
        bool TestMinibatch(const std::unordered_map<Variable, ValuePtr>& arguments, std::unordered_map<Variable, ValuePtr>& outputsToFetch, std::pair<ValuePtr, size_t>& result, const DeviceDescriptor& computeDevice, bool distributed = false);

        std::pair<ValuePtr, size_t> TestLocalMinibatch(const std::unordered_map<Variable, ValuePtr>& arguments, std::unordered_map<Variable, ValuePtr>& outputsToFetch, const DeviceDescriptor& computeDevice);

        void UpdateTestProgress(size_t numSamples, const ValuePtr& evalCriterion, const DeviceDescriptor& computeDevice);

    protected:
        Evaluator(const FunctionPtr& evaluationFunction, const std::vector<ProgressWriterPtr>& progressWriters = {}, bool initializeCombined = true);

        // Helper functions.
        std::vector<Variable> GetCombinedEvalFunctionArgs() const;
        static size_t GetSampleCount(const Variable& var, const ValuePtr& value);
        static std::unordered_map<Variable, ValuePtr> GetInputs(const std::unordered_map<Variable, MinibatchData>& arguments);


        // The combined eval function can be reset by the derived classes.
        void SetCombinedEvalFunction(FunctionPtr combinedEvalFunction)
        {
            if (m_combinedEvalFunction != nullptr)
                LogicError("Combined eval function has already been initialized.");

            if (!combinedEvalFunction)
                InvalidArgument("Combined eval function is not allowed to be null.");

            m_combinedEvalFunction = combinedEvalFunction;
        }

        FunctionPtr m_evaluationFunction;
        FunctionPtr m_aggregatedEvaluationFunction;
        std::unordered_set<ProgressWriterPtr> m_progressWriters;

    private:
        const AccumulatorPtr m_aggregatedTestEvalCriterionValue;
        Variable             m_testSampleCountVar;
        FunctionPtr          m_combinedEvalFunction;
    };

        ///
    /// Construct an Evaluator for the specified eval function.
        ///
    CNTK_API EvaluatorPtr CreateEvaluator(const FunctionPtr& evaluationFunction, const std::vector<ProgressWriterPtr>& progressWriters = {});

        ///
    /// Trainer is the top-level abstraction responsible for the orchestration of the training of a model
    /// using the specified learners and training data either explicitly supplied as Value objects or from
    /// a MinibatchSource object.
    ///
    class Trainer : public Evaluator
    {
    public:
        ///
        /// Optimize model parameters using the specified 'arguments' minibatch of training samples.
        /// Returns false if all parameter learners indicate end of learning (through their Update method's return value).
        ///
        CNTK_API bool TrainMinibatch(const std::unordered_map<Variable, MinibatchData>& arguments, const DeviceDescriptor& computeDevice = DeviceDescriptor::UseDefaultDevice());
        
        ///
        /// An overload of the TrainMinibatch above that takes a map of variables and their values (as its first argument).
        ///
        CNTK_API bool TrainMinibatch(const std::unordered_map<Variable, ValuePtr>& arguments, const DeviceDescriptor& computeDevice = DeviceDescriptor::UseDefaultDevice());

        ///
        /// Optimize model parameters using the specified 'arguments' minibatch of training samples.
        /// The variables specified in the 'outputsToFetch' map denote the subset of 'this' Function's output variables that the caller wants to obtain values of. 
        /// Callers may specify the storage to be used for storing the 'outputs' Values or pass null in which case the implementation allocates the actual storage
        /// for the 'outputs' for which the ValuePtr mapping was left null by the caller.
        /// Returns false if all parameter learners indicate end of learning (through their Update method's return value).
        ///
        CNTK_API bool TrainMinibatch(const std::unordered_map<Variable, MinibatchData>& arguments, std::unordered_map<Variable, ValuePtr>& outputsToFetch, const DeviceDescriptor& computeDevice = DeviceDescriptor::UseDefaultDevice());

        ///
        /// An overload of the TrainMinibatch above that takes a map of variables and their values (as its first argument).
        ///
        CNTK_API bool TrainMinibatch(const std::unordered_map<Variable, ValuePtr>& arguments, std::unordered_map<Variable, ValuePtr>& outputsToFetch, const DeviceDescriptor& computeDevice = DeviceDescriptor::UseDefaultDevice());

        ///
        /// Checkpoint the model and other Trainer state at the specified file location
        ///
        CNTK_API void SaveCheckpoint(const std::wstring& filePath, Dictionary externalState = Dictionary());

        ///
        /// Restore the model and trainer state from a previously saved model and checkpoint from the specified file location
        ///
        CNTK_API Dictionary RestoreFromCheckpoint(const std::wstring& filePath);

        ///
        /// Model being trained by 'this' Trainer.
        ///
        FunctionPtr Model() const { return m_model; }

        ///
        /// Loss Function that is used as the optimization criterion for learning the model's parameters.
        ///
        FunctionPtr LossFunction() const { return m_lossFunction; }

        ///
        /// Returns the average training loss per sample for the last minibatch trained.
        ///
        CNTK_API double PreviousMinibatchLossAverage() const;

        ///
        /// Returns the average evaluation criterion value per sample for the last minibatch trained.
        ///
        CNTK_API double PreviousMinibatchEvaluationAverage() const;

        ///
        /// Returns the number of samples in the last minibatch trained with.
        ///
        size_t PreviousMinibatchSampleCount() const { return m_prevMinibatchNumSamples; }

        ///
        /// Learners associated with this Trainer for updating the model's parameters using computed gradients.
        ///
        CNTK_API const std::vector<LearnerPtr>& ParameterLearners() const;

        ///
        /// Total number of samples seen from the begining of the training.
        ///
        CNTK_API size_t TotalNumberOfSamplesSeen() const;

        ///
        /// Writes the summary of training progress and resets the accumulators.
        ///
        CNTK_API void SummarizeTrainingProgress();

    private:
        template <typename T1, typename ...CtorArgTypes>
        friend std::shared_ptr<T1> MakeSharedObject(CtorArgTypes&& ...ctorArgs);

        friend class TrainingSession;

        Trainer(const FunctionPtr& model, const FunctionPtr& lossFunction, const std::vector<LearnerPtr>& parameterLearners,
                const std::vector<ProgressWriterPtr>& progressWriters = {});
        Trainer(const FunctionPtr& model, const FunctionPtr& lossFunction, const FunctionPtr& evaluationFunction, const std::vector<LearnerPtr>& parameterLearners,
                const std::vector<ProgressWriterPtr>& progressWriters = {});

        void ExecuteForwardBackward(
            const std::unordered_map<Variable, ValuePtr>& arguments,
            std::unordered_map<Variable, ValuePtr>& outputsToFetch,
            const DeviceDescriptor& computeDevice,
            std::unordered_map<Variable, ValuePtr>& parameterGradients);

        bool TrainLocalMinibatch(const std::unordered_map<Variable, ValuePtr>& arguments, std::unordered_map<Variable, ValuePtr>& outputsToFetch, bool sweepEnd, const DeviceDescriptor& computeDevice);
        bool TrainDistributedMinibatch(const std::unordered_map<Variable, ValuePtr>& arguments, std::unordered_map<Variable, ValuePtr>& outputsToFetch, bool sweepEnd, const DeviceDescriptor& computeDevice);

        void Save(const std::wstring& modelFilePath, const std::vector<DictionaryValue>& learnerState, 
            const Dictionary& externalState, const Dictionary& distributedState = {});

        void UpdateTrainingProgress(size_t numSamples, const ValuePtr& loss, const ValuePtr& evalCriterion, const DeviceDescriptor& computeDevice);
        void AddProgressWriters(const std::vector<ProgressWriterPtr>& progressWriters);

        FunctionPtr m_model;
        FunctionPtr m_combinedTrainingFunction;
        FunctionPtr m_lossFunction;
        FunctionPtr m_aggregatedLossFunction;
        Variable    m_trainingSampleCountVar;
        LearnersPtr m_parameterLearners;
        std::unordered_set<Parameter> m_learnerParameters;
        std::unordered_set<Variable> m_modelParametersNotCoveredByLearners;
        bool        m_distributed;
        ValuePtr    m_rootGradientValue;

        size_t   m_prevMinibatchNumSamples;
        ValuePtr m_prevMinibatchAggregateTrainingLossValue;
        ValuePtr m_prevMinibatchAggregateEvalCriterionValue;

        AccumulatorPtr m_aggregatedTrainingLossValue;
        AccumulatorPtr m_aggregatedTrainingEvalCriterionValue;

        size_t m_prevDistributedTotalNumSamples;
    };

    ///
    /// Construct a Trainer to train the specified 'model' with the specified 'trainingLoss' Variable as the training criterion
    /// and using the specified set of 'parameterLearners' for updating the model's parameters using computed gradients.
    ///
    CNTK_API TrainerPtr CreateTrainer(const FunctionPtr& model, const FunctionPtr& lossFunction, const std::vector<LearnerPtr>& parameterLearners,
                                      const std::vector<ProgressWriterPtr>& progressWriters = {});

    ///
    /// Construct a Trainer to train the specified 'model' with the specified 'trainingLoss' as the training criterion,
    /// the specified 'evaluationFunction' as the criterion for evaluating the trained model's quality, and using the specified set
    /// of 'parameterLearners' for updating the model's parameters using computed gradients.
    ///
    CNTK_API TrainerPtr CreateTrainer(const FunctionPtr& model, const FunctionPtr& lossFunction, const FunctionPtr& evaluationFunction, const std::vector<LearnerPtr>& parameterLearners,
                                      const std::vector<ProgressWriterPtr>& progressWriters = {});
}

namespace std {
    template <> struct hash<::CNTK::StreamInformation>
    {
        size_t operator()(const ::CNTK::StreamInformation& x) const
        {
            return std::hash<size_t>()(x.m_id);
        }
    };
}

namespace CNTK
{
    ///
    /// A struct that combines the minibatch meta-data with the actual minibatch data.
    /// The former includes the number of sequences and samples in the minibatch,
    /// as well as the sweep-end flag, which is set to true to indicate that the minibatch 
    /// concludes a data sweep (i.e, it's the last minibatch at the end of the sweep).
    ///
    struct MinibatchData
    {
        MinibatchData() : MinibatchData(nullptr)
        {}

        // a convenience constructor to allow passing ValuePtr arguments in place 
        // of MinibatchData parameter (e.g., in Trainer::TrainMinibatch)
        MinibatchData(ValuePtr value) : MinibatchData(value, 0)
        {}

        MinibatchData(ValuePtr value, size_t numSamples, bool sweepEnd = false) 
            : MinibatchData(value, numSamples, numSamples, sweepEnd)
        {}

        MinibatchData(ValuePtr value, size_t numSequences, size_t numSamples, bool sweepEnd) 
            : data(value), numberOfSequences(numSequences), numberOfSamples(numSamples), sweepEnd(sweepEnd) 
        {}

        std::wstring AsString() const
        {
            std::wstringstream wss;
            wss << L"MinibatchData(data=" << data->AsString() << L", samples=" << numberOfSamples << L", seqs=" << numberOfSequences << L")";
            return wss.str();
        }

        ValuePtr data;
        size_t numberOfSequences;
        size_t numberOfSamples;
        bool sweepEnd; 
    };

    ///
    /// Abstraction for generating minibatches of samples for training/evaluation.
    ///
    class MinibatchSource : public std::enable_shared_from_this<MinibatchSource>
    {
    public:
        CNTK_API static const size_t InfinitelyRepeat;
        CNTK_API static const size_t FullDataSweep;
        CNTK_API static const size_t DefaultRandomizationWindowInChunks;

    public:
        ///
        /// Describes the streams 'this' MinibatchSource produces.
        ///
        virtual const std::unordered_set<StreamInformation>& StreamInfos() = 0;

        ///
        /// Reads a minibatch that contains data for all input streams.
        /// The minibatch size is specified in terms of #samples and/or #sequences for the primary input stream; value of 0 for #samples/#sequences means unspecified.
        /// In case the size is specified in terms of both #sequences and #samples, the smaller of the 2 is taken.
        /// An empty map is returned when the MinibatchSource has no more data to return.
        ///
        CNTK_API const std::unordered_map<StreamInformation, MinibatchData>& GetNextMinibatch(
            size_t minibatchSizeInSequences,
            size_t minibatchSizeInSamples,
            const DeviceDescriptor& device = DeviceDescriptor::UseDefaultDevice());

        ///
        /// Same as above but allows to specify partition of data in a distributed environment.
        /// Depending on the number of workers the data is split in different partitions,
        /// and depending on the worker rank, only a particular partition is read.
        ///
        CNTK_API virtual const std::unordered_map<StreamInformation, MinibatchData>& GetNextMinibatch(
            size_t minibatchSizeInSequences,
            size_t minibatchSizeInSamples,
            size_t numberOfWorkers,
            size_t workerRank,
            const DeviceDescriptor& device = DeviceDescriptor::UseDefaultDevice()) = 0;

        ///
        /// Destruct this MinibatchSource.
        ///
        virtual ~MinibatchSource() {}

        ///
        /// Optionally overridable method to checkpoint the MinibatchSource's state.
        ///
        virtual Dictionary GetCheckpointState() const
        {
            return Dictionary();
        }

        ///
        /// Optionally overridable method to restore the MinibatchSource's state from a previous checkpoint.
        ///
        virtual void RestoreFromCheckpoint(const Dictionary& /*checkpoint*/) {}

    public:
        ///
        /// Gets the description of the stream with given name. 
        /// Throws an exception of there are none or multiple streams with this same name.
        ///
        CNTK_API const StreamInformation& StreamInfo(const std::wstring& streamName);

        ///
        /// Gets the description of the stream that matches the attributes (Shape, DataType and StorageFormat) of the specified Variable object
        /// Throws an exception if there are none or multiple streams matching the Variable's attributes
        ///
        CNTK_API const StreamInformation& StreamInfo(const Variable& variableToMatch);

        ///
        /// Reads a minibatch that contains data for all input streams.
        /// The minibatch size is specified terms of #samples for the primary input stream.
        /// An empty map is returned when the MinibatchSource has no more data to return.
        ///
        CNTK_API const std::unordered_map<StreamInformation, MinibatchData>& GetNextMinibatch(size_t minibatchSizeInSamples, const DeviceDescriptor& device = DeviceDescriptor::UseDefaultDevice());

        // Disallow copy and move construction and assignment
        MinibatchSource(const MinibatchSource&) = delete; MinibatchSource(MinibatchSource&&) = delete; MinibatchSource& operator=(const MinibatchSource&) = delete; MinibatchSource& operator=(MinibatchSource&&) = delete;

    protected:
        MinibatchSource() {}
    };

    typedef Dictionary Deserializer;
    
    ///
    /// A configuration required to instantiate the CNTK built-in composite minibatch source.
    /// 
    struct MinibatchSourceConfig
    {
        ///
        /// Creates a new minibatch source configuration, with enabled randomization and
        /// the randomization window set to DefaultRandomizationWindowInChunks when 'randomize' is
        /// 'true' (default).
        ///
        CNTK_API MinibatchSourceConfig(const std::vector<Deserializer>& deserializers, bool randomize = true);

        /// 
        /// The maximum number of input samples (not 'label samples') the reader can produce 
        /// (the default value is InfinitelyRepeat). After this number has been reached, the reader 
        /// returns empty minibatches on subsequent calls to GetNextMinibatch(). 'maxSweeps' and 'maxSamples' 
        /// are mutually exclusive, an exception will be raised if both have non-default values.
        /// 
        size_t maxSamples { MinibatchSource::InfinitelyRepeat };

        ///
        /// The maximum allowed number of sweeps over the input dataset. After this number has been reached, 
        /// the reader returns empty minibatches on subsequent calls to GetNextMinibatch().
        /// 'maxSweeps' and 'maxSamples' are mutually exclusive, an exception will be raised if both have 
        /// non-default values.
        /// 
        size_t maxSweeps { MinibatchSource::InfinitelyRepeat };

        ///
        /// Size of the randomization window in chunks, non-zero value enables randomization. 
        /// 'randomizationWindowInChunks' and 'randomizationWindowInSamples' are mutually exclusive,
        /// an exception will be raised if both have non-zero values.
        ///
        size_t randomizationWindowInChunks { MinibatchSource::DefaultRandomizationWindowInChunks };

        ///
        /// Size of the randomization window in samples, non-zero value enables randomization. 
        /// 'randomizationWindowInChunks' and 'randomizationWindowInSamples' are mutually exclusive,
        /// an exception will be raised if both have non-zero values.
        ///
        size_t randomizationWindowInSamples { 0 };

        ///
        /// Initial randomization seed value (incremented every sweep when the input data is re-randomized).
        ///
        size_t randomizationSeed { 0 };

        ///
        /// Output verbosity level.
        ///
        TraceLevel traceLevel{ GetTraceLevel() };

        ///
        /// Truncation length in samples, non-zero value enables the truncation (only applicable for BPTT,
        /// cannot be used in frame mode, an exception will be raised if frame mode is enabled and the 
        /// truncation length is non-zero).
        ///
        size_t truncationLength { 0 };

        ///
        /// Switches the frame mode on and off. If the frame mode is enabled the input data will be processed
        /// as individual frames ignoring all sequence information (this option cannot be used for BPTT,
        /// an exception will be raised if frame mode is enabled and the truncation length is non-zero).
        ///
        bool isFrameModeEnabled { false };

        ///
        /// Specifies if the deserialization should be done on a single or multiple threads. 
        /// Defaults to 'auto' (multhithreading is disabled unless ImageDeserializer is present 
        /// in the deserializers list). 'false' and 'true' faithfully turn the multithreading off/on.
        ///
        Internal::Optional<bool> isMultithreaded;

        ///
        /// Deserializers to be used in the composite reader.
        ///
        std::vector<Deserializer> deserializers;
    };

    ///
    /// Instantiate the CNTK built-in composite minibatch source.
    ///
    CNTK_API MinibatchSourcePtr CreateCompositeMinibatchSource(const MinibatchSourceConfig& configuration);

    struct StreamConfiguration
    {
        StreamConfiguration(const std::wstring& streamName, size_t dim, bool isSparse = false, const std::wstring& streamAlias = L"", bool definesMbSize = false)
            : m_streamName(streamName), m_dim(dim), m_isSparse(isSparse), m_streamAlias(streamAlias), m_definesMbSize(definesMbSize)
        {}

        std::wstring m_streamName;
        size_t m_dim;
        bool m_isSparse;
        std::wstring m_streamAlias;
        bool m_definesMbSize;
    };

    struct HTKFeatureConfiguration
    {
        HTKFeatureConfiguration(const std::wstring& streamName, const std::wstring& scp, size_t dim, size_t left, size_t right, bool broadcast, bool definesMbSize = false)
            : m_streamName(streamName), m_dim(dim), m_scp(scp), m_left(left), m_right(right), m_broadcast(broadcast), m_definesMbSize(definesMbSize)
        {}

        std::wstring m_streamName;
        std::wstring m_scp;
        size_t m_dim;
        size_t m_left;
        size_t m_right;
        bool m_broadcast;
        bool m_definesMbSize;
    };

    typedef Dictionary ImageTransform;

    /// 
    /// Create a crop transform with the specified options to be used with a reader
    /// 
    CNTK_API ImageTransform ReaderCrop(const wchar_t* cropType = L"center",
        std::pair<int, int> cropSize = std::make_pair(0, 0),
        std::pair<float, float> sideRatio = std::make_pair(0.0f, 0.0f),
        std::pair<float, float> areaRatio = std::make_pair(0.0f, 0.0f), 
        std::pair<float, float> aspectRatio = std::make_pair(1.0f, 1.0f), 
        const wchar_t* jitterType = L"none");

    /// 
    /// Create a scale transform with the specified options to be used with a reader
    /// 
    CNTK_API ImageTransform ReaderScale(int width,
        int height, int channels, const wchar_t* interpolations = L"linear",
        const wchar_t* scaleMode = L"fill", int padValue = -1);

    /// 
    /// Create a mean subtraction transform with the specified options to be used with a reader
    ///
    CNTK_API ImageTransform ReaderMean(const wchar_t* meanFile);

    /// 
    /// Create a color transform with the specified options to be used with a reader
    /// 
    CNTK_API ImageTransform ReaderColor(float brightnessRadius = 0.0f,
        float contrastRadius = 0.0f, float saturationRadius = 0.0f);

    /// 
    /// Create an ImageDeserializer with the specified options
    /// 
    CNTK_API  Deserializer ImageDeserializer(const std::wstring& fileName, const std::wstring& labelStreamName, size_t numLabels, const std::wstring& imageStreamName, const std::vector<ImageTransform>& transforms = {});

    /// 
    /// Create a Base64ImageDeserializer with the specified options
    /// 
    CNTK_API  Deserializer Base64ImageDeserializer(const std::wstring& fileName, const std::wstring& labelStreamName, size_t numLabels, const std::wstring& imageStreamName, const std::vector<ImageTransform>& transforms = {});

    /// 
    /// Create a CTFDeserializer with the specified options
    /// 
    CNTK_API  Deserializer CTFDeserializer(const std::wstring& fileName, const std::vector<StreamConfiguration>& streams);

    /// 
    /// Create an HTKFeatureDeserializer with the specified options
    /// 
    CNTK_API  Deserializer HTKFeatureDeserializer(const std::vector<HTKFeatureConfiguration>& streams);

    /// 
    /// Create an HTKMLFDeserializer with the specified options
    /// 
    CNTK_API  Deserializer HTKMLFDeserializer(const std::wstring& streamName, const std::wstring& labelMappingFile, size_t dimension, const std::vector<std::wstring>& mlfFiles, bool phoneBoundaries = false);

    /// 
    /// Instantiate the CNTK built-in text format minibatch source
    ///
    inline MinibatchSourcePtr TextFormatMinibatchSource(const std::wstring& dataFilePath, const std::vector<StreamConfiguration>& streamConfigs,
        size_t epochSize = MinibatchSource::InfinitelyRepeat,
        bool randomize = true,
        size_t randomizationWindow = MinibatchSource::DefaultRandomizationWindowInChunks,
        bool sampleBasedRandomizationWindow = false)
    {
        MinibatchSourceConfig config({ CTFDeserializer(dataFilePath, streamConfigs) }, randomize);
        config.maxSamples = epochSize;

        if (randomize)
        {
            if (sampleBasedRandomizationWindow)
                config.randomizationWindowInSamples = randomizationWindow;
            else
                config.randomizationWindowInChunks = randomizationWindow;
        }

        return CreateCompositeMinibatchSource(config);
    }

    ///
    /// Compute the per dimension means and variances for each of the specified streams using data from the specified minibatchSource.
    ///
    CNTK_API void ComputeInputPerDimMeansAndInvStdDevs(const MinibatchSourcePtr& minibatchSource,
        std::unordered_map<StreamInformation, std::pair<NDArrayViewPtr, NDArrayViewPtr>>& computedMeanAndVariances,
        const DeviceDescriptor& device = DeviceDescriptor::CPUDevice());

    ///
    /// Set the process-wide setting for maximum number of CPU threads to be used by any individual compute operation
    /// Note that this is a per compute operation limit and if the user performs multiple compute operations concurrently
    /// by launching multiple threads and performing a compute operation inside, it will result in each of those concurrently
    /// executing operations to use the specified number of CPU threads limit.
    ///
    CNTK_API void SetMaxNumCPUThreads(size_t numCPUThreads);

    ///
    /// Returns the current process-wide setting for maximum number of CPU threads to be used by any individual compute operation
    ///
    CNTK_API size_t GetMaxNumCPUThreads();

    struct DistributedWorkerDescriptor
    {
        size_t m_globalRank;
        std::wstring m_hostId;

        bool IsMain() const
        {
            return m_globalRank == 0;
        }
    };

    inline bool operator==(const DistributedWorkerDescriptor& left, const DistributedWorkerDescriptor& right)
    {
        return ((left.m_globalRank == right.m_globalRank) && (left.m_hostId == right.m_hostId));
    }

    ///
    /// A communicator interface exposing communication primitives that serve as building blocks 
    /// for distributed training.
    ///
    class DistributedCommunicator
    {
    public:
        CNTK_API virtual const std::unordered_set<DistributedWorkerDescriptor>& Workers() const = 0;

        CNTK_API virtual const DistributedWorkerDescriptor& CurrentWorker() const = 0;

        // Creates a new distributed communicator comprising of a subset of the workers in this communicator
        CNTK_API virtual DistributedCommunicatorPtr SubGroup(const std::unordered_set<DistributedWorkerDescriptor>& subGroupWorkers) const = 0;

        // A collective communication API to concatenate values across each worker of this communicator. The concatenated values are only sent to the specified workers; for all others the returned Values are null
        CNTK_API virtual void Concatenate(
            const std::vector<ValuePtr>& values,
            std::vector<ValuePtr>& outputValues,
            const std::unordered_set<DistributedWorkerDescriptor>& sendToWorkers) = 0;

        CNTK_API virtual void Concatenate(
            const std::vector<NDArrayViewPtr>& input,
            std::vector<NDArrayViewPtr>& output,
            const std::unordered_set<DistributedWorkerDescriptor>& sendToWorkers) = 0;

        // Gathers the inputs from a subset of workers on the main worker.
        CNTK_API virtual void Gather(
            const Dictionary& input,
            std::vector<DictionaryPtr>& output,
            const std::unordered_set<DistributedWorkerDescriptor>& sendToWorkers) = 0;

        // A collective communication API to aggregate values across each worker of this communicator. 
        // The aggregated values are only sent to the specified workers; for all others the returned Values are null
        CNTK_API virtual void AggregateInPlace(
            const std::vector<NDArrayViewPtr>& values,
            const std::unordered_set<DistributedWorkerDescriptor>& sendToWorkers) = 0;

        CNTK_API virtual void Aggregate(
            const std::vector<NDArrayViewPtr>& values,
            std::vector<NDArrayViewPtr>& outputValues,
            const std::unordered_set<DistributedWorkerDescriptor>& sendToWorkers) = 0;

        virtual ~DistributedCommunicator() {}

        // TODO: Currently this is a workaround to free static MPIWrapper, it will go away soon.
        // Should be called before executable exits.
        CNTK_API static void Finalize();

        // a barrier to sync all ranks that calls WaitAll() underneath
        CNTK_API virtual void Barrier() = 0;

    protected:
        DistributedCommunicator() {};
    };

    ///
    /// A distributed communicator that supports quantized aggreagtion of values.
    ///
    class QuantizedDistributedCommunicator : public DistributedCommunicator
    {
    public:
        // A collective communication API to perform quantized aggregation of values across all workers of this communicator
        CNTK_API virtual void QuantizedAggregate(
            const std::vector<NDArrayViewPtr>& inValues,
            const std::vector<NDArrayViewPtr>& valueQuantizationResidues,
            const std::vector<NDArrayViewPtr>& stripeQuantizationResidues,
            std::vector<NDArrayViewPtr>& aggregatedOutputs,
            std::vector<NDArrayViewPtr>& newQuantizationResidues,
            std::vector<NDArrayViewPtr>& newStripeQuantizationResidues,
            const std::unordered_set<DistributedWorkerDescriptor>& sendToWorkers) = 0;

        CNTK_API virtual void QuantizedAggregateInPlace(
            std::vector<NDArrayViewPtr>& inValues,
            std::vector<NDArrayViewPtr>& valueQuantizationResidues,
            std::vector<NDArrayViewPtr>& stripeQuantizationResidues,
            const std::unordered_set<DistributedWorkerDescriptor>& sendToWorkers) = 0;

    protected:
        QuantizedDistributedCommunicator() {};
    };

    ///
    /// A parameter server based communicator that supports push and pull values. 
    ///
    class ParameterServerBasedCommunicator : public DistributedCommunicator
    {
    public:

        CNTK_API virtual void PullAndFetchInPlace(
            const std::vector<NDArrayViewPtr>& values) = 0;

        // TODO: Currently this is a workaround to free static MPIWrapper, it will go away soon.
        // Should be called before executable exits.
        CNTK_API static void Finalize();

    protected:
        ParameterServerBasedCommunicator() {};
    };

    ///
    /// Built-in MPI-based communicator.
    ///
    CNTK_API DistributedCommunicatorPtr MPICommunicator(size_t packThresholdSizeInBytes = Internal::DefaultPackThresholdSizeInBytes());

    ///
    /// Distributed communicator that allows quantized aggregations.
    ///
    CNTK_API QuantizedDistributedCommunicatorPtr QuantizedMPICommunicator(bool zeroThresholdFor1Bit, bool useQuantizationForSelfStripe, size_t numQuantizationBits);

    ///
    /// Cross validation configuration
    ///
    struct CrossValidationConfig
    {
    public:
        /// Cross validation configuration.
        /// crossValidationSource: a minibatch source that will be used for cross validation.
        /// crossValidationSchedule : a minibatch size schedule for cross validation.
        /// crossValidationFrequencyInSamples: frequency in samples when to perform cross validation.
        ///
        CNTK_API CrossValidationConfig(const MinibatchSourcePtr& crossValidationSource,
            const MinibatchSizeSchedule& crossValidationSchedule = MinibatchSizeSchedule(64),
            size_t crossValidationFrequencyInSamples = std::numeric_limits<size_t>::max(),
            size_t maxSamples = std::numeric_limits<size_t>::max(),
            const std::unordered_map<Variable, StreamInformation>& inputVarToStream = {});

    private:
        friend class TrainingSession;
        const MinibatchSourcePtr m_source;
        const MinibatchSizeSchedule m_mbSize;
        const size_t m_frequency;
        const size_t m_maxSamples;
        const std::unordered_map<Variable, StreamInformation> m_varToStream;
    };

    ///
    /// Checkpoint configuration
    ///
    struct CheckpointConfig
    {
    public:
        ///
        /// Checkpoint configuration.
        /// checkPointFileName: a file name where the checkpoint will be stored.
        /// checkpointFrequencyInSamples: frequency in samples when to perform checkpointing.
        /// restoreFromCheckpointIfExists: if flag is set, the training session will try to restore before training.
        /// preserveAllCheckpoints: if flag is set, all checkpoints will be preserved.
        ///
        CNTK_API CheckpointConfig(
            const std::wstring& checkPointFileName,
            size_t checkpointFrequencyInSamples = std::numeric_limits<size_t>::max(),
            bool restoreFromCheckpointIfExists = true,
            bool preserveAllCheckpoints = false);

    private:
        friend class TrainingSession;
        const std::wstring m_fileName;
        const bool m_restore;
        const bool m_preserveAll;
        const size_t m_frequency;
    };

    ///
    /// Test configuration
    ///
    struct TestConfig
    {
    public:
        /// Test configuration.
        /// source : a minibatch source that will be used for test
        /// schedule : a minibatch size schedule
        ///
        CNTK_API TestConfig(const MinibatchSourcePtr& source,
            const MinibatchSizeSchedule& schedule = MinibatchSizeSchedule(64),
            const std::unordered_map<Variable, StreamInformation>& inputVarToStream = {});

    private:
        friend class TrainingSession;
        const MinibatchSourcePtr m_source;
        const MinibatchSizeSchedule m_mbSize;
        const std::unordered_map<Variable, StreamInformation> m_varToStream;
    };

    ///
    /// Base abstract class that represents a training session.
    /// Derived classes can redefine different aspects of training, overriding base virtual methods (GetMinibatchSize, OnMinibatchStart, etc.)
    ///
    class TrainingSession
    {
        struct PeriodicAction
        {
            size_t frequency;
            size_t currentIndex;
            size_t sampleCountWhenLastCalled;
            std::function<bool(size_t currentIndex, const DeviceDescriptor&)> action;
        };

    public:
        ///
        /// Constructor of the training session:
        /// trainer : an instance of a trainer
        /// trainingSource: minibatch source
        /// minibatchSizeSchedule: mb size schedule
        /// inputVarToStream: var to stream mapping
        /// maxNumTrainingSamples: max number of training samples
        /// progress : a training configuration
        ///
        CNTK_API TrainingSession(
            const TrainerPtr& trainer,
            const MinibatchSourcePtr& trainingSource,
            const MinibatchSizeSchedule& minibatchSizeSchedule,
            const std::unordered_map<Variable, StreamInformation>& inputVarToStream,
            size_t maxNumTrainingSamples,
            size_t progressFrequency,
            const CheckpointConfig& checkpointing,
            const CrossValidationConfig& crossValidation,
            const TestConfig& test);

        ///
        /// Runs the session.
        ///
        CNTK_API void Train(const DeviceDescriptor& computeDevice);

        ///
        /// Restores a session from a checkpoint.
        ///
        CNTK_API void RestoreFromCheckpoint(const std::wstring& checkpointFileName);

        CNTK_API virtual ~TrainingSession() {}

    public:
        ///
        /// Optionally overridable, called each time before a new minibatch is requested from the minibatch source
        /// during training (from Run method).
        ///
        virtual size_t GetMinibatchSize()
        {
            return m_mbSize[Trainer()->TotalNumberOfSamplesSeen()];
        }

        ///
        /// Optionally overridable callback that is invoked before each minibatch.
        ///
        CNTK_API virtual void OnMinibatchStart() {};

        ///
        /// Optionally overridable callback that is invoked after each minibatch.
        /// If return value is false, the training will be stopped.
        ///
        CNTK_API virtual bool OnMinibatchEnd() { return true; };

        ///
        /// Optionally overridable callback that is invoked before each checkpoint.
        ///
        CNTK_API virtual void OnCheckpointStart(size_t /*checkpointIndex*/) {};

        ///
        /// Optionally overridable callback that is invoked after each checkpoint.
        ///
        CNTK_API virtual void OnCheckpointEnd(size_t /*checkpointIndex*/) {};

        ///
        /// Optionally overridable callback that is invoked before each cross validation.
        ///
        CNTK_API virtual void OnCrossValidationStart(size_t /*validationIndex*/) {};

        ///
        /// Optionally overridable callback that is invoked after each cross validation.
        /// If return value is false, the training will be stopped.
        ///
        CNTK_API virtual bool OnCrossValidationEnd(size_t /*validationIndex*/, double /*averageError*/, size_t /*numberOfSamples*/, size_t /*numberOfMinibatches*/)
        {
            return true;
        }

    protected:
        ///
        /// Accessors.
        ///
        TrainerPtr Trainer() const { return m_trainer; }

    private:
        /// Disallow copy and move construction and assignment
        TrainingSession(const TrainingSession&) = delete; TrainingSession& operator=(const TrainingSession&) = delete; TrainingSession& operator=(TrainingSession&&) = delete; TrainingSession(TrainingSession&&) = delete;

        // Auxilary functions.
        void GetNextMinibatch(const MinibatchSourcePtr& source,
            std::unordered_map<Variable, ValuePtr>& minibatch,
            const std::unordered_map<Variable, StreamInformation>& inputVarToStream,
            size_t maxMbSize, size_t workerRank, size_t numberOfWorkers, const DeviceDescriptor& computeDevice);
        void GetTrainingMinibatch(std::unordered_map<Variable, ValuePtr>& minibatch, size_t maxMbSize, const DeviceDescriptor& computeDevice);
        void GetCrossValidationMinibatch(std::unordered_map<Variable, ValuePtr>& minibatch, size_t maxMbSize, const DeviceDescriptor& computeDevice);

        void RestoreFromCheckpoint();
        void SaveCheckpoint(size_t currentIndex);
        void SaveFinalCheckpoint();

        bool CrossValidate(size_t currentIndex, const DeviceDescriptor& computeDevice);
        void ReportProgress(size_t currentIndex);
        void Test(const DeviceDescriptor& computeDevice);

        size_t m_parallelAfterSamples;
        size_t m_workerRank;
        size_t m_numberOfWorkers;

        std::vector<PeriodicAction> m_actions;

        // Training.
        TrainerPtr m_trainer;
        const MinibatchSourcePtr m_source;
        const MinibatchSizeSchedule m_mbSize;
        const std::unordered_map<Variable, StreamInformation> m_varToStream;
        const size_t m_maxNumSamples;
        const size_t m_progressFrequency;

        // Additional configuration.
        CheckpointConfig m_checkpoint;
        CrossValidationConfig m_cv;
        TestConfig m_test;
    };

    ///
    /// Base class for all classes that want to record training/evaluation progress.
    ///
    class ProgressWriter
    {
    public:
        ///
        /// Constructor.
        ///
        /// The frequency arguments control a schedule on which the training/evaluation progress updates are written.
        /// The frequency value of 0 specifies geometric schedule, i.e. write progress after 1, 2, 4, 8, 16... updates.
        /// The frequency value other than zero specifies arithmetic schedule, i.e. write progress after each 
        /// 'frequency' updates.
        ///
        /// The firstUpdatesToWrite arguments only apply on arithemetic schedule. If specified, the first
        /// 'firstUpdatesToWrite' updates will be written explicitly before using an arithmetic schedule.
        ///
        // TODO: Encapsulate (freq, firstToWrite) as an update schedule type.
        CNTK_API ProgressWriter(size_t trainingUpdateWriteFrequency, size_t trainingFirstUpdatesToWrite,
                                size_t testUpdateWriteFrequency, size_t testFirstUpdatesToWrite,
                                size_t distributedSyncUpdateWriteFrequency, size_t distributedSyncFirstUpdatesToWrite);

        ///
        /// Destructor.
        ///
        CNTK_API virtual ~ProgressWriter();

        ///
        /// Actually outputs information about the update in training progress. Overridable in derived classes.
        ///
        CNTK_API virtual void OnWriteTrainingUpdate(const std::pair<size_t, size_t>& /*samples*/,
                                                    const std::pair<size_t, size_t>& /*updates*/,
                                                    const std::pair<double, double>& /*aggregateLoss*/,
                                                    const std::pair<double, double>& /*aggregateMetric*/) {};

        ///
        /// Actually outputs information about the update in evaluation progress.  Overridable in derived classes.
        ///
        CNTK_API virtual void OnWriteTestUpdate(const std::pair<size_t, size_t>& /*samples*/,
                                                const std::pair<size_t, size_t>& /*updates*/,
                                                const std::pair<double, double>& /*aggregateMetric*/) {};

        /// Actually outputs information about the synchronization across parallel workers
        /// in distributed training. Overridable in derived classes.
        ///
        CNTK_API virtual void OnWriteDistributedSyncUpdate(const std::pair<size_t, size_t>& /*samples*/,
                                                           const std::pair<size_t, size_t>& /*updates*/,
                                                           const std::pair<double, double>& /*aggregateMetric*/) {};

        ///
        /// Called after each training update, regardless whether the actual write is needed.
        ///
        CNTK_API virtual void OnTrainingUpdateEnd() {};

        ///
        /// Actually outputs information about the summary of training progress.  Overridable in derived classes.
        ///
        CNTK_API virtual void OnWriteTrainingSummary(size_t /*samples*/, size_t /*updates*/, size_t /*summaries*/,
                                                     double /*aggregateLoss*/, double /*aggregateMetric*/,
                                                     size_t /*elapsedMilliseconds*/) {};

        ///
        /// Actually outputs information about the summary of evaluation progress.  Overridable in derived classes.
        ///
        CNTK_API virtual void OnWriteTestSummary(size_t /*samples*/, size_t /*updates*/, size_t /*summaries*/,
                                                 double /*aggregateMetric*/, size_t /*elapsedMilliseconds*/) {};

        ///
        /// Writes out the string key together with the specified value.
        ///
        CNTK_API virtual void Write(const std::wstring& /*key*/, double /*value*/) {};

        ///
        /// Returns the total number of training progress updates received by the progress writer.
        ///
        CNTK_API size_t TotalTrainingUpdates() const;

        ///
        /// Returns the total number of evaluation progress updates received by the progress writer.
        ///
        CNTK_API size_t TotalTestUpdates() const;

        /// 
        /// Updates the writer with the accumulated loss/metric since the start of training.
        ///
        void UpdateTraining(size_t numSamples, const ValuePtr& accumulatedLoss, const ValuePtr& accumulatedMetric);

        ///
        /// Updates the writer with the accumulated metric since the start of evaluation.
        ///
        void UpdateTest(size_t numSamples, const ValuePtr& accumulatedMetric);

        ///
        /// Updates the writer with the accumulated metric since the start of evaluation.
        ///
        void UpdateDistributedSync(size_t numSamples, const ValuePtr& accumulatedMetric);

        ///
        /// Writes a summary of training progress since the last call to this function.
        ///
        void WriteTrainingSummary(const ValuePtr& accumulatedLoss, const ValuePtr& accumulatedMetric);

        ///
        /// Writes a summary of evaluation progress since the last call to this function.
        ///
        void WriteTestSummary(const ValuePtr& accumulatedMetric);

    private:
        // Disallow copy and move construction and assignment
        ProgressWriter(const ProgressWriter&) = delete; ProgressWriter(ProgressWriter&&) = delete; ProgressWriter& operator=(const ProgressWriter&) = delete; ProgressWriter& operator=(ProgressWriter&&) = delete;

        class Impl;
        std::unique_ptr<Impl> m_training;
        std::unique_ptr<Impl> m_test;
        std::unique_ptr<Impl> m_distributedSync;
    };

    /// Creates an instance of the training session class. Parameters match the parameters of the TrainingSession constructor.
    ///
    CNTK_API TrainingSessionPtr CreateTrainingSession(
        const TrainerPtr& trainer,
        const MinibatchSourcePtr& trainingSource,
        const MinibatchSizeSchedule& minibatchSizeSchedule,
        const std::unordered_map<Variable, StreamInformation>& inputVarToStream,
        size_t maxNumTrainingSamples,
        size_t progressFrequency,
        const CheckpointConfig& checkpointing = { L"" },
        const CrossValidationConfig& crossValidation = { nullptr },
        const TestConfig& test = { nullptr });

    ///
    /// Build-in Parameter Server Based communicator.
    ///
    CNTK_API ParameterServerBasedCommunicatorPtr ParameterServerBasedCommunicator();
}


namespace std 
{
    template <> struct hash<::CNTK::DistributedWorkerDescriptor>
    {
        size_t operator()(const ::CNTK::DistributedWorkerDescriptor& x) const
        {
             return std::hash<size_t>()(x.m_globalRank);
        }
    };
}<|MERGE_RESOLUTION|>--- conflicted
+++ resolved
@@ -1848,13 +1848,8 @@
 
         Variable NonCompositePreservingCopy() const;
 
-<<<<<<< HEAD
-        private:
-#ifdef SWIGCSHARP
-=======
     private:
 #if defined(SWIGCSHARP) || defined(SWIGJAVA)
->>>>>>> 4e7e9716
     public:
         // TODO: a better way to get hash value?
         size_t GetHashValue()
