--- conflicted
+++ resolved
@@ -764,8 +764,7 @@
 
                             auto reductionAxis = NormalizeAxis(m_attributes[PrimitiveFunction::AttributeNameAxis].Value<Axis>(), m_inputs[0]);
                             if (reductionAxis == Axis::AllStaticAxes() || reductionAxis == Axis::AllAxes())
-<<<<<<< HEAD
-                                outputShape = {};
+                                outputShape = keepDimensions ? NDShape(m_inputs[0].Shape().Rank(), 1) : NDShape({});
                             else if (reductionAxis == Axis::DefaultBatchAxis())
                             {
                                 auto dynamicAxes = m_inputs[0].DynamicAxes();
@@ -780,9 +779,6 @@
 
                                 outputShape = m_inputs[0].Shape();
                             }
-=======
-                                outputShape = keepDimensions ? NDShape(m_inputs[0].Shape().Rank(), 1) : NDShape({});
->>>>>>> a6850117
                             else if (reductionAxis.IsDynamicAxis())
                                 outputShape = m_inputs[0].Shape();
                             else
