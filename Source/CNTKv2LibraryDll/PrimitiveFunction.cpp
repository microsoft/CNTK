--- conflicted
+++ resolved
@@ -547,15 +547,9 @@
                     }
                     case PrimitiveOpType::ReduceElements:
                     {
-<<<<<<< HEAD
                         assert(inputs.size() == 1);
                         auto reductionAxis = NormalizeStaticAxis(functionConfig[PrimitiveFunction::AttributeNameAxis].Value<Axis>(), inputs[0].Shape());
                         if (reductionAxis == Axis::AllStaticAxes() || reductionAxis == Axis::AllAxes())
-=======
-                        assert(m_inputs.size() == 1);
-                        auto reductionAxis = NormalizeStaticAxis(m_attributes[PrimitiveFunction::AttributeNameAxis].Value<Axis>(), m_inputs[0].Shape());
-                        if (reductionAxis == Axis::AllStaticAxes())
->>>>>>> 446e81f3
                             outputShape = {};
                         else
                         {
