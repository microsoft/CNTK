//
// Copyright (c) Microsoft. All rights reserved.
// Licensed under the MIT license. See LICENSE.md file in the project root for full license information.
//

#include "stdafx.h"
#include "CNTKLibraryInternals.h"

#include <cassert>
#include <cstdint>
#include <cstring>
#include <ctime>
#include <iomanip>
#include <sstream>

#pragma warning(push)
#pragma warning(disable : 4244 4245)
#include <boost/crc.hpp>
#pragma warning(pop)

#pragma warning(push)
#pragma warning(disable : 4800 4267 4610 4512 4100 4510)
#include "tensorboard/tensorboard.pb.h"
#pragma warning(pop)

#include "BackCompat.h"
#include "fileutil.h"
#include "hostname.h"
#include "tensorboard/TensorBoardUtils.h"
#include "Utils.h"

namespace CNTK
{
    namespace Internal
    {
        template<typename T>
        static void Encode(char* buf, T value)
        {
            // Assume little-endian target encoding.
            memcpy(buf, &value, sizeof(value));
        }

        static uint32_t GetMaskedCrc(const char* data, size_t n)
        {
            // Compute CRC32C.
            boost::crc_optimal<32, 0x1EDC6F41, 0xFFFFFFFF, 0xFFFFFFFF, true, true> crc;
            crc.process_bytes(reinterpret_cast<const void*>(data), n);
            uint32_t value = crc();

            // Rotate right by 15 bits and add a constant.
            return ((value >> 15) | (value << 17)) + 0xa282ead8ul;
        }

        static std::wstring GetNewFilePath(const std::wstring& dir, time_t time)
        {
            std::wostringstream filename;
            if (!dir.empty())
            {
                // Windows can tolerate forward slashes in paths.
                filename << dir << L"/";
            }

            filename << L"events.out.tfevents." 
                << std::setfill(L'0') << std::setw(10) << time
                << L"." << ToWString(GetHostName());
            return filename.str();
        }

        static std::string Serialize(const tensorflow::Event& event)
        {
            std::string record;
            event.AppendToString(&record);
            // Rely on RVO to make returning a string cheap.
            return record;
        }

        TensorBoardFileWriter::TensorBoardFileWriter(const std::wstring& dir, const FunctionPtr& modelToVisualize)
            : m_model(modelToVisualize),
            m_dir(dir),
            m_file(NULL),
            m_fileName()
        {
        }

        TensorBoardFileWriter::TensorBoardFileWriter(const std::wstring& dir,
                                                     const ::Microsoft::MSR::CNTK::ComputationNetworkPtr& modelToVisualize)
            : TensorBoardFileWriter(dir, ConvertFromLegacyModel(modelToVisualize))
        {
        }

        void TensorBoardFileWriter::Init()
        {
            time_t time = std::time(0);
            std::wstring filePath = GetNewFilePath(m_dir, time);

            msra::files::make_intermediate_dirs(filePath);

            m_file = fopenOrDie(ToString(filePath), "wb");
            m_fileName = filePath;

            // Write the first record with the current version, and flush
            // right away so the file contents will be easily determined.
            WriteVersion(time);

            if (m_model)
            {
                WriteModel();
            }

            Flush();
        }

        void TensorBoardFileWriter::WriteValue(const std::wstring& name, float value, uint64_t step)
        {
            tensorflow::Event event;
            event.set_step(step);
            event.set_wall_time(static_cast<double>(std::time(0)));

            tensorflow::Summary* summary = event.mutable_summary();
            tensorflow::Summary::Value* summaryValue = summary->add_value();
            summaryValue->set_tag(ToString(name));
            summaryValue->set_simple_value(value);

            WriteRecord(Serialize(event));
        }

        void TensorBoardFileWriter::WriteModel()
        {
            assert(m_model != nullptr);

            // Convert the model to tensorflow GraphDef first.
            tensorflow::GraphDef graph;
            CreateTensorBoardGraph(m_model->RootFunction(), graph);

            std::string graphStr;
            graph.AppendToString(&graphStr);

            // Wrap it as an event.
            tensorflow::Event event;
            event.set_wall_time(static_cast<double>(std::time(0)));
            event.set_graph_def(graphStr);

            WriteRecord(Serialize(event));
        }

        void TensorBoardFileWriter::WriteRecord(const std::string& data)
        {
            if (m_file == NULL)
            {
                Init();
            }

            // Header: record length (uint64_t) + masked CRC of that (uint32_t).
            char header[sizeof(uint64_t) + sizeof(uint32_t)];
            Encode(header, static_cast<uint64_t>(data.size()));
            Encode(header + sizeof(uint64_t), GetMaskedCrc(header, sizeof(uint64_t)));

            // Footer: marked CRC of the actual record.
            char footer[sizeof(uint32_t)];
            Encode(footer, GetMaskedCrc(data.data(), data.size()));

            try
            {
                // Record = Header + Data + Footer.
                fwriteOrDie(header, sizeof(header[0]), sizeof(header), m_file);
                fwriteOrDie(data.data(), sizeof(data[0]), data.size(), m_file);
                fwriteOrDie(footer, sizeof(footer[0]), sizeof(footer), m_file);
            }
            catch (const std::runtime_error&)
            {
                // Close the existing file.
                // If the exception was caught upstream, a new file will be created on subsequent writes.
                fprintf(stderr,
                    "TensorBoardFileWriter: Unable to write to the currently open file. "
                    "Subsequent writes will attempt to re-open a new one. (%ls)", m_fileName.c_str());
                Close();
                throw;
            }
        }

#ifndef CNTK_UWP

        void TensorBoardFileWriter::WriteImage(const std::wstring& name, NDArrayViewPtr imageData, uint64_t step)
        {
            assert(imageData != nullptr);
            tensorflow::Event event;
            event.set_wall_time(static_cast<double>(std::time(0)));
            tensorflow::Summary* summary = event.mutable_summary();

            std::vector<size_t> dimensions = imageData->Shape().Dimensions();
            const size_t batch_size = dimensions.at(3);
            const size_t depth = dimensions.at(2);
            const size_t width = dimensions.at(1);
            const size_t height = dimensions.at(0);
            const DataType dtype = imageData->GetDataType();

            std::vector<size_t> start(4, 0);
            std::vector<size_t> extent;
            extent.push_back(height);
            extent.push_back(width);
            extent.push_back(depth);
            extent.push_back(1);
            const int compression = -1;
            
            const std::vector<size_t> imageDim({height, width, depth});
            NDShape imageShape(imageDim);

            for (size_t i = 0; i < batch_size; i++) {
                tensorflow::Summary::Value* summaryValue = summary->add_value();
                summaryValue->set_tag(ToString(name) + "/image/" + std::to_string(i));

                tensorflow::Summary::Image* summaryImage = summaryValue->mutable_image();
                summaryImage->set_height(height);
                summaryImage->set_width(width);
                summaryImage->set_colorspace(depth);
                start.back() = static_cast<size_t>(i);
                auto image = imageData->SliceView(start, extent)->AsShape(imageDim);
                vector<uchar> buffer;

                switch (dtype)
                {
                case DataType::Float:
                    WriteImageToBuffer(image->WritableDataBuffer<float>(), height, width, CV_32FC(depth), buffer);
                    break;
                
                case DataType::Double:
                    WriteImageToBuffer(image->WritableDataBuffer<double>(), height, width, CV_64FC(depth), buffer);
                    break;

                default:
<<<<<<< HEAD
                    fprintf(stderr, "TensorBoardFileWriter: Unsupported data type: %d ", (int)dtype);
=======
                    fprintf(stderr, "TensorBoardFileWriter: Unsupported data type: %d ", static_cast<int>(dtype));
>>>>>>> 0b384cba
                    break;
                }

                string str(buffer.begin(), buffer.end());
                summaryImage->set_encoded_image_string(str);
            }
            
            WriteRecord(Serialize(event));
        }
#endif

        void TensorBoardFileWriter::WriteVersion(time_t time)
        {
            // Version string present in the first entry of every event file.
            tensorflow::Event event;
            event.set_wall_time(static_cast<double>(time));
            event.set_file_version("brain.Event:2");

            WriteRecord(Serialize(event));
        }

        bool TensorBoardFileWriter::Flush()
        {
            if (m_file == NULL)
            {
                return false;
            }

            if (fflush(m_file))
            {
                fprintf(stderr, "TensorBoardFileWriter: Error flushing the event file (%ls).", m_fileName.c_str());
                return false;
            }

            return true;
        }

        bool TensorBoardFileWriter::Close()
        {
            if (m_file == NULL)
            {
                return false;
            }

            bool success = Flush();
            if (fclose(m_file))
            {
                fprintf(stderr,
                        "TensorBoardFileWriter: Error closing the previous event file (%ls).", m_fileName.c_str());
                success = false;
            }

            m_file = NULL;
            m_fileName.clear();
            return success;
        }
    }
}<|MERGE_RESOLUTION|>--- conflicted
+++ resolved
@@ -228,11 +228,7 @@
                     break;
 
                 default:
-<<<<<<< HEAD
-                    fprintf(stderr, "TensorBoardFileWriter: Unsupported data type: %d ", (int)dtype);
-=======
                     fprintf(stderr, "TensorBoardFileWriter: Unsupported data type: %d ", static_cast<int>(dtype));
->>>>>>> 0b384cba
                     break;
                 }
 
