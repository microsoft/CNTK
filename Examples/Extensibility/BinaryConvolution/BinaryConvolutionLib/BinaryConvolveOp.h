//
// Copyright (c) Microsoft. All rights reserved.
// Licensed under the MIT license. See LICENSE.md file in the project root for full license information.
//

// This file contains an implementation of single bit binarization using an optimized halide function call

#include "CNTKLibrary.h"
#include "convolve_wrapper.h"

using namespace CNTK;

class BinaryConvolveFunction final : public Function
{
public:
    // initialization function, creates an object for the user function 
    static FunctionPtr Create(const Variable& leftOperand, const Variable& rightOperand, const Dictionary& attributes, const std::wstring& name)
    {   
        return AsComposite(MakeSharedObject<BinaryConvolveFunction>(leftOperand, rightOperand, attributes, name));
    }   

    static FunctionPtr Create(const Variable& leftOperand, const Variable& rightOperand, const std::wstring& name)
    {   
        return Create(leftOperand, rightOperand, Dictionary(), name);
    } 

    // declares our function as a subset of the Function class and maps the dictionary values in
    BinaryConvolveFunction(const Variable& leftOperand, const Variable& rightOperand, const Dictionary& attributes, const std::wstring& name)
        : Function({ leftOperand, rightOperand }, Dictionary(attributes), name), Attr(Dictionary(attributes))
    {} 

private:
    // simple convolve function that pulls out raw data buffers and passes them into our halide function
    static void Convolve(const NDArrayViewPtr& weights, const NDArrayViewPtr& input, const int size, const int stride, const bool pad, const int w, const int h, const int channels, const int num_filters, NDArrayViewPtr& output)
    {
        auto weightBuffer = weights->DataBuffer<float>();
        auto inputBuffer = input->DataBuffer<float>();
        auto outBuffer = output->WritableDataBuffer<float>();
        // TODO: not sure why 'pad' is not a bool?
        invoke_halide_convolve(weightBuffer, inputBuffer, num_filters, size, channels, pad != 0, stride, w, h, outBuffer); 
    }

    // forward function definition, needs to parse the data and call into the Convolve function
    BackPropStatePtr Forward(const std::vector<ValuePtr>& inputValues,
                             std::unordered_map<Variable, ValuePtr>& outputs,
                             const DeviceDescriptor& computeDevice,
                             const std::unordered_set<Variable>& /*outputsToRetainBackwardStateFor*/) override
    {
        // pull out the kernel data from inputValues
        auto leftOperandData = inputValues[0]->Data();
        // pull out the activation data from inputValues
        auto rightOperandData = inputValues[1]->Data();
        // determine the number of filters in the input
        auto kernelRank = leftOperandData->Shape().Rank();
        long unsigned int num_filters;
        if (kernelRank >= 4) {
            num_filters = (long unsigned int)leftOperandData->Shape()[3];
        } else {
            num_filters = 1; 
        }
        // extract some basic information that is needed by halide
        auto channels = leftOperandData->Shape()[2];
        auto w = rightOperandData->Shape()[0];
        auto h = rightOperandData->Shape()[1];

        auto pad = Attr[padkey].Value<bool>();
        auto size = Attr[sizekey].Value<int>();
        auto stride = Attr[stridekey].Value<int>();

        // Allocate outputValue if needed
        auto& outputValue = outputs[this->Output()];
        if (outputValue == nullptr)
        {
            auto numOutCols = !pad ? (w - size)/stride + 1 : (w - 1)/stride + 1;
            auto numOutRows = !pad ? (h - size)/stride + 1 : (h - 1)/stride + 1;
            outputValue = MakeSharedObject<Value>(MakeSharedObject<NDArrayView>(DataType::Float, NDShape({ numOutRows , numOutCols, num_filters }), computeDevice));
        }
        
        // extract the output data
        auto outputData = outputValue->Data();
        // pass everything to Halide to compute the result, outputs are directly stored in the outputData buffer
<<<<<<< HEAD
        // TODO: fix 'pad' int vs. bool
        Convolve(leftOperandData, rightOperandData, size, stride, (int)pad, (int)w, (int)h, (int)channels, (int)num_filters, outputData);
=======
        Convolve(leftOperandData, rightOperandData, size, stride, pad, (int)w, (int)h, (int)channels, (int)num_filters, outputData);
>>>>>>> a17a59e2

        // Let's save the right input's Value in the BackPropSate to be used in the backward pass for computing gradients
        return MakeSharedObject<BackPropState>(this->shared_from_this(), computeDevice, std::unordered_map<Variable, ValuePtr>({ {Inputs()[1], inputValues[1] } }));
    }

    // backprop currently not implemented, simply throw an error
    void Backward(const BackPropStatePtr& state,
                  const std::unordered_map<Variable, ValuePtr>& rootGradientValues,
                  std::unordered_map<Variable, ValuePtr>& backPropagatedGradientValuesForInputs) override
    {
<<<<<<< HEAD
        state; rootGradientValues; backPropagatedGradientValuesForInputs;
=======
        state; rootGradientValues; backPropagatedGradientValuesForInputs; 
>>>>>>> a17a59e2
        std::runtime_error("Binary Convolution does not currently support backprop");
    }

    const std::wstring& OpName() const override
    {
        static const std::wstring opName = L"BinaryConvolveOp";
        return opName;
    }

    Dictionary Serialize() const override { NOT_IMPLEMENTED; }
    size_t CurrentVersion() const override { NOT_IMPLEMENTED; }
    // create a dictionary of attributes with a few specific keys
    const Dictionary Attr;
    const wchar_t* padkey = L"padding";
    const wchar_t* stridekey = L"stride";
    const wchar_t* sizekey = L"size";

    // Compute the dimensions of the output variable and return the proper shape and dynamic axes
    void InferOutputs(std::vector<Variable>& outputs) override
    {
        // Pull out the inputs to the function, left is kernels right is activations
        auto leftOperand = Inputs()[0];
        auto rightOperand = Inputs()[1];

        auto kernelRank = leftOperand.Shape().Rank();
        long unsigned int num_filters;
        // determine the number of filters 
        if (kernelRank >= 4) {
            num_filters = (long unsigned int)leftOperand.Shape()[3];
        } else {
            num_filters = 1; 
        }
        auto w = rightOperand.Shape()[0];
        auto h = rightOperand.Shape()[1];

        auto pad = Attr[padkey].Value<bool>();
        auto size = Attr[sizekey].Value<int>();
        auto stride = Attr[stridekey].Value<int>();

        // compute the output dimensions
        auto numOutCols = !pad ? (w - size)/stride + 1 : (w - 1)/stride + 1;
        auto numOutRows = !pad ? (h - size)/stride + 1 : (h - 1)/stride + 1;
        // return the appropriate output shape 
        outputs.push_back(OutputVariable(NDShape({ numOutRows, numOutCols, num_filters }), leftOperand.GetDataType(), rightOperand.DynamicAxes()));
    }

    FunctionPtr Clone(const std::vector<Variable>& clonedInputs) override
    {
        return Create(clonedInputs[0], clonedInputs[1], this->Attributes(), this->Name());
    }
};<|MERGE_RESOLUTION|>--- conflicted
+++ resolved
@@ -79,12 +79,7 @@
         // extract the output data
         auto outputData = outputValue->Data();
         // pass everything to Halide to compute the result, outputs are directly stored in the outputData buffer
-<<<<<<< HEAD
-        // TODO: fix 'pad' int vs. bool
-        Convolve(leftOperandData, rightOperandData, size, stride, (int)pad, (int)w, (int)h, (int)channels, (int)num_filters, outputData);
-=======
         Convolve(leftOperandData, rightOperandData, size, stride, pad, (int)w, (int)h, (int)channels, (int)num_filters, outputData);
->>>>>>> a17a59e2
 
         // Let's save the right input's Value in the BackPropSate to be used in the backward pass for computing gradients
         return MakeSharedObject<BackPropState>(this->shared_from_this(), computeDevice, std::unordered_map<Variable, ValuePtr>({ {Inputs()[1], inputValues[1] } }));
@@ -95,11 +90,7 @@
                   const std::unordered_map<Variable, ValuePtr>& rootGradientValues,
                   std::unordered_map<Variable, ValuePtr>& backPropagatedGradientValuesForInputs) override
     {
-<<<<<<< HEAD
-        state; rootGradientValues; backPropagatedGradientValuesForInputs;
-=======
         state; rootGradientValues; backPropagatedGradientValuesForInputs; 
->>>>>>> a17a59e2
         std::runtime_error("Binary Convolution does not currently support backprop");
     }
 
