# Copyright (c) Microsoft. All rights reserved.
# Licensed under the MIT license. See LICENSE.md file in the project root
# for full license information.
# ==============================================================================

"""
Unit tests for function extension
"""

from __future__ import division, print_function
import numpy as np
import cntk as C

<<<<<<< HEAD
from cntk import *
from cntk.learners import *
from cntk.ops import *
from cntk.ops.tests.ops_test_utils import cntk_device, mem_used
=======
from cntk.ops.tests.ops_test_utils import cntk_device
>>>>>>> 4d93dacd
from cntk.ops.functions import UserFunction

np.random.seed(0)

input_dim = 2
num_output_classes = 2


def generate_random_data_sample(sample_size, feature_dim, num_classes):
    # Create synthetic data using NumPy.
    Y = np.random.randint(size=(sample_size, 1), low=0, high=num_classes)

    # Make sure that the data is separable
    X = (np.random.randn(sample_size, feature_dim)+3) * (Y+1)
    X = X.astype(np.float32)
    class_ind = [Y == class_number for class_number in range(num_classes)]
    Y = np.asarray(np.hstack(class_ind), dtype=np.float32)
    return X, Y


def linear_layer(input_var, output_dim):
    input_dim = input_var.shape[0]
    times_param = C.parameter(shape=(input_dim, output_dim))
    bias_param = C.parameter(shape=(output_dim))

    t = C.times(input_var, times_param)
    return bias_param + t


def dense_layer(inp, output_dim, nonlinearity):
    r = linear_layer(inp, output_dim)
    r = nonlinearity(r)
    if isinstance(r, UserFunction):
        r = C.user_function(r)
    return r


def fully_connected_classifier_net(inp, num_output_classes, hidden_layer_dim,
                                   num_hidden_layers, nonlinearity):
    h = dense_layer(inp, hidden_layer_dim, nonlinearity)
    for i in range(1, num_hidden_layers):
        h = dense_layer(h, hidden_layer_dim, nonlinearity)
    r = linear_layer(h, num_output_classes)
    return r


def print_training_progress(trainer, mb, frequency):
    training_loss = "NA"
    eval_error = "NA"

    if mb % frequency == 0:
        training_loss = trainer.previous_minibatch_loss_average
        eval_error = trainer.previous_minibatch_evaluation_average

    return mb, training_loss, eval_error


def train(nonlinearity, num_hidden_layers, device_id,
          minibatch_size=10, num_samples=1000):
    from cntk.cntk_py import always_allow_setting_default_device
    always_allow_setting_default_device()
    C.try_set_default_device(cntk_device(device_id))
    np.random.seed(0)

    learning_rate = 0.5
    lr_schedule = C.learning_rate_schedule(learning_rate, C.UnitType.minibatch)

    hidden_layers_dim = 50

    inp = C.input_variable((input_dim), np.float32)
    label = C.input_variable((num_output_classes), np.float32)

    z = fully_connected_classifier_net(inp, num_output_classes, hidden_layers_dim,
                                       num_hidden_layers, nonlinearity)

    loss = C.cross_entropy_with_softmax(z, label)
    eval_error = C.classification_error(z, label)

    learner = C.sgd(z.parameters, lr_schedule)
    trainer = C.Trainer(z, (loss, eval_error), [learner])

    num_minibatches_to_train = int(num_samples / minibatch_size)

    training_progress_output_freq = 20

    losses = []
    errors = []

    for i in range(num_minibatches_to_train):
        features, labels = generate_random_data_sample(minibatch_size,
                                                       input_dim,
                                                       num_output_classes)

        # Specify the input variables mapping in the model to actual minibatch
        # data for training.
        trainer.train_minibatch({inp: features, label: labels},
                                device=cntk_device(device_id))

        batchsize, loss, error = print_training_progress(trainer, i,
                                                         training_progress_output_freq)

        if not (loss == "NA" or error == "NA"):
            losses.append(loss)
            errors.append(error)

    return losses, errors


def mem_leak_check(nonlinearity, num_hidden_layers, device_id,
                   minibatch_size=1, num_samples=10000):
    from cntk.cntk_py import always_allow_setting_default_device
    always_allow_setting_default_device()
    try_set_default_device(cntk_device(device_id))
    np.random.seed(0)

    learning_rate = 0.5
    lr_schedule = learning_rate_schedule(learning_rate, UnitType.minibatch)

    hidden_layers_dim = 50

    inp = input((input_dim), np.float32)
    label = input((num_output_classes), np.float32)

    z = fully_connected_classifier_net(inp, num_output_classes, hidden_layers_dim,
                                       num_hidden_layers, nonlinearity)

    loss = cross_entropy_with_softmax(z, label)
    eval_error = classification_error(z, label)

    learner = sgd(z.parameters, lr_schedule)
    trainer = Trainer(z, (loss, eval_error), [learner])

    num_minibatches_to_train = int(num_samples / minibatch_size)

    mem = np.zeros(num_minibatches_to_train)

    features, labels = generate_random_data_sample(minibatch_size,
                                                   input_dim,
                                                   num_output_classes)

    # Set a maximum fraction of iterations, in which the memory is allowed to
    # increase. Most likely these will be the first training runs.
    # Long-term this test needs to be run in a separate process over a longer
    # period of time.
    MEM_INCREASE_FRACTION_TOLERANCE = 0.01
    # Set a maximum allowed memory increase. This is required because the
    # pytest process involves some memory fluctuations.
    MEM_INCREASE_TOLERANCE = 100*1024

    dev = cntk_device(device_id)
    i = 0
    while i < num_minibatches_to_train:
        mem[i] = mem_used()

        # Specify the input variables mapping in the model to actual minibatch
        # data for training.
        trainer.train_minibatch({inp: features, label: labels},
                                device=dev)
        i += 1

    mem_deltas = np.diff(mem)
    iterations_with_mem_increase = (mem_deltas > 0).sum()
    mem_inc_fraction = iterations_with_mem_increase/num_minibatches_to_train
    mem_diff = mem[-1] - mem[10]

    if mem_inc_fraction > MEM_INCREASE_FRACTION_TOLERANCE and \
            mem_diff > MEM_INCREASE_TOLERANCE:
        # For the rough leak estimation we take the memory footprint after the
        # dust of the first train_minibatch runs has settled.
        mem_changes = mem_deltas[mem_deltas != 0]
        raise ValueError('Potential memory leak of ~ %i KB (%i%% of MBs '
                         'increased memory usage) detected with %s:\n%s' %
                         (int(mem_diff/1024), int(mem_inc_fraction*100), 
                             nonlinearity, mem_changes))


class MySigmoid(UserFunction):
    def __init__(self, arg, name='MySigmoid'):
        super(MySigmoid, self).__init__([arg], name=name)

    def forward(self, argument, device=None, outputs_to_retain=None):
        sigmoid_x = 1/(1+np.exp(-argument))

        return sigmoid_x, sigmoid_x

    def backward(self, state, root_gradients):
        sigmoid_x = state

        return root_gradients * sigmoid_x * (1 - sigmoid_x)

    def infer_outputs(self):
<<<<<<< HEAD
        return [output_variable(self.inputs[0].shape, self.inputs[0].dtype,
                self.inputs[0].dynamic_axes)]


def test_ext_user_sigmoid(device_id):
    exp_losses, exp_errors = train(sigmoid, 4, device_id)
    act_losses, act_errors = train(MySigmoid, 4, device_id)
=======
        return [C.output_variable(self.inputs[0].shape, self.inputs[0].dtype,
            self.inputs[0].dynamic_axes)]

def test_ext_user_sigmoid(device_id):
    np.random.seed(0)
    act_losses, act_errors = train(MySigmoid, 4, device_id)
    np.random.seed(0)
    exp_losses, exp_errors = train(C.sigmoid, 4, device_id)
>>>>>>> 4d93dacd
    assert np.allclose(exp_losses, act_losses)
    assert np.allclose(exp_errors, act_errors)


def test_mem_leak(device_id):
    mem_leak_check(sigmoid, 4, device_id)
    mem_leak_check(MySigmoid, 4, device_id)


def measure_runtime(device_id):
    import timeit
    np.random.seed(0)
    for num_hidden_layers in [1, 2, 4, 8, 16]:
        t = timeit.Timer('train(MySigmoid, %i, %s)'%(num_hidden_layers,
            device_id), setup="from __main__ import train, MySigmoid")
        timings_my_sigmoid = t.repeat(number=10)
        np.random.seed(0)
        t = timeit.Timer('train(sigmoid, %i, %s)'%(num_hidden_layers,
            device_id), setup="from __main__ import train, sigmoid")
        timings_sigmoid = t.repeat(number=10)

        print("%i\t%.2f\t%.2f"%(num_hidden_layers, min(timings_my_sigmoid), min(timings_sigmoid)))

if __name__=='__main__':
    print("CPU")
    measure_runtime(-1)
    print("GPU")
    measure_runtime(0)<|MERGE_RESOLUTION|>--- conflicted
+++ resolved
@@ -11,15 +11,9 @@
 import numpy as np
 import cntk as C
 
-<<<<<<< HEAD
-from cntk import *
-from cntk.learners import *
-from cntk.ops import *
-from cntk.ops.tests.ops_test_utils import cntk_device, mem_used
-=======
 from cntk.ops.tests.ops_test_utils import cntk_device
->>>>>>> 4d93dacd
 from cntk.ops.functions import UserFunction
+from cntk import sigmoid
 
 np.random.seed(0)
 
@@ -191,7 +185,7 @@
         mem_changes = mem_deltas[mem_deltas != 0]
         raise ValueError('Potential memory leak of ~ %i KB (%i%% of MBs '
                          'increased memory usage) detected with %s:\n%s' %
-                         (int(mem_diff/1024), int(mem_inc_fraction*100), 
+                         (int(mem_diff/1024), int(mem_inc_fraction*100),
                              nonlinearity, mem_changes))
 
 
@@ -210,24 +204,12 @@
         return root_gradients * sigmoid_x * (1 - sigmoid_x)
 
     def infer_outputs(self):
-<<<<<<< HEAD
-        return [output_variable(self.inputs[0].shape, self.inputs[0].dtype,
-                self.inputs[0].dynamic_axes)]
-
+        return [C.output_variable(self.inputs[0].shape, self.inputs[0].dtype,
+            self.inputs[0].dynamic_axes)]
 
 def test_ext_user_sigmoid(device_id):
     exp_losses, exp_errors = train(sigmoid, 4, device_id)
     act_losses, act_errors = train(MySigmoid, 4, device_id)
-=======
-        return [C.output_variable(self.inputs[0].shape, self.inputs[0].dtype,
-            self.inputs[0].dynamic_axes)]
-
-def test_ext_user_sigmoid(device_id):
-    np.random.seed(0)
-    act_losses, act_errors = train(MySigmoid, 4, device_id)
-    np.random.seed(0)
-    exp_losses, exp_errors = train(C.sigmoid, 4, device_id)
->>>>>>> 4d93dacd
     assert np.allclose(exp_losses, act_losses)
     assert np.allclose(exp_errors, act_errors)
 
