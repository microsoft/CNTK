--- conflicted
+++ resolved
@@ -39,33 +39,11 @@
             `dict`: dictionary of string, value pairs
         '''
         return super(Function, self).attributes()
-<<<<<<< HEAD
-
-    @typemap
-    def backward(self, state, rootGradientValues, backPropagatedGradientValuesForInputs):
-        '''
-        Backpropagates supplied `rootGradientValues` for one or more of the output variables of the Function, to produce gradient values
-        corresponding to the specified set of input variables in `backPropagatedGradientValuesForInputs`. 
-
-        Args:
-            state (`BackPropState`): state obtained from a previous call to the Forward method on this Function for the 
-              computation that this gradient backpropagation corresponds to
-            rootGradientValues (`dict`): the gradients that will be backpropagated to the layer below
-            backPropagatedGradientValuesForInputs (`dict`): a dictionary whose keys are `Variable` and whose values one of
-             * None: the implementation allocates the actual storage for storing the gradients
-             * NDArray: the gradients will be aggregated into this array
-
-        Returns:
-            `None`: This method only has side-effects
-        '''
-        kwargs=dict(locals()); del kwargs['self']; return super(Function, self).backward(**kwargs)
-=======
->>>>>>> 3d7fdb11
 
     @typemap
     def clone(self, parameterCloneMethod='clone', replacements=None):
         '''
-        Clones the function. The parameters of the Function are either cloned, shared or frozen as specified by the 
+        Clones the function. The parameters of the Function are either cloned, shared or frozen as specified by the
         parameterCloneMethod argument and any variable replacements requested are applied in the cloned Function instance.
 
         Args:
@@ -100,10 +78,10 @@
         Evaluate the node using the specified `arguments` as input.
 
         Args:
-            arguments (`dict` or `list` or single input): 
+            arguments (`dict` or `list` or single input):
               * map from input variables to the data
-              * list of inputs in the order that the function expects or 
-              * a single input, if the function only has one argument. 
+              * list of inputs in the order that the function expects or
+              * a single input, if the function only has one argument.
               Data should be either NumPy arrays or a `:class:cntk.io.MinibatchSource`
             seq_starts (`list` of `bool`s or `None`): if `None`, every sequence is
              treated as a new sequence. Otherwise, it is interpreted as a list of
@@ -116,12 +94,6 @@
         Returns:
             `bool`: `True` if updates have been performed
         '''
-<<<<<<< HEAD
-        kwargs=dict(locals()); del kwargs['self']; return super(Function, self).eval(**kwargs)
-
-    @typemap
-    def forward(self, arguments, outputs, computeDevice=None, outputsToRetainBackwardStateFor=None):
-=======
         _, output_map = self.forward(arguments or {}, self.outputs(),
                 seq_starts, device)
 
@@ -129,16 +101,14 @@
             return output_map
         else:
             return list(output_map.values())[0]
-    
 
     @typemap
     def forward(self, arguments, outputs, seq_starts=None, device=None,
             forward_retain=None):
->>>>>>> 3d7fdb11
         '''
         Computes and stores the values of speficied variables in `outputs`,
         using provided `arguments` values corresponding to each leaf `Variable`
-        of the function whose is_input() is true. 
+        of the function whose is_input() is true.
 
         Args:
             arguments (`dict`): dictionary of bindings for the input variables
@@ -155,17 +125,10 @@
              for backpropagation.
 
         Returns: a tuple (`BackpropState`, `map` of outputs to NumPy arrays).
-            The BackpropState is a handle taken by :func:`backward`. 
+            The BackpropState is a handle taken by :func:`backward`.
         '''
         if device is None:
             from cntk import DeviceDescriptor
-<<<<<<< HEAD
-            computeDevice = DeviceDescriptor.use_default_device()
-        if outputsToRetainBackwardStateFor is None:
-            outputsToRetainBackwardStateFor = dict()
-
-        kwargs=dict(locals()); del kwargs['self']; return super(Function, self).eval(**kwargs)
-=======
             device = DeviceDescriptor.use_default_device()
 
         in_var_map = sanitize_var_map(self.arguments(), arguments,
@@ -192,7 +155,7 @@
         Args:
             state (`BackPropState`): state obtained from a previous call to the
              func:`cntk.ops.Function.forward` method on this Function for the
-             computation that this gradient backpropagation corresponds to. 
+             computation that this gradient backpropagation corresponds to.
             root_gradients (`dict`): the gradients that will be backpropagated
             variables (`set`): a list of input variables with respect to which
              the gradients have to be computed.
@@ -212,13 +175,12 @@
             var_gradients[var] = value_to_seq(value)
 
         return var_gradients
->>>>>>> 3d7fdb11
 
     @typemap
     def inputs(self):
         '''
         Returns all input variables of this function.
-        
+
 
         Returns:
             `list`: all input variables of this function.
@@ -229,7 +191,7 @@
     def name(self):
         '''
         Returns the name of 'this' function.
-        
+
 
         Returns:
             `str`: the name of 'this' function.
@@ -240,7 +202,7 @@
     def op_name(self):
         '''
         Returns the name of the operation that this Function denotes
-        
+
 
         Returns:
             `str`: the name of the operation that this Function denotes
@@ -251,11 +213,11 @@
     # Function.output = lambda self:get_output_and_keep_reference(self)
         # '''
         # output
-        
+
 
         # Args:
             # self.replace_placeholders_internal(ph_map (`ph_map:`): text
-        
+
 
         # Returns:
             # `None`: text
@@ -265,8 +227,8 @@
     # @typemap
     # def output_internal(self):
         # '''
-        
-        
+
+
 
         # Returns:
             # `Variable`: text
@@ -277,7 +239,7 @@
     def outputs(self):
         '''
         Returns a list consisting of all output variables of this function.
-        
+
 
         Returns:
             `list`: all output variables of this function
@@ -298,7 +260,7 @@
     def placeholders(self):
         '''
         Returns a list of all placeholders variables of this function.
-        
+
 
         Returns:
             `list`: all placeholders variables of this function
@@ -315,7 +277,7 @@
 
         Returns:
             `Function`: itself
- 
+
         :raises ExceptionType: when the function has multiple placeholders.
         '''
         kwargs=dict(locals()); del kwargs['self']; return super(Function, self).replace_placeholder(**kwargs)
@@ -324,7 +286,7 @@
     # Function.replace_placeholders = lambda self, ph_map: self.replace_placeholders_internal(ph_map)
         # '''
         # replace_placeholders
-        
+
 
         # Returns:
             # `None`: text
@@ -335,11 +297,11 @@
     # def replace_placeholders_internal(self, placeholderReplacements):
         # '''
         # replace_placeholders_internal
-        
+
 
         # Args:
             # placeholderReplacements (`dict`): text
-        
+
 
         # Returns:
             # `FunctionPtr`: text
@@ -352,7 +314,7 @@
         Restore the models parameters from a saved model file
 
         Args:
-            modelFilePath (`str`): saved model path 
+            modelFilePath (`str`): saved model path
 
         Returns:
             `None`: this method only has the side-effect of loading the model parameters from the file
