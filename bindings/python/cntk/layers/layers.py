--- conflicted
+++ resolved
@@ -427,11 +427,7 @@
         # actual convolution
         r = convolution (W, x,
                          strides=strides, sharing=sharing, auto_padding=pad,
-<<<<<<< HEAD
-                         transpose=transpose,
-=======
                          # TODO: can we rename auto_padding to pad?
->>>>>>> 4143756b
                          max_temp_mem_size_in_samples=max_temp_mem_size_in_samples)
         # if sequential and not padding, then strip the extraneous boundary values
         if sequential and not pad[-filter_rank]:
