# Copyright (c) Microsoft. All rights reserved.

# Licensed under the MIT license. See LICENSE.md file in the project root
# for full license information.
# ==============================================================================

import numpy
import scipy.sparse as sparse
csr = sparse.csr_matrix
import pytest

from cntk.device import default
from cntk.tests.test_utils import precision, PRECISION_TO_TYPE
from cntk.ops import *
from cntk.utils import *
from cntk.utils import _has_seq_dim, _is_tensor

# Keeping things short
AA = np.asarray
C = constant

@pytest.mark.parametrize("idx, alias_tensor_map, expected", [
    (0, {'A': [object()]}, ValueError),
])
def test_tensor_conversion_exceptions(idx, alias_tensor_map, expected):
    with pytest.raises(expected):
        tensors_to_text_format(idx, alias_tensor_map)


@pytest.mark.parametrize("idx, alias_tensor_map, expected", [
    (0, {'W': AA([])}, ""),
    (0, {'W': AA([[[1, 0, 0, 0], [1, 0, 0, 0]]])}, """\
0\t|W 1 0 0 0 1 0 0 0\
"""),
    (0, {
        'W': AA([[[1, 0, 0, 0], [1, 0, 0, 0]]]),
        'L': AA([[[2]]])
    },
        """\
0\t|L 2 |W 1 0 0 0 1 0 0 0\
"""),
    (0, {
        'W': AA([[[1, 0], [1, 0]], [[5, 6], [7, 8]]]),
        'L': AA([[[2]]])
    },
        """\
0\t|L 2 |W 1 0 1 0
0\t|W 5 6 7 8"""),
])
def test_tensor_conversion_dense(idx, alias_tensor_map, expected):
    assert tensors_to_text_format(idx, alias_tensor_map) == expected


@pytest.mark.parametrize("data, expected", [
    ([1], True),
    ([[1, 2]], True),
    ([[AA([1, 2])]], False),
    ([AA([1, 2])], False),
    ([AA([1, 2]), AA([])], False),
])
def test_is_tensor(data, expected):
    assert _is_tensor(data) == expected


def test_sanitize_dtype_numpy():
    for dtype in ['float', 'float32', np.float32, int]:
        assert sanitize_dtype_numpy(dtype) == np.float32, dtype
    for dtype in [float, 'float64', np.float64]:
        assert sanitize_dtype_numpy(dtype) == np.float64, dtype

def test_sanitize_dtype_cntk():
    for dtype in ['float', 'float32', np.float32, int]:
        assert sanitize_dtype_cntk(dtype) == cntk_py.DataType_Float, dtype
    for dtype in [float, 'float64', np.float64]:
        assert sanitize_dtype_cntk(dtype) == cntk_py.DataType_Double, dtype

@pytest.mark.parametrize("data, dtype", [
    ([1], np.float32),
    ([[1, 2]], np.float64),
    (2, np.float64),
    (AA([1,2], dtype=np.float32), np.float64),
])
def test_sanitize_input(data, dtype):
    inp = sanitize_input(data, dtype)
    assert np.allclose(inp.value, data)
    assert inp.dtype == dtype

def test_get_data_type():
    pa32 = parameter(init=np.asarray(2, dtype=np.float32))
    pa64 = parameter(init=np.asarray(2, dtype=np.float64))
    pl = placeholder_variable(shape=(2))
    c = constant(value=3.0)
    n32 = AA(1, dtype=np.float32)
    n64 = AA(1, dtype=np.float64)

    assert get_data_type(pa32) == np.float32
    assert get_data_type(pa32, n32) == np.float32
    assert get_data_type(n32, n32) == np.float32
    assert get_data_type(n32, n64) == np.float64
    assert get_data_type(pl, n64) == np.float64
    assert get_data_type(pl, n32) == np.float32
    assert get_data_type(pl, pl) == None
    # variable's type shall take precedence over provided data
    assert get_data_type(pa32, n64) == np.float32
    assert get_data_type(pa64, n64) == np.float64
    assert get_data_type(pa32, pl, n64) == np.float32
    assert get_data_type(pa64, pl, n64) == np.float64

@pytest.mark.parametrize("shape, batch, expected", [
    (1, [[1,2]], True),
    (1, [1,2], False),

    (2, AA([[1,1],[2,2]]), False),
    (2, [[1,1],[2,2]], False),
    (2, AA([[[1,1],[2,2]]]), True),
    ((2,), AA([[1,1],[2,2]]), False),
    ((2,), AA([[[1,1],[2,2]]]), True),

    ((1,2), AA([[[1,1]],[[2,2]]]), False),
    ((1,2), AA([[[[1,1]],[[2,2]]]]), True),
    ((2,2), AA([[[1,1],[2,2]]]), False),
    ((2,2), AA([[[[1,1],[2,2]]]]), True),

    # exception handling
    ((2,2), AA([[1,1],[2,2]]), ValueError),
    (1, [[[1,2]]], ValueError),
])
def test_has_seq_dim_dense(shape, batch, expected):
    i1 = input_variable(shape)
    if expected in [False, True]:
        assert _has_seq_dim(i1, batch) == expected
    else:
        with pytest.raises(expected):
            _has_seq_dim(i1, batch)

@pytest.mark.parametrize("shape, batch, expected", [
    ((1,2), [csr([1,0]), csr([2,3]), csr([5,6])], False),
    ((1,2), [[csr([1,0]), csr([2,3])], [csr([5,6])]], True),
])
def test_has_seq_dim_sparse(shape, batch, expected):
    i1 = input_variable(shape, is_sparse=True)
    if expected in [False, True]:
        assert _has_seq_dim(i1, batch) == expected
    else:
        with pytest.raises(expected):
            _has_seq_dim(i1, batch)

def test_sanitize_batch_sparse():
    batch = [[csr([1,0,2]), csr([2,3,0])],
             [csr([5,0,1])]]

    var = input_variable(3, is_sparse=True)
    b = sanitize_batch(var, batch)
    # 2 sequences, with max seq len of 2 and dimension 3
    assert b.shape == (2,2,3)

    var = input_variable((1,3), is_sparse=True)
    b = sanitize_batch(var, batch)
    # 2 sequences, with max seq len of 2 and dimension 3
    assert b.shape == (2,2,3)

<<<<<<< HEAD

def test_sanitize_batch_contiguity():
    a1 = AA([[1,2],[3,4]])
    a2 = AA([[5,6],[7,8]])
    var = input_variable((2,2), is_sparse=True)

    batch = [[a1.T],[a2.T]]
    with pytest.raises(ValueError):
        b = sanitize_batch(var, batch)

    batch = [[a1],[a2]]
    b = sanitize_batch(var, batch)
    assert b.shape == (2,1,2,2)
=======
@pytest.mark.parametrize("batch, seq_starts, expected_mask", [
    ([[5, 6, 7],
       [8]],
       [True, False],
       [[2, 1, 1], [1, 0, 0]]),

    ([[5],
       [8]],
       [True, False],
       [[2], [1]]),
])
def test_mask(batch, seq_starts, expected_mask):
    shape = (1,)
    var = input_variable(shape)
    s = sanitize_batch(var, batch, seq_starts)
    assert np.allclose(s.mask, expected_mask)
>>>>>>> 1d9f2731
<|MERGE_RESOLUTION|>--- conflicted
+++ resolved
@@ -159,21 +159,6 @@
     # 2 sequences, with max seq len of 2 and dimension 3
     assert b.shape == (2,2,3)
 
-<<<<<<< HEAD
-
-def test_sanitize_batch_contiguity():
-    a1 = AA([[1,2],[3,4]])
-    a2 = AA([[5,6],[7,8]])
-    var = input_variable((2,2), is_sparse=True)
-
-    batch = [[a1.T],[a2.T]]
-    with pytest.raises(ValueError):
-        b = sanitize_batch(var, batch)
-
-    batch = [[a1],[a2]]
-    b = sanitize_batch(var, batch)
-    assert b.shape == (2,1,2,2)
-=======
 @pytest.mark.parametrize("batch, seq_starts, expected_mask", [
     ([[5, 6, 7],
        [8]],
@@ -190,4 +175,16 @@
     var = input_variable(shape)
     s = sanitize_batch(var, batch, seq_starts)
     assert np.allclose(s.mask, expected_mask)
->>>>>>> 1d9f2731
+
+def test_sanitize_batch_contiguity():
+    a1 = AA([[1,2],[3,4]])
+    a2 = AA([[5,6],[7,8]])
+    var = input_variable((2,2), is_sparse=True)
+
+    batch = [[a1.T],[a2.T]]
+    with pytest.raises(ValueError):
+        b = sanitize_batch(var, batch)
+
+    batch = [[a1],[a2]]
+    b = sanitize_batch(var, batch)
+    assert b.shape == (2,1,2,2)