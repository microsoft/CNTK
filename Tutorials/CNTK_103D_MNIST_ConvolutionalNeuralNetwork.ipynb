--- conflicted
+++ resolved
@@ -23,11 +23,7 @@
     "\n",
     "We assume that you have successfully completed CNTK 103 Part A (MNIST Data Loader).\n",
     "\n",
-<<<<<<< HEAD
-    "In this tutorial we will train a Convolutional Neural Network (CNN) on MNIST data. This notebook provides the recipe using the Python API. If you are looking for this example in BrainScript, please look [here](https://github.com/Microsoft/CNTK/tree/release/2.2/Examples/Image/GettingStarted)\n",
-=======
     "In this tutorial we will train a Convolutional Neural Network (CNN) on MNIST data. This notebook provides the recipe using the Python API. If you are looking for this example in BrainScript, please look [here](https://github.com/Microsoft/CNTK/tree/release/2.3/Examples/Image/GettingStarted)\n",
->>>>>>> 6a3e5c06
     "\n",
     "## Introduction\n",
     "\n",
