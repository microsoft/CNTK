{
 "cells": [
  {
   "cell_type": "code",
   "execution_count": 1,
   "metadata": {
    "collapsed": true
   },
   "outputs": [],
   "source": [
    "from IPython.display import Image"
   ]
  },
  {
   "cell_type": "markdown",
   "metadata": {},
   "source": [
    "# CNTK 204: Sequence to Sequence Networks with Text Data\n",
    "\n",
    "\n",
    "## Introduction and Background\n",
    "\n",
    "This hands-on tutorial will take you through both the basics of sequence-to-sequence networks, and how to implement them in the Microsoft Cognitive Toolkit. In particular, we will implement a sequence-to-sequence model with attention to perform grapheme to phoneme translation. We will start with some basic theory and then explain the data in more detail, and how you can download it.\n",
    "\n",
    "Andrej Karpathy has a [nice visualization](http://karpathy.github.io/2015/05/21/rnn-effectiveness/) of five common paradigms of neural network architectures:"
   ]
  },
  {
   "cell_type": "code",
   "execution_count": 2,
   "metadata": {},
   "outputs": [
    {
     "data": {
      "text/html": [
       "<img src=\"http://cntk.ai/jup/paradigms.jpg\" width=\"750\"/>"
      ],
      "text/plain": [
       "<IPython.core.display.Image object>"
      ]
     },
     "execution_count": 2,
     "metadata": {},
     "output_type": "execute_result"
    }
   ],
   "source": [
    "# Figure 1\n",
    "Image(url=\"http://cntk.ai/jup/paradigms.jpg\", width=750)"
   ]
  },
  {
   "cell_type": "markdown",
   "metadata": {},
   "source": [
    "In this tutorial, we are going to be talking about the fourth paradigm: many-to-many where the length of the output does not necessarily equal the length of the input, also known as sequence-to-sequence networks. The input is a sequence with a dynamic length, and the output is also a sequence with some dynamic length. It is the logical extension of the many-to-one paradigm in that previously we were predicting some category (which could easily be one of `V` words where `V` is an entire vocabulary) and now we want to predict a whole sequence of those categories.\n",
    "\n",
    "The applications of sequence-to-sequence networks are nearly limitless. It is a natural fit for machine translation (e.g. English input sequences, French output sequences); automatic text summarization (e.g. full document input sequence, summary output sequence); word to pronunciation models (e.g. character [grapheme] input sequence, pronunciation [phoneme] output sequence); and even parse tree generation (e.g. regular text input, flat parse tree output).\n",
    "\n",
    "## Basic theory\n",
    "\n",
    "A sequence-to-sequence model consists of two main pieces: (1) an encoder; and (2) a decoder. Both the encoder and the decoder are recurrent neural network (RNN) layers that can be implemented using a vanilla RNN, an LSTM, or GRU Blocks (here we will use LSTM). In the basic sequence-to-sequence model, the encoder processes the input sequence into a fixed representation that is fed into the decoder as a context. The decoder then uses some mechanism (discussed below) to decode the processed information into an output sequence. The decoder is a language model that is augmented with some \"strong context\" by the encoder, and so each symbol that it generates is fed back into the decoder for additional context (like a traditional LM). For an English to German translation task, the most basic setup might look something like this:"
   ]
  },
  {
   "cell_type": "code",
   "execution_count": 3,
   "metadata": {},
   "outputs": [
    {
     "data": {
      "text/html": [
       "<img src=\"http://cntk.ai/jup/s2s.png\" width=\"700\"/>"
      ],
      "text/plain": [
       "<IPython.core.display.Image object>"
      ]
     },
     "execution_count": 3,
     "metadata": {},
     "output_type": "execute_result"
    }
   ],
   "source": [
    "# Figure 2\n",
    "Image(url=\"http://cntk.ai/jup/s2s.png\", width=700)"
   ]
  },
  {
   "cell_type": "markdown",
   "metadata": {},
   "source": [
    "The basic sequence-to-sequence network passes the information from the encoder to the decoder by initializing the decoder RNN with the final hidden state of the encoder as its initial hidden state. The input is then a \"sequence start\" tag (`<s>` in the diagram above) which primes the decoder to start generating an output sequence. Then, whatever word (or note or image, etc.) it generates at that step is fed in as the input for the next step. The decoder keeps generating outputs until it hits the special \"end sequence\" tag (`</s>` above).\n",
    "\n",
    "A more complex and powerful version of the basic sequence-to-sequence network uses an attention model. While the above setup works well, it can start to break down when the input sequences get long. At each step, the hidden state `h` is getting updated with the most recent information, and therefore `h` might be getting \"diluted\" in information as it processes each token. Further, even with a relatively short sequence, the last token will always get the last say and therefore the thought vector will be somewhat biased/weighted towards that last word. To deal with this problem, we use an \"attention\" mechanism that allows the decoder to look not only at all of the hidden states from the input, but it also learns which hidden states, for each step in decoding, to put the most weight on. In this tutorial we will implement a sequence-to-sequence network that can be run either with or without attention enabled."
   ]
  },
  {
   "cell_type": "code",
   "execution_count": 4,
   "metadata": {},
   "outputs": [
    {
     "data": {
      "text/html": [
       "<img src=\"https://cntk.ai/jup/cntk204_s2s2.png\" width=\"700\"/>"
      ],
      "text/plain": [
       "<IPython.core.display.Image object>"
      ]
     },
     "execution_count": 4,
     "metadata": {},
     "output_type": "execute_result"
    }
   ],
   "source": [
    "# Figure 3\n",
    "Image(url=\"https://cntk.ai/jup/cntk204_s2s2.png\", width=700)"
   ]
  },
  {
   "cell_type": "markdown",
   "metadata": {},
   "source": [
    "The `Attention` layer above takes the current value of the hidden state in the Decoder, all of the hidden states in the Encoder, and calculates an augmented version of the hidden state to use. More specifically, the contribution from the Encoder's hidden states will represent a weighted sum of all of its hidden states where the highest weight corresponds both to the biggest contribution to the augmented hidden state and to the hidden state that will be most important for the Decoder to consider when generating the next word."
   ]
  },
  {
   "cell_type": "markdown",
   "metadata": {},
   "source": [
    "## Problem: Grapheme-to-Phoneme Conversion\n",
    "\n",
    "The [grapheme](https://en.wikipedia.org/wiki/Grapheme) to [phoneme](https://en.wikipedia.org/wiki/Phoneme) problem is a translation task that takes the letters of a word as the input sequence (the graphemes are the smallest units of a writing system) and outputs the corresponding phonemes; that is, the units of sound that make up a language. In other words, the system aims to generate an unambigious representation of how to pronounce a given input word.\n",
    "\n",
    "**Example**\n",
    "\n",
    "The graphemes or the letters are translated into corresponding phonemes: \n",
    "\n",
    "> **Grapheme** : **|** T **|** A **|** N **|** G **|** E **|** R **|**  \n",
    "**Phonemes** : **|** ~T **|** ~AE **|** ~NG **|** ~ER **|**"
   ]
  },
  {
   "cell_type": "markdown",
   "metadata": {},
   "source": [
    "**Model structure overview**\n",
    "\n",
    "As discussed above, the task we are interested in solving is creating a model that takes some sequence as an input, and generates an output sequence based on the contents of the input. The model's job is to learn the mapping from the input sequence to the output sequence that it will generate. The job of the encoder is to come up with a good representation of the input that the decoder can use to generate a good output. For both the encoder and the decoder, the LSTM does a good job at this.\n",
    "\n",
    "Note that the LSTM is simply one of a whole set of different types of Blocks that can be used to implement an RNN. This is the code that is run for each step in the recurrence. In the Layers library, there are three built-in recurrent Blocks: the (vanilla) `RNN`, the `GRU`, and the `LSTM`. Each processes its input slightly differently and each has its own benefits and drawbacks for different types of tasks and networks. To get these blocks to run for each of the elements recurrently in a network, we create a `Recurrence` over them. This \"unrolls\" the network to the number of steps that are in the given input for the RNN layer."
   ]
  },
  {
   "cell_type": "markdown",
   "metadata": {},
   "source": [
    "**Importing CNTK and other useful libraries**\n",
    "\n",
    "CNTK is a Python module that contains several submodules like `io`, `learner`, `graph`, etc. We make extensive use of numpy as well."
   ]
  },
  {
   "cell_type": "code",
   "execution_count": 5,
   "metadata": {
    "collapsed": true
   },
   "outputs": [],
   "source": [
    "from __future__ import print_function\n",
    "import numpy as np\n",
    "import os\n",
    "\n",
    "import cntk as C\n",
    "import cntk.tests.test_utils\n",
    "cntk.tests.test_utils.set_device_from_pytest_env() # (only needed for our build system)\n",
    "C.cntk_py.set_fixed_random_seed(1) # fix a random seed for CNTK components"
   ]
  },
  {
   "cell_type": "code",
   "execution_count": 6,
   "metadata": {
    "collapsed": true
   },
   "outputs": [],
   "source": [
    "# Check if this is a test environment\n",
    "def isTest():\n",
    "    return ('TEST_DEVICE' in os.environ) "
   ]
  },
  {
   "cell_type": "markdown",
   "metadata": {},
   "source": [
    "### Downloading the data\n",
    "\n",
    "In this tutorial we will use a lightly pre-processed version of the CMUDict (version 0.7b) dataset from http://www.speech.cs.cmu.edu/cgi-bin/cmudict. The CMUDict data refers to the Carnegie Mellon University Pronouncing Dictionary and is an open-source machine-readable pronunciation dictionary for North American English. The data is in the CNTKTextFormatReader format. Here is an example sequence pair from the data, where the input sequence (S0) is in the left column, and the output sequence (S1) is on the right:\n",
    "\n",
    "```\n",
    "0\t|S0 3:1  |# <s>\t  |S1 3:1 |# <s>\n",
    "0\t|S0 4:1  |# A\t    |S1 32:1 |# ~AH\n",
    "0\t|S0 5:1  |# B\t    |S1 36:1 |# ~B\n",
    "0\t|S0 4:1  |# A\t    |S1 31:1 |# ~AE\n",
    "0\t|S0 7:1  |# D\t    |S1 38:1 |# ~D\n",
    "0\t|S0 12:1 |# I\t    |S1 47:1 |# ~IY\n",
    "0\t|S0 1:1  |# </s>\t |S1 1:1 |# </s>\n",
    "```\n",
    "\n",
    "The code below will download the required files (training, testing, the single sequence above for visual validation, and a small vocab file) and put them in a local folder (the training file is ~34 MB, testing is ~4MB, and the validation file and vocab file are both less than 1KB)."
   ]
  },
  {
   "cell_type": "code",
   "execution_count": 7,
   "metadata": {},
   "outputs": [
    {
     "name": "stdout",
     "output_type": "stream",
     "text": [
      "Reusing locally cached: ..\\Examples\\SequenceToSequence\\CMUDict\\Data\\cmudict-0.7b.test.ctf\n",
      "Reusing locally cached: ..\\Examples\\SequenceToSequence\\CMUDict\\Data\\cmudict-0.7b.train-dev-20-21.ctf\n",
      "Reusing locally cached: ..\\Examples\\SequenceToSequence\\CMUDict\\Data\\tiny.ctf\n",
      "Reusing locally cached: ..\\Examples\\SequenceToSequence\\CMUDict\\Data\\cmudict-0.7b.mapping\n"
     ]
    }
   ],
   "source": [
    "import requests\n",
    "\n",
    "def download(url, filename):\n",
    "    \"\"\" utility function to download a file \"\"\"\n",
    "    response = requests.get(url, stream=True)\n",
    "    with open(filename, \"wb\") as handle:\n",
    "        for data in response.iter_content():\n",
    "            handle.write(data)\n",
    "\n",
    "MODEL_DIR = \".\"\n",
    "DATA_DIR = os.path.join('..', 'Examples', 'SequenceToSequence', 'CMUDict', 'Data')\n",
    "# If above directory does not exist, just use current.\n",
    "if not os.path.exists(DATA_DIR):\n",
    "    DATA_DIR = '.'\n",
    "\n",
    "dataPath = {\n",
    "  'validation': 'tiny.ctf',\n",
    "  'training': 'cmudict-0.7b.train-dev-20-21.ctf',\n",
    "  'testing': 'cmudict-0.7b.test.ctf',\n",
    "  'vocab_file': 'cmudict-0.7b.mapping',\n",
    "}\n",
    "\n",
    "for k in sorted(dataPath.keys()):\n",
    "    path = os.path.join(DATA_DIR, dataPath[k])\n",
    "    if os.path.exists(path):\n",
    "        print(\"Reusing locally cached:\", path)\n",
    "    else:\n",
    "        print(\"Starting download:\", dataPath[k])\n",
<<<<<<< HEAD
    "        url = \"https://github.com/Microsoft/CNTK/blob/release/2.2/Examples/SequenceToSequence/CMUDict/Data/%s?raw=true\"%dataPath[k]\n",
=======
    "        url = \"https://github.com/Microsoft/CNTK/blob/release/2.3/Examples/SequenceToSequence/CMUDict/Data/%s?raw=true\"%dataPath[k]\n",
>>>>>>> 6a3e5c06
    "        download(url, path)\n",
    "        print(\"Download completed\")\n",
    "    dataPath[k] = path"
   ]
  },
  {
   "cell_type": "markdown",
   "metadata": {},
   "source": [
    "### Data Reader\n",
    "\n",
    "To efficiently collect our data, randomize it for training, and pass it to the network, we use the CNTKTextFormat reader. We will create a small function that will be called when training (or testing) that defines the names of the streams in our data, and how they are referred to in the raw training data."
   ]
  },
  {
   "cell_type": "code",
   "execution_count": 8,
   "metadata": {
    "collapsed": true
   },
   "outputs": [],
   "source": [
    "# Helper function to load the model vocabulary file\n",
    "def get_vocab(path):\n",
    "    # get the vocab for printing output sequences in plaintext\n",
    "    vocab = [w.strip() for w in open(path).readlines()]\n",
    "    i2w = { i:w for i,w in enumerate(vocab) }\n",
    "    w2i = { w:i for i,w in enumerate(vocab) }\n",
    "    \n",
    "    return (vocab, i2w, w2i)\n",
    "\n",
    "# Read vocabulary data and generate their corresponding indices\n",
    "vocab, i2w, w2i = get_vocab(dataPath['vocab_file'])\n",
    "\n",
    "def create_reader(path, is_training):\n",
    "    return MinibatchSource(CTFDeserializer(path, StreamDefs(\n",
    "        features = StreamDef(field='S0', shape=input_vocab_dim, is_sparse=True),\n",
    "        labels   = StreamDef(field='S1', shape=label_vocab_dim, is_sparse=True)\n",
    "    )), randomize = is_training, max_sweeps = INFINITELY_REPEAT if is_training else 1)"
   ]
  },
  {
   "cell_type": "code",
   "execution_count": 9,
   "metadata": {},
   "outputs": [
    {
     "name": "stdout",
     "output_type": "stream",
     "text": [
      "Vocabulary size is 69\n",
      "First 15 letters are:\n",
      "[\"'\", '</s>', '<s/>', '<s>', 'A', 'B', 'C', 'D', 'E', 'F', 'G', 'H', 'I', 'J', 'K']\n",
      "\n",
      "Print dictionary with the vocabulary mapping:\n",
      "{0: \"'\", 1: '</s>', 2: '<s/>', 3: '<s>', 4: 'A', 5: 'B', 6: 'C', 7: 'D', 8: 'E', 9: 'F', 10: 'G', 11: 'H', 12: 'I', 13: 'J', 14: 'K', 15: 'L', 16: 'M', 17: 'N', 18: 'O', 19: 'P', 20: 'Q', 21: 'R', 22: 'S', 23: 'T', 24: 'U', 25: 'V', 26: 'W', 27: 'X', 28: 'Y', 29: 'Z', 30: '~AA', 31: '~AE', 32: '~AH', 33: '~AO', 34: '~AW', 35: '~AY', 36: '~B', 37: '~CH', 38: '~D', 39: '~DH', 40: '~EH', 41: '~ER', 42: '~EY', 43: '~F', 44: '~G', 45: '~HH', 46: '~IH', 47: '~IY', 48: '~JH', 49: '~K', 50: '~L', 51: '~M', 52: '~N', 53: '~NG', 54: '~OW', 55: '~OY', 56: '~P', 57: '~R', 58: '~S', 59: '~SH', 60: '~T', 61: '~TH', 62: '~UH', 63: '~UW', 64: '~V', 65: '~W', 66: '~Y', 67: '~Z', 68: '~ZH'}\n"
     ]
    }
   ],
   "source": [
    "input_vocab_dim  = 69\n",
    "label_vocab_dim  = 69\n",
    "\n",
    "# Print vocab and the correspoding mapping to the phonemes\n",
    "print(\"Vocabulary size is\", len(vocab))\n",
    "print(\"First 15 letters are:\")\n",
    "print(vocab[:15])\n",
    "print()\n",
    "print(\"Print dictionary with the vocabulary mapping:\")\n",
    "print(i2w)"
   ]
  },
  {
   "cell_type": "markdown",
   "metadata": {},
   "source": [
    "We will use the above to create a reader for our training data. Let's create it now:"
   ]
  },
  {
   "cell_type": "code",
   "execution_count": 10,
   "metadata": {
    "collapsed": true
   },
   "outputs": [],
   "source": [
    "def create_reader(path, is_training):\n",
    "    return C.io.MinibatchSource(C.io.CTFDeserializer(path, C.io.StreamDefs(\n",
    "        features = C.io.StreamDef(field='S0', shape=input_vocab_dim, is_sparse=True),\n",
    "        labels   = C.io.StreamDef(field='S1', shape=label_vocab_dim, is_sparse=True)\n",
    "    )), randomize = is_training, max_sweeps = C.io.INFINITELY_REPEAT if is_training else 1)\n",
    "\n",
    "# Train data reader\n",
    "train_reader = create_reader(dataPath['training'], True)\n",
    "\n",
    "# Validation data reader\n",
    "valid_reader = create_reader(dataPath['validation'], True)"
   ]
  },
  {
   "cell_type": "markdown",
   "metadata": {},
   "source": [
    "**Set our model hyperparameters**"
   ]
  },
  {
   "cell_type": "markdown",
   "metadata": {},
   "source": [
    "We have a number of settings that control the complexity of our network, the shapes of our inputs, and other options such as whether we will use an embedding (and what size to use), and whether or not we will employ attention. We set them now as they will be made use of when we build the network graph in the following sections."
   ]
  },
  {
   "cell_type": "code",
   "execution_count": 11,
   "metadata": {
    "collapsed": true
   },
   "outputs": [],
   "source": [
    "hidden_dim = 512\n",
    "num_layers = 2\n",
    "attention_dim = 128\n",
    "use_attention = True\n",
    "use_embedding = True\n",
    "embedding_dim = 200\n",
    "vocab = ([w.strip() for w in open(dataPath['vocab_file']).readlines()]) # all lines of vocab_file in a list\n",
    "length_increase = 1.5"
   ]
  },
  {
   "cell_type": "markdown",
   "metadata": {},
   "source": [
    "## Model Creation\n",
    "\n",
    "We will set two more parameters now: the symbols used to denote the start of a sequence (sometimes called 'BOS') and the end of a sequence (sometimes called 'EOS'). In this case, our sequence-start symbol is the tag $<s>$ and our sequence-end symbol is the end-tag $</s>$.\n",
    "\n",
    "Sequence start and end tags are important in sequence-to-sequence networks for two reasons. The sequence start tag is a \"primer\" for the decoder; in other words, because we are generating an output sequence and RNNs require some input, the sequence start token \"primes\" the decoder to cause it to emit its first generated token. The sequence end token is important because the decoder will learn to output this token when the sequence is finished. Otherwise the network wouldn't know how long of a sequence to generate. For the code below, we setup the sequence start symbol as a `Constant` so that it can later be passed to the Decoder LSTM as its `initial_state`. Further, we get the sequence end symbol's index so that the Decoder can use it to know when to stop generating tokens."
   ]
  },
  {
   "cell_type": "code",
   "execution_count": 12,
   "metadata": {
    "collapsed": true
   },
   "outputs": [],
   "source": [
    "sentence_start =C.Constant(np.array([w=='<s>' for w in vocab], dtype=np.float32))\n",
    "sentence_end_index = vocab.index('</s>')"
   ]
  },
  {
   "cell_type": "markdown",
   "metadata": {},
   "source": [
    "## Step 1: setup the input to the network\n",
    "\n",
    "### Dynamic axes in CNTK (Key concept)\n",
    "\n",
    "One of the important concepts in understanding CNTK is the idea of two types of axes:\n",
    "- **static axes**, which are the traditional axes of a variable's shape, and\n",
    "- **dynamic axes**, which have dimensions that are unknown until the variable is bound to real data at computation time.\n",
    "\n",
    "The dynamic axes are particularly important in the world of recurrent neural networks. Instead of having to decide a maximum sequence length ahead of time, padding your sequences to that size, and wasting computation, CNTK's dynamic axes allow for variable sequence lengths that are automatically packed in minibatches to be as efficient as possible.\n",
    "\n",
    "When setting up sequences, there are *two dynamic axes* that are important to consider. The first is the *batch axis*, which is the axis along which multiple sequences are batched. The second is the dynamic axis particular to that sequence. The latter is specific to a particular input because of variable sequence lengths in your data. For example, in sequence to sequence networks, we have two sequences: the **input sequence**, and the **output (or 'label') sequence**. One of the things that makes this type of network so powerful is that the length of the input sequence and the output sequence do not have to correspond to each other. Therefore, both the input sequence and the output sequence require their own unique dynamic axis.\n",
    "\n",
    "We first create the `inputAxis` for the input sequence and the `labelAxis` for the output sequence. We then define the inputs to the model by creating sequences over these two unique dynamic axes. Note that `InputSequence` and `LabelSequence` are *type declarations*. This means that the `InputSequence` is a type that consists of a sequence over the `inputAxis` axis."
   ]
  },
  {
   "cell_type": "code",
   "execution_count": 13,
   "metadata": {
    "collapsed": true
   },
   "outputs": [],
   "source": [
    "# Source and target inputs to the model\n",
    "inputAxis = C.Axis('inputAxis')\n",
    "labelAxis = C.Axis('labelAxis')\n",
    "InputSequence = C.layers.SequenceOver[inputAxis]\n",
    "LabelSequence = C.layers.SequenceOver[labelAxis]"
   ]
  },
  {
   "cell_type": "markdown",
   "metadata": {},
   "source": [
    "## Step 2: define the network\n",
    "\n",
    "As discussed before, the sequence-to-sequence network is, at its most basic, an RNN (LSTM) encoder followed by an RNN (LSTM) decoder, and a dense output layer. We will implement both the Encoder and the Decoder using the CNTK Layers library. Both of these will be created as CNTK Functions. Our `create_model()` Python function creates both the `encode` and `decode` CNTK Functions. The `decode` function directly makes use of the `encode` function and the return value of `create_model()` is the CNTK Function `decode` itself.\n",
    "\n",
    "We start by passing the input through an embedding (learned as part of the training process). So that this function can be used in the `Sequential` block of the Encoder and the Decoder whether we want an embedding or not, we will use the `identity` function if the `use_embedding` parameter is `False`. We then declare the Encoder layers as follows:\n",
    "\n",
    "First, we pass the input through our `embed` function and then we stabilize it. This adds an additional scalar parameter to the learning that can help our network converge more quickly during training. Then, for each of the number of LSTM layers that we want in our encoder, except the final one, we set up an LSTM recurrence. The final recurrence will be a `Fold` if we are not using attention because we only pass the final hidden state to the decoder. If we are using attention, however, then we use another normal LSTM `Recurrence` that the Decoder will put its attention over later on.\n",
    "\n",
    "Below we see a diagram of how the layered version of the sequence-to-sequence network with attention works. As the code shows below, the output of each layer of the Encoder and Decoder is used as the input to the layer just above it. The Attention model focuses on the top layer of the Encoder and informs the first layer of the Decoder."
   ]
  },
  {
   "cell_type": "code",
   "execution_count": 14,
   "metadata": {},
   "outputs": [
    {
     "data": {
      "text/html": [
       "<img src=\"https://cntk.ai/jup/cntk204_s2s3.png\" width=\"900\"/>"
      ],
      "text/plain": [
       "<IPython.core.display.Image object>"
      ]
     },
     "execution_count": 14,
     "metadata": {},
     "output_type": "execute_result"
    }
   ],
   "source": [
    "# Figure 4\n",
    "Image(url=\"https://cntk.ai/jup/cntk204_s2s3.png\", width=900)"
   ]
  },
  {
   "cell_type": "markdown",
   "metadata": {},
   "source": [
    "For the decoder, we first define several sub-layers: the `Stabilizer` for the decoder input, the `Recurrence` blocks for each of the decoder's layers, the `Stabilizer` for the output of the stack of LSTMs, and the final `Dense` output layer. If we are using attention, then we also create an `AttentionModel` function `attention_model` which returns an augmented version of the decoder's hidden state with emphasis placed on the encoder hidden states that should be most used for the given step while generating the next output token.\n",
    "\n",
    "We then build the CNTK Function `decode`. The decorator `@Function` turns a regular Python function into a proper CNTK Function with the given arguments and return value. The Decoder works differently during training than it does during test time. During training, the history (i.e. input) to the Decoder `Recurrence` consists of the ground-truth labels. This means that while generating $y^{(t=2)}$, for example, the input will be $y^{(t=1)}$. During evaluation, or \"test time\", however, the input to the Decoder will be the actual output of the model. For a greedy decoder -- which we are implementing here -- that input is therefore the `hardmax` of the final `Dense` layer.\n",
    "\n",
    "The Decoder Function `decode` takes two arguments: (1) the `input` sequence; and (2) the Decoder `history`. First, it runs the `input` sequence through the Encoder function `encode` that we setup earlier. We then get the `history` and map it to its embedding if necessary. Then the embedded representation is stabilized before running it through the Decoder's `Recurrence`. For each layer of `Recurrence`, we run the embedded `history` (now represented as `r`) through the `Recurrence`'s LSTM. If we are not using attention, we run it through the `Recurrence` with its initial state set to the value of the final hidden state of the encoder (note that since we run the Encoder backwards when not using attention that the \"final\" hidden state is actually the first hidden state in chronological time). If we are using attention, however, then we calculate the auxiliary input `h_att` using our `attention_model` function and we splice that onto the input `x`. This augmented `x` is then used as input for the Decoder's `Recurrence`.\n",
    "\n",
    "Finally, we stabilize the output of the Decoder, put it through the final `Dense` layer `proj_out`, and label the output using the `Label` layer which allows for simple access to that layer later on."
   ]
  },
  {
   "cell_type": "code",
   "execution_count": 15,
   "metadata": {
    "collapsed": true
   },
   "outputs": [],
   "source": [
    "# create the s2s model\n",
    "def create_model(): # :: (history*, input*) -> logP(w)*\n",
    "    \n",
    "    # Embedding: (input*) --> embedded_input*\n",
    "    embed = C.layers.Embedding(embedding_dim, name='embed') if use_embedding else identity\n",
    "    \n",
    "    # Encoder: (input*) --> (h0, c0)\n",
    "    # Create multiple layers of LSTMs by passing the output of the i-th layer\n",
    "    # to the (i+1)th layer as its input\n",
    "    # Note: We go_backwards for the plain model, but forward for the attention model.\n",
    "    with C.layers.default_options(enable_self_stabilization=True, go_backwards=not use_attention):\n",
    "        LastRecurrence = C.layers.Fold if not use_attention else C.layers.Recurrence\n",
    "        encode = C.layers.Sequential([\n",
    "            embed,\n",
    "            C.layers.Stabilizer(),\n",
    "            C.layers.For(range(num_layers-1), lambda:\n",
    "                C.layers.Recurrence(C.layers.LSTM(hidden_dim))),\n",
    "            LastRecurrence(C.layers.LSTM(hidden_dim), return_full_state=True),\n",
    "            (C.layers.Label('encoded_h'), C.layers.Label('encoded_c')),\n",
    "        ])\n",
    "\n",
    "    # Decoder: (history*, input*) --> unnormalized_word_logp*\n",
    "    # where history is one of these, delayed by 1 step and <s> prepended:\n",
    "    #  - training: labels\n",
    "    #  - testing:  its own output hardmax(z) (greedy decoder)\n",
    "    with C.layers.default_options(enable_self_stabilization=True):\n",
    "        # sub-layers\n",
    "        stab_in = C.layers.Stabilizer()\n",
    "        rec_blocks = [C.layers.LSTM(hidden_dim) for i in range(num_layers)]\n",
    "        stab_out = C.layers.Stabilizer()\n",
    "        proj_out = C.layers.Dense(label_vocab_dim, name='out_proj')\n",
    "        # attention model\n",
    "        if use_attention: # maps a decoder hidden state and all the encoder states into an augmented state\n",
    "            attention_model = C.layers.AttentionModel(attention_dim, \n",
    "                                                      name='attention_model') # :: (h_enc*, h_dec) -> (h_dec augmented)\n",
    "        # layer function\n",
    "        @C.Function\n",
    "        def decode(history, input):\n",
    "            encoded_input = encode(input)\n",
    "            r = history\n",
    "            r = embed(r)\n",
    "            r = stab_in(r)\n",
    "            for i in range(num_layers):\n",
    "                rec_block = rec_blocks[i]   # LSTM(hidden_dim)  # :: (dh, dc, x) -> (h, c)\n",
    "                if use_attention:\n",
    "                    if i == 0:\n",
    "                        @C.Function\n",
    "                        def lstm_with_attention(dh, dc, x):\n",
    "                            h_att = attention_model(encoded_input.outputs[0], dh)\n",
    "                            x = C.splice(x, h_att)\n",
    "                            return rec_block(dh, dc, x)\n",
    "                        r = C.layers.Recurrence(lstm_with_attention)(r)\n",
    "                    else:\n",
    "                        r = C.layers.Recurrence(rec_block)(r)\n",
    "                else:\n",
    "                    # unlike Recurrence(), the RecurrenceFrom() layer takes the initial hidden state as a data input\n",
    "                    r = C.layers.RecurrenceFrom(rec_block)(*(encoded_input.outputs + (r,))) # :: h0, c0, r -> h                    \n",
    "            r = stab_out(r)\n",
    "            r = proj_out(r)\n",
    "            r = C.layers.Label('out_proj_out')(r)\n",
    "            return r\n",
    "\n",
    "    return decode"
   ]
  },
  {
   "cell_type": "markdown",
   "metadata": {},
   "source": [
    "The network that we defined above can be thought of as an \"abstract\" model that must first be wrapped to be used. In this case, we will use it first to create a \"training\" version of the model (where the history for the Decoder will be the ground-truth labels), and then we will use it to create a greedy \"decoding\" version of the model where the history for the Decoder will be the `hardmax` output of the network. Let's set up these model wrappers next."
   ]
  },
  {
   "cell_type": "markdown",
   "metadata": {},
   "source": [
    "## Training\n",
    "\n",
    "Before starting training, we will define the training wrapper, the greedy decoding wrapper, and the criterion function used for training the model. Let's start with the training wrapper."
   ]
  },
  {
   "cell_type": "code",
   "execution_count": 16,
   "metadata": {
    "collapsed": true
   },
   "outputs": [],
   "source": [
    "def create_model_train(s2smodel):\n",
    "    # model used in training (history is known from labels)\n",
    "    # note: the labels must NOT contain the initial <s>\n",
    "    @C.Function\n",
    "    def model_train(input, labels): # (input*, labels*) --> (word_logp*)\n",
    "\n",
    "        # The input to the decoder always starts with the special label sequence start token.\n",
    "        # Then, use the previous value of the label sequence (for training) or the output (for execution).\n",
    "        past_labels = C.layers.Delay(initial_state=sentence_start)(labels)\n",
    "        return s2smodel(past_labels, input)\n",
    "    return model_train"
   ]
  },
  {
   "cell_type": "markdown",
   "metadata": {},
   "source": [
    "Above, we create the CNTK Function `model_train` again using the `@Function` decorator. This function takes the input sequence `input` and the output sequence `labels` as arguments. The `past_labels` are setup as the `history` for the model we created earlier by using the `Delay` layer. This will return the previous time-step value for the input `labels` with an `initial_state` of `sentence_start`. Therefore, if we give the labels `['a', 'b', 'c']`, then `past_labels` will contain `['<s>', 'a', 'b', 'c']` and then return our abstract base model called with the history `past_labels` and the input `input`.\n",
    "\n",
    "Let's go ahead and create the greedy decoding model wrapper now as well:"
   ]
  },
  {
   "cell_type": "code",
   "execution_count": 17,
   "metadata": {
    "collapsed": true
   },
   "outputs": [],
   "source": [
    "def create_model_greedy(s2smodel):\n",
    "    # model used in (greedy) decoding (history is decoder's own output)\n",
    "    @C.Function\n",
    "    @C.layers.Signature(InputSequence[C.layers.Tensor[input_vocab_dim]])\n",
    "    def model_greedy(input): # (input*) --> (word_sequence*)\n",
    "\n",
    "        # Decoding is an unfold() operation starting from sentence_start.\n",
    "        # We must transform s2smodel (history*, input* -> word_logp*) into a generator (history* -> output*)\n",
    "        # which holds 'input' in its closure.\n",
    "        unfold = C.layers.UnfoldFrom(lambda history: s2smodel(history, input) >> C.hardmax,\n",
    "                            # stop once sentence_end_index was max-scoring output\n",
    "                            until_predicate=lambda w: w[...,sentence_end_index],\n",
    "                            length_increase=length_increase)\n",
    "        \n",
    "        return unfold(initial_state=sentence_start, dynamic_axes_like=input)\n",
    "    return model_greedy"
   ]
  },
  {
   "cell_type": "markdown",
   "metadata": {},
   "source": [
    "Above we create a new CNTK Function `model_greedy` which this time only takes a single argument. This is of course because when using the model at test time we don't have any labels -- it is the model's job to create them for us! In this case, we use the `UnfoldFrom` layer which runs the base model with the current `history` and funnels it into the `hardmax`. The `hardmax`'s output then becomes part of the `history` and we keep unfolding the `Recurrence` until the `sentence_end_index` has been reached. The maximum length of the output sequence (the maximum unfolding of the Decoder) is determined by a multiplier passed to `length_increase`. In this case we set `length_increase` to `1.5` above so the maximum length of each output sequence is 1.5x its input.\n",
    "\n",
    "The last thing we will do before setting up the training loop is define the function that will create the criterion function for our model."
   ]
  },
  {
   "cell_type": "code",
   "execution_count": 18,
   "metadata": {
    "collapsed": true
   },
   "outputs": [],
   "source": [
    "def create_criterion_function(model):\n",
    "    @C.Function\n",
    "    @C.layers.Signature(input=InputSequence[C.layers.Tensor[input_vocab_dim]], \n",
    "                        labels=LabelSequence[C.layers.Tensor[label_vocab_dim]])\n",
    "    def criterion(input, labels):\n",
    "        # criterion function must drop the <s> from the labels\n",
    "        postprocessed_labels = C.sequence.slice(labels, 1, 0) # <s> A B C </s> --> A B C </s>\n",
    "        z = model(input, postprocessed_labels)\n",
    "        ce = C.cross_entropy_with_softmax(z, postprocessed_labels)\n",
    "        errs = C.classification_error(z, postprocessed_labels)\n",
    "        return (ce, errs)\n",
    "\n",
    "    return criterion"
   ]
  },
  {
   "cell_type": "markdown",
   "metadata": {},
   "source": [
    "Above, we create the criterion function which drops the sequence-start symbol from our labels for us, runs the model with the given `input` and `labels`, and uses the output to compare to our ground truth. We use the loss function `cross_entropy_with_softmax` and get the `classification_error` which gives us the percent-error per-word of our generation accuracy. The CNTK Function `criterion` returns these values as a tuple and the Python function `create_criterion_function(model)` returns that CNTK Function.\n",
    "\n",
    "Now let's move on to creating the training loop..."
   ]
  },
  {
   "cell_type": "code",
   "execution_count": 19,
   "metadata": {
    "collapsed": true
   },
   "outputs": [],
   "source": [
    "def train(train_reader, valid_reader, vocab, i2w, s2smodel, max_epochs, epoch_size):\n",
    "\n",
    "    # create the training wrapper for the s2smodel, as well as the criterion function\n",
    "    model_train = create_model_train(s2smodel)\n",
    "    criterion = create_criterion_function(model_train)\n",
    "\n",
    "    # also wire in a greedy decoder so that we can properly log progress on a validation example\n",
    "    # This is not used for the actual training process.\n",
    "    model_greedy = create_model_greedy(s2smodel)\n",
    "\n",
    "    # Instantiate the trainer object to drive the model training\n",
    "    minibatch_size = 72\n",
    "    lr = 0.001 if use_attention else 0.005\n",
    "    learner = C.fsadagrad(model_train.parameters,\n",
    "                          #apply the learning rate as if it is a minibatch of size 1\n",
    "                          lr = C.learning_parameter_schedule_per_sample([lr]*2+[lr/2]*3+[lr/4], epoch_size),\n",
    "                          momentum = C.momentum_schedule(0.9366416204111472, minibatch_size=minibatch_size),\n",
    "                          gradient_clipping_threshold_per_sample=2.3,\n",
    "                          gradient_clipping_with_truncation=True)\n",
    "    trainer = C.Trainer(None, criterion, learner)\n",
    "\n",
    "    # Get minibatches of sequences to train with and perform model training\n",
    "    total_samples = 0\n",
    "    mbs = 0\n",
    "    eval_freq = 100\n",
    "\n",
    "    # print out some useful training information\n",
    "    C.logging.log_number_of_parameters(model_train) ; print()\n",
    "    progress_printer = C.logging.ProgressPrinter(freq=30, tag='Training')    \n",
    "\n",
    "    # a hack to allow us to print sparse vectors\n",
    "    sparse_to_dense = create_sparse_to_dense(input_vocab_dim)\n",
    "\n",
    "    for epoch in range(max_epochs):\n",
    "        while total_samples < (epoch+1) * epoch_size:\n",
    "            # get next minibatch of training data\n",
    "            mb_train = train_reader.next_minibatch(minibatch_size)\n",
    "            \n",
    "            # do the training\n",
    "            trainer.train_minibatch({criterion.arguments[0]: mb_train[train_reader.streams.features], \n",
    "                                     criterion.arguments[1]: mb_train[train_reader.streams.labels]})\n",
    "\n",
    "            progress_printer.update_with_trainer(trainer, with_metric=True) # log progress\n",
    "\n",
    "            # every N MBs evaluate on a test sequence to visually show how we're doing\n",
    "            if mbs % eval_freq == 0:\n",
    "                mb_valid = valid_reader.next_minibatch(1)\n",
    "\n",
    "                # run an eval on the decoder output model (i.e. don't use the groundtruth)\n",
    "                e = model_greedy(mb_valid[valid_reader.streams.features])\n",
    "                print(format_sequences(sparse_to_dense(mb_valid[valid_reader.streams.features]), i2w))\n",
    "                print(\"->\")\n",
    "                print(format_sequences(e, i2w))\n",
    "\n",
    "                # visualizing attention window\n",
    "                if use_attention:\n",
    "                    debug_attention(model_greedy, mb_valid[valid_reader.streams.features])\n",
    "\n",
    "            total_samples += mb_train[train_reader.streams.labels].num_samples\n",
    "            mbs += 1\n",
    "\n",
    "        # log a summary of the stats for the epoch\n",
    "        progress_printer.epoch_summary(with_metric=True)\n",
    "\n",
    "    # done: save the final model\n",
    "    model_path = \"model_%d.cmf\" % epoch\n",
    "    print(\"Saving final model to '%s'\" % model_path)\n",
    "    s2smodel.save(model_path)\n",
    "    print(\"%d epochs complete.\" % max_epochs)"
   ]
  },
  {
   "cell_type": "markdown",
   "metadata": {},
   "source": [
    "In the above function, we created one version of the model for training (plus its associated criterion function) and one version of the model for evaluation. Normally this latter version would not be required but here we have done it so that we can periodically sample from the non-training model to visually understand how our model is converging by seeing the kinds of sequences that it generates as the training progresses.\n",
    "\n",
    "We then setup some standard variables required for the training loop. We set the `minibatch_size` (which refers to the total number of elements -- NOT sequences -- in a minibatch), the initial learning rate `lr`, we initialize a `learner` using the `adam_sgd` algorithm and a `learning_rate_schedule` that slowly reduces our learning rate. We make use of gradient clipping to help control exploding gradients, and we finally create our `Trainer` object `trainer`.\n",
    "\n",
    "We make use of CNTK's `ProgressPrinter` class which takes care of calculating average metrics per minibatch/epoch and we set it to update every 30 minibatches. And finally, before starting the training loop, we initialize a function called `sparse_to_dense` which we use to properly print out the input sequence data that we use for validation because it is sparse. That function is defined just below:"
   ]
  },
  {
   "cell_type": "code",
   "execution_count": 20,
   "metadata": {
    "collapsed": true
   },
   "outputs": [],
   "source": [
    "# dummy for printing the input sequence below. Currently needed because input is sparse.\n",
    "def create_sparse_to_dense(input_vocab_dim):\n",
    "    I = C.Constant(np.eye(input_vocab_dim))\n",
    "    @C.Function\n",
    "    @C.layers.Signature(InputSequence[C.layers.SparseTensor[input_vocab_dim]])\n",
    "    def no_op(input):\n",
    "        return C.times(input, I)\n",
    "    return no_op"
   ]
  },
  {
   "cell_type": "markdown",
   "metadata": {},
   "source": [
    "Inside the training loop, we proceed much like many other CNTK networks. We request the next bunch of minibatch data, we perform our training, and we print our progress to the screen using the `progress_printer`. Where we diverge from the norm, however, is where we run an evaluation using our `model_greedy` version of the network and run a single sequence, \"ABADI\" through to see what the network is currently predicting.\n",
    "\n",
    "Another difference in the training loop is the optional attention window visualization. Calling the function `debug_attention` shows the weight that the Decoder put on each of the Encoder's hidden states for each of the output tokens that it generated. This function, along with the `format_sequences` function required to print the input/output sequences to the screen, are given below."
   ]
  },
  {
   "cell_type": "code",
   "execution_count": 21,
   "metadata": {
    "collapsed": true
   },
   "outputs": [],
   "source": [
    "# Given a vocab and tensor, print the output\n",
    "def format_sequences(sequences, i2w):\n",
    "    return [\" \".join([i2w[np.argmax(w)] for w in s]) for s in sequences]\n",
    "\n",
    "# to help debug the attention window\n",
    "def debug_attention(model, input):\n",
    "    q = C.combine([model, model.attention_model.attention_weights])\n",
    "    #words, p = q(input) # Python 3\n",
    "    words_p = q(input)\n",
    "    words = words_p[0]\n",
    "    p     = words_p[1]\n",
    "    output_seq_len = words[0].shape[0]\n",
    "    p_sq = np.squeeze(p[0][:output_seq_len,:,:]) # (batch, output_len, input_len, 1)\n",
    "    opts = np.get_printoptions()\n",
    "    np.set_printoptions(precision=5)\n",
    "    print(p_sq)\n",
    "    np.set_printoptions(**opts)"
   ]
  },
  {
   "cell_type": "markdown",
   "metadata": {},
   "source": [
    "Let's try training our network for a small part of an epoch. In particular, we'll run through 25,000 tokens (about 3% of one epoch):"
   ]
  },
  {
   "cell_type": "code",
   "execution_count": 22,
   "metadata": {},
   "outputs": [
    {
     "name": "stdout",
     "output_type": "stream",
     "text": [
      "Training 8347832 parameters in 29 parameter tensors.\n",
      "\n",
      "['<s> A B A D I </s>']\n",
      "->\n",
      "['O O A ~M ~R </s>']\n",
      "1\n",
      "6\n",
      "(6, 69)\n",
      "[[ 0.14166  0.1422   0.14248  0.14305  0.14337  0.14396  0.14327]\n",
      " [ 0.14166  0.1422   0.14248  0.14305  0.14337  0.14396  0.14327]\n",
      " [ 0.14166  0.1422   0.14248  0.14305  0.14337  0.14396  0.14328]\n",
      " [ 0.14166  0.1422   0.14248  0.14305  0.14337  0.14396  0.14328]\n",
      " [ 0.14166  0.1422   0.14248  0.14305  0.14337  0.14395  0.14327]\n",
      " [ 0.14166  0.1422   0.14248  0.14305  0.14337  0.14396  0.14327]]\n",
      " Minibatch[   1-  30]: loss = 4.145851 * 1601, metric = 87.38% * 1601;\n",
      " Minibatch[  31-  60]: loss = 3.648529 * 1601, metric = 86.45% * 1601;\n",
      " Minibatch[  61-  90]: loss = 3.320425 * 1548, metric = 88.44% * 1548;\n",
      "['<s> A B A D I </s>']\n",
      "->\n",
      "['~N ~N </s>']\n",
      "1\n",
      "3\n",
      "(3, 69)\n",
      "[[ 0.1419   0.14222  0.14241  0.14298  0.14331  0.14392  0.14326]\n",
      " [ 0.1419   0.14223  0.14241  0.14298  0.14331  0.14391  0.14326]\n",
      " [ 0.1419   0.14223  0.14241  0.14298  0.14331  0.14391  0.14326]]\n",
      " Minibatch[  91- 120]: loss = 3.232078 * 1567, metric = 86.02% * 1567;\n",
      " Minibatch[ 121- 150]: loss = 3.212716 * 1580, metric = 83.61% * 1580;\n",
      " Minibatch[ 151- 180]: loss = 3.215528 * 1544, metric = 84.26% * 1544;\n",
      "['<s> A B A D I </s>']\n",
      "->\n",
      "['~R ~R ~AH ~AH ~AH </s>']\n",
      "1\n",
      "6\n",
      "(6, 69)\n",
      "[[ 0.14147  0.142    0.14236  0.14305  0.14347  0.14414  0.14352]\n",
      " [ 0.14147  0.142    0.14236  0.14305  0.14347  0.14413  0.14352]\n",
      " [ 0.14147  0.142    0.14236  0.14305  0.14347  0.14413  0.14352]\n",
      " [ 0.14147  0.142    0.14236  0.14305  0.14347  0.14413  0.14352]\n",
      " [ 0.14147  0.142    0.14236  0.14305  0.14347  0.14413  0.14352]\n",
      " [ 0.14147  0.142    0.14236  0.14305  0.14347  0.14413  0.14352]]\n",
      " Minibatch[ 181- 210]: loss = 3.145194 * 1565, metric = 82.81% * 1565;\n",
      " Minibatch[ 211- 240]: loss = 3.186279 * 1583, metric = 83.26% * 1583;\n",
      " Minibatch[ 241- 270]: loss = 3.127671 * 1562, metric = 83.10% * 1562;\n",
      " Minibatch[ 271- 300]: loss = 3.152009 * 1551, metric = 83.69% * 1551;\n",
      "['<s> A B A D I </s>']\n",
      "->\n",
      "['~R ~R ~R ~AH </s>']\n",
      "1\n",
      "5\n",
      "(5, 69)\n",
      "[[ 0.1412   0.14181  0.14228  0.14308  0.14358  0.14431  0.14373]\n",
      " [ 0.14121  0.14182  0.14228  0.14308  0.14358  0.14431  0.14373]\n",
      " [ 0.14121  0.14181  0.14228  0.14308  0.14358  0.14431  0.14373]\n",
      " [ 0.14121  0.14181  0.14228  0.14308  0.14358  0.14431  0.14373]\n",
      " [ 0.14121  0.14181  0.14228  0.14308  0.14358  0.14431  0.14373]]\n",
      " Minibatch[ 301- 330]: loss = 3.134388 * 1575, metric = 82.92% * 1575;\n",
      " Minibatch[ 331- 360]: loss = 3.098724 * 1569, metric = 82.86% * 1569;\n",
      " Minibatch[ 361- 390]: loss = 3.104150 * 1567, metric = 82.45% * 1567;\n",
      "['<s> A B A D I </s>']\n",
      "->\n",
      "['~K ~R ~R ~AH </s>']\n",
      "1\n",
      "5\n",
      "(5, 69)\n",
      "[[ 0.14097  0.14161  0.14217  0.14309  0.14369  0.14451  0.14396]\n",
      " [ 0.14099  0.14162  0.14218  0.14309  0.14368  0.14449  0.14395]\n",
      " [ 0.14098  0.14162  0.14218  0.14309  0.14368  0.1445   0.14395]\n",
      " [ 0.14098  0.14162  0.14218  0.14309  0.14369  0.1445   0.14396]\n",
      " [ 0.14098  0.14162  0.14218  0.14309  0.14368  0.1445   0.14396]]\n",
      " Minibatch[ 391- 420]: loss = 3.123781 * 1601, metric = 82.26% * 1601;\n",
      "Finished Epoch[1]: [Training] loss = 3.276010 * 22067, metric = 84.25% * 22067 47.957s (460.1 samples/s);\n",
      "Saving final model to 'model_0.cmf'\n",
      "1 epochs complete.\n"
     ]
    }
   ],
   "source": [
    "model = create_model()\n",
    "train(train_reader, valid_reader, vocab, i2w, model, max_epochs=1, epoch_size=25000)"
   ]
  },
  {
   "cell_type": "markdown",
   "metadata": {},
   "source": [
    "As we can see above, while the loss has come down quite a ways, the output sequence is still quite a ways off from what we expect. Uncomment the code below to run for a full epoch (notice that we switch the `epoch_size` parameter to the actual size of the training data) and by the end of the first epoch you will already see a very good grapheme-to-phoneme translation model running!"
   ]
  },
  {
   "cell_type": "code",
   "execution_count": 23,
   "metadata": {
    "collapsed": true
   },
   "outputs": [],
   "source": [
    "# Uncomment the line below to train the model for a full epoch\n",
    "#train(train_reader, valid_reader, vocab, i2w, model, max_epochs=1, epoch_size=908241)"
   ]
  },
  {
   "cell_type": "markdown",
   "metadata": {},
   "source": [
    "## Testing the network\n",
    "\n",
    "Now that we've trained a sequence-to-sequence network for graphme-to-phoneme translation, there are two important things we should do with it. First, we should test its accuracy on a held-out test set. Then, we should try it out in an interactive environment so that we can put in our own input sequences and see what the model predicts. Let's start by determining the test string error rate.\n",
    "\n",
    "At the end of training, we saved the model using the line `s2smodel.save(model_path)`. Therefore, to test it, we will need to first `load` that model and then run some test data through it. Let's `load` the model, then create a reader configured to access our testing data. Note that we pass `False` to the `create_reader` function this time to denote that we are in testing mode so we should only pass over the data a single time."
   ]
  },
  {
   "cell_type": "code",
   "execution_count": 24,
   "metadata": {
    "collapsed": true,
    "scrolled": true
   },
   "outputs": [],
   "source": [
    "# load the model for epoch 0\n",
    "model_path = \"model_0.cmf\"\n",
    "model = C.Function.load(model_path)\n",
    "\n",
    "# create a reader pointing at our testing data\n",
    "test_reader = create_reader(dataPath['testing'], False)"
   ]
  },
  {
   "cell_type": "markdown",
   "metadata": {},
   "source": [
    "Now we need to define our testing function. We pass the `reader`, the learned `s2smodel`, and the vocabulary map `i2w` so that we can directly compare the model's predictions to the test set labels. We loop over the test set, evaluate the model on minibatches of size 512 for efficiency, and keep track of the error rate. Note that below we test *per-sequence*. This means that every single token in a generated sequence must match the tokens in the label for that sequence to be considered as correct."
   ]
  },
  {
   "cell_type": "code",
   "execution_count": 25,
   "metadata": {
    "collapsed": true
   },
   "outputs": [],
   "source": [
    "# This decodes the test set and counts the string error rate.\n",
    "def evaluate_decoding(reader, s2smodel, i2w):\n",
    "    \n",
    "    model_decoding = create_model_greedy(s2smodel) # wrap the greedy decoder around the model\n",
    "\n",
    "    progress_printer = C.logging.ProgressPrinter(tag='Evaluation')\n",
    "\n",
    "    sparse_to_dense = create_sparse_to_dense(input_vocab_dim)\n",
    "\n",
    "    minibatch_size = 512\n",
    "    num_total = 0\n",
    "    num_wrong = 0\n",
    "    while True:\n",
    "        mb = reader.next_minibatch(minibatch_size)\n",
    "        if not mb: # finish when end of test set reached\n",
    "            break\n",
    "        e = model_decoding(mb[reader.streams.features])\n",
    "        outputs = format_sequences(e, i2w)\n",
    "        labels  = format_sequences(sparse_to_dense(mb[reader.streams.labels]), i2w)\n",
    "        # prepend sentence start for comparison\n",
    "        outputs = [\"<s> \" + output for output in outputs]\n",
    "\n",
    "        num_total += len(outputs)\n",
    "        num_wrong += sum([label != output for output, label in zip(outputs, labels)])\n",
    "        \n",
    "    rate = num_wrong / num_total\n",
    "    print(\"string error rate of {:.1f}% in {} samples\".format(100 * rate, num_total))\n",
    "    return rate"
   ]
  },
  {
   "cell_type": "markdown",
   "metadata": {},
   "source": [
    "Now we will evaluate the decoding using the above function. If you use the version of the model we trained above with just a small 50000 sample of the training data, you will get an error rate of 100% because we cannot possibly get every single token correct with such a small amount of training. However, if you uncommented the training line above that trains the network for a full epoch, you should have ended up with a much-improved model that showed approximately the following training statistics:\n",
    "\n",
    "```\n",
    "Finished Epoch[1 of 300]: [Training] loss = 0.878420 * 799303, metric = 26.23% * 799303 1755.985s (455.2 samples/s);\n",
    "```\n",
    "\n",
    "Now let's evaluate the model's test set performance below."
   ]
  },
  {
   "cell_type": "code",
   "execution_count": 26,
   "metadata": {},
   "outputs": [
    {
     "name": "stdout",
     "output_type": "stream",
     "text": [
      "string error rate of 100.0% in 12855 samples\n"
     ]
    },
    {
     "data": {
      "text/plain": [
       "1.0"
      ]
     },
     "execution_count": 26,
     "metadata": {},
     "output_type": "execute_result"
    }
   ],
   "source": [
    "# print the string error rate\n",
    "evaluate_decoding(test_reader, model, i2w)"
   ]
  },
  {
   "cell_type": "markdown",
   "metadata": {
    "collapsed": true
   },
   "source": [
    "If you did not run the training for the full first epoch, the output above will be a `1.0` meaning 100% string error rate. If, however, you uncommented the line to perform training for a full epoch, you should get an output of `0.569`. A string error rate of `56.9` is actually not bad for a single pass over the data. Let's now modify the above `evaluate_decoding` function to output the per-phoneme error rate. This means that we are calculating the error at a higher precision and also makes things easier in some sense because with the string error rate we could have every phoneme correct but one in each example and still end up with a 100% error rate. Here is the modified version of that function:"
   ]
  },
  {
   "cell_type": "code",
   "execution_count": 27,
   "metadata": {
    "collapsed": true
   },
   "outputs": [],
   "source": [
    "# This decodes the test set and counts the string error rate.\n",
    "def evaluate_decoding(reader, s2smodel, i2w):\n",
    "    \n",
    "    model_decoding = create_model_greedy(s2smodel) # wrap the greedy decoder around the model\n",
    "\n",
    "    progress_printer = C.logging.ProgressPrinter(tag='Evaluation')\n",
    "\n",
    "    sparse_to_dense = create_sparse_to_dense(input_vocab_dim)\n",
    "\n",
    "    minibatch_size = 512\n",
    "    num_total = 0\n",
    "    num_wrong = 0\n",
    "    while True:\n",
    "        mb = reader.next_minibatch(minibatch_size)\n",
    "        if not mb: # finish when end of test set reached\n",
    "            break\n",
    "        e = model_decoding(mb[reader.streams.features])\n",
    "        outputs = format_sequences(e, i2w)\n",
    "        labels  = format_sequences(sparse_to_dense(mb[reader.streams.labels]), i2w)\n",
    "        # prepend sentence start for comparison\n",
    "        outputs = [\"<s> \" + output for output in outputs]\n",
    "        \n",
    "        for s in range(len(labels)):\n",
    "            for w in range(len(labels[s])):\n",
    "                num_total += 1\n",
    "                if w < len(outputs[s]): # in case the prediction is longer than the label\n",
    "                    if outputs[s][w] != labels[s][w]:\n",
    "                        num_wrong += 1\n",
    "                \n",
    "    rate = num_wrong / num_total\n",
    "    print(\"{:.1f}\".format(100 * rate))\n",
    "    return rate"
   ]
  },
  {
   "cell_type": "code",
   "execution_count": 28,
   "metadata": {},
   "outputs": [
    {
     "name": "stdout",
     "output_type": "stream",
     "text": [
      "45.0\n"
     ]
    },
    {
     "data": {
      "text/plain": [
       "0.45012815036309267"
      ]
     },
     "execution_count": 28,
     "metadata": {},
     "output_type": "execute_result"
    }
   ],
   "source": [
    "# print the phoneme error rate\n",
    "test_reader = create_reader(dataPath['testing'], False)\n",
    "evaluate_decoding(test_reader, model, i2w)"
   ]
  },
  {
   "cell_type": "markdown",
   "metadata": {},
   "source": [
    "If you're using the model that was trained for one full epoch, then you should get a phoneme error rate of around 10%. Not bad! This means that for each of the 383,294 phonemes in the test set, our model predicted nearly 90% of them correctly (if you used the quickly-trained version of the model then you will get an error rate of around 45%). Now, let's work with an interactive session where we can input our own input sequences and see how the model predicts their pronunciation (i.e. phonemes). Additionally, we will visualize the Decoder's attention for these samples to see which graphemes in the input it deemed to be important for each phoneme that it produces. Note that in the examples below the results will only be good if you use a model that has been trained for at least one epoch."
   ]
  },
  {
   "cell_type": "markdown",
   "metadata": {},
   "source": [
    "## Interactive session\n",
    "\n",
    "Here we will write an interactive function to make it easy to interact with the trained model and try out your own input sequences that do not appear in the test set. Please note that the results will be very poor if you just use the model that was trained for a very short amount of time. The model we used just above that was trained for one epoch does a good job, and if you have the time and patience to train the model for a full 30 epochs, it will perform very nicely.\n",
    "\n",
    "We will first import some graphics libraries that make the attention visualization possible and then we will define the `translate` function that takes a numpy-based representation of the input and runs our model."
   ]
  },
  {
   "cell_type": "code",
   "execution_count": 29,
   "metadata": {
    "collapsed": true
   },
   "outputs": [],
   "source": [
    "# imports required for showing the attention weight heatmap\n",
    "import matplotlib.pyplot as plt\n",
    "import seaborn as sns\n",
    "import pandas as pd\n",
    "\n",
    "def translate(tokens, model_decoding, vocab, i2w, show_attention=False):\n",
    "\n",
    "    vdict = {v:i for i,v in enumerate(vocab)}\n",
    "    try:\n",
    "        w = [vdict[\"<s>\"]] + [vdict[c] for c in tokens] + [vdict[\"</s>\"]]\n",
    "    except:\n",
    "        print('Input contains an unexpected token.')\n",
    "        return []\n",
    "\n",
    "    # convert to one_hot\n",
    "    query = C.Value.one_hot([w], len(vdict))\n",
    "    pred = model_decoding(query)\n",
    "    pred = pred[0] # first sequence (we only have one) -> [len, vocab size]\n",
    "    if use_attention:\n",
    "        pred = np.squeeze(pred) # attention has extra dimensions\n",
    "\n",
    "    # print out translation and stop at the sequence-end tag\n",
    "    prediction = np.argmax(pred, axis=-1)\n",
    "    translation = [i2w[i] for i in prediction]\n",
    "    \n",
    "    # show attention window (requires matplotlib, seaborn, and pandas)\n",
    "    if use_attention and show_attention:    \n",
    "        q = C.combine([model_decoding.attention_model.attention_weights])\n",
    "        att_value = q(query)\n",
    "\n",
    "        # get the attention data up to the length of the output (subset of the full window)\n",
    "        att_value = np.squeeze(att_value[0][0:len(prediction),0:len(w)])\n",
    "\n",
    "        # set up the actual words/letters for the heatmap axis labels\n",
    "        columns = [i2w[ww] for ww in prediction]\n",
    "        index = [i2w[ww] for ww in w]\n",
    "\n",
    "        dframe = pd.DataFrame(data=np.fliplr(att_value.T), columns=columns, index=index)\n",
    "        sns.heatmap(dframe)\n",
    "        plt.show()\n",
    "\n",
    "    return translation"
   ]
  },
  {
   "cell_type": "markdown",
   "metadata": {},
   "source": [
    "The `translate` function above takes a list of letters input by the user as `tokens`, the greedy decoding version of our model `model_decoding`, the vocabulary `vocab`, a map of index to vocab `i2w`, and the `show_attention` option which determines if we will visualize the attention vectors or not.\n",
    "\n",
    "We convert our input into a `one_hot` representation, run it through the model with `model_decoding(query)` and, since each prediction is actually a probability distribution over the entire vocabulary, we take the `argmax` to get the most probable token for each step.\n",
    "\n",
    "To visualize the attention window, we use `combine` to turn the `attention_weights` into a CNTK Function that takes the inputs that we expect. This way, when we run the function `q`, the output will be the values of the `attention_weights`. We do some data manipulation to get this data into the format that `sns` expects, and we show the visualization.\n",
    "\n",
    "Finally, we need to write the user-interaction loop which allows a user to enter multiple inputs."
   ]
  },
  {
   "cell_type": "code",
   "execution_count": 30,
   "metadata": {
    "collapsed": true
   },
   "outputs": [],
   "source": [
    "def interactive_session(s2smodel, vocab, i2w, show_attention=False):\n",
    "\n",
    "    model_decoding = create_model_greedy(s2smodel) # wrap the greedy decoder around the model\n",
    "\n",
    "    import sys\n",
    "\n",
    "    print('Enter one or more words to see their phonetic transcription.')\n",
    "    while True:\n",
    "        if isTest(): # Testing a prefilled text for routine testing\n",
    "            line = \"psychology\"\n",
    "        else:    \n",
    "            line = input(\"> \")\n",
    "        if line.lower() == \"quit\":\n",
    "            break\n",
    "        # tokenize. Our task is letter to sound.\n",
    "        out_line = []\n",
    "        for word in line.split():\n",
    "            in_tokens = [c.upper() for c in word]\n",
    "            out_tokens = translate(in_tokens, model_decoding, vocab, i2w, show_attention=True)\n",
    "            out_line.extend(out_tokens)\n",
    "        out_line = [\" \" if tok == '</s>' else tok[1:] for tok in out_line]\n",
    "        print(\"=\", \" \".join(out_line))\n",
    "        sys.stdout.flush()\n",
    "        if isTest(): #If test environment we will test the translation only once\n",
    "            break"
   ]
  },
  {
   "cell_type": "markdown",
   "metadata": {},
   "source": [
    "The above function simply creates a greedy decoder around our model and then continually asks the user for an input which we pass to our `translate` function. Visualizations of the attention will continue being appended to the notebook until you exit the loop by typing `quit`. Please uncomment the following line to try out the interaction session."
   ]
  },
  {
   "cell_type": "code",
   "execution_count": 31,
   "metadata": {},
   "outputs": [
    {
     "name": "stdout",
     "output_type": "stream",
     "text": [
      "Enter one or more words to see their phonetic transcription.\n",
      "> blah\n"
     ]
    },
    {
     "data": {
      "image/png": "iVBORw0KGgoAAAANSUhEUgAAAdQAAAFRCAYAAADNWlwHAAAABHNCSVQICAgIfAhkiAAAAAlwSFlz\nAAALEgAACxIB0t1+/AAAIABJREFUeJzt3X9QVPf97/HXkhWpgq6aqoyXiahlmuitF0k0MxGCTDRp\nzNfYL5AgFY3GBDGZ3kFijdEJpC0Sa7FWDVZqNepoMFKbSYh1orWuSq0/8NdsGkzjT4qGqthGcO2u\ncu4fmeyVfiNL9pwVd30+nJ1hf519H2J87ft9PnvWZhiGIQAAYEpERxcAAEA4IFABALAAgQoAgAUI\nVAAALECgAgBgAQIVAAAL2IO58c82bA7m5gEA38Cg7P8O2ra/d9+jAT/32BmnhZV0HDpUAAAsENQO\nFQBwd7DZbB1dQocjUAEAptlsDDz5DQAAYAE6VACAaRFi5EugAgBM4xgqI18AACxBhwoAMC2CRUkE\nKgDAPEa+jHwBALAEHSoAwDQbq3wJVACAeRxDZeQLAIAl6FABAKaxKIlABQBYIIJAZeQLAIAV6FAB\nAKbZ6M8IVACAeRxD/QYj30uXLgWzDgAAQlq7AvXatWt68skn5XQ6g10PACAERdhsAV/CRbsC9Q9/\n+IMmTJigysrKYNcDAAhBNhN/wkW7AvX999/XtGnTZBiGGhoagl0TAAAhx2+gfvrpp/r2t7+t6Oho\npaena9OmTbejLgBACImwRQR8CRd+9+Ts2bOaPHmyJOnRRx9lJRcA4H+w2WwBX8KF34/NPPbYY5Kk\npqYm2Ww29evXT//617/UvXv3oBcHAECoaNfnUPPz85WamqrDhw+rpaVF27Zt01tvvRXs2gAAISKc\nVusGql3D63/84x96+umndeLECf3kJz9Rc3NzsOsCAIQQVvm2M1C9Xq8++ugjDRo0SI2NjQQqAAD/\nwe/It66uTi+88II+/PBDvfrqq3r11Vf10ksv3Y7aAAAhIpxW6wbK72/gk08+0d/+9jctXrxYbrdb\nMTExSk1NvQ2lAQBCBat82xGoaWlp2rVrlySpsrJSWVlZQS8KAIBQ4zdQ7Xa7hg8frl27duno0aN6\n6KGHbkddAIAQwrl82/mxmczMTE2cOFFTpkwJdj0AgBAUTqt1A9WuQI2Li1Nubq7Gjh0b7HoAAAhJ\n7f6C8ezs7GDWAQAIYeG0uChQ7Q5UAABuJZyOhQaKDw4BAGABOlQAgGksSiJQAQAW4ExJBCoA4A5m\nGIaKiop0/PhxRUZGqri4WHFxca0e43a7NXXqVM2fP1/x8fGSpPLycu3YsUNer1fZ2dlKT0/XzJkz\ndfHiRRmGofr6eiUmJqq0tFRvv/22tmzZIpvNpuTkZL388suSpJSUFPXv31+SlJiYqPz8/DZrJVAB\nAKYFa5Xv9u3b5fF4VFFRoaNHj6qkpERlZWW++10ulwoLC9XQ0OC7bf/+/Tp8+LAqKip09epVrVq1\nSpK0aNEiSdIXX3yhyZMn67XXXlNdXZ2qqqpUWVkpSZowYYLGjBmjqKgoDR48WMuXL293rfToAADT\ngnWmpJqaGiUnJ0uShg4dKpfL1ep+r9ersrIyDRgwwHfbnj17lJCQoBkzZigvL0+jRo1q9ZwlS5Zo\n4sSJ6tWrl2JjY7Vy5UrffdevX1fnzp3lcrnU0NCgSZMmKTc3V6dOnfL7O6BDBQDcsZqamhQTE+O7\nbrfb1dLSooiIL/vBxMRESV+Ohr9y+fJlnTt3TitWrFBdXZ3y8vK0detWSVJjY6P27dunuXPn+rbn\ncDgkSQsWLNADDzyg++67TxcuXFBubq4ef/xx1dTUaNasWb4u9lYIVACAacFa5RsdHd3qO7hvDtNb\ncTgcGjhwoOx2u+Lj49W5c2c1NjaqZ8+e2rp1q5566qlWI2qPx6M5c+YoJiZGRUVFkqQhQ4bonnvu\nkSQlJSXpwoULfmtl5AsAMC1YI99hw4bJ6XRKko4cOaKEhAS/tSQlJWn37t2SpIaGBl27dk09evSQ\nJO3du1cpKSmtHp+Xl6f7779fRUVFvqBdtmyZ1qxZI0mqra1VbGys39elQwUA3LFGjx6t6upq31eH\nlpSUqKqqSm63W5mZmb7H3dxxpqam6uDBg8rIyJBhGCosLPTdf/r06VarhLdv366DBw/K6/XK6XTK\nZrOpoKBAubm5euWVV+R0OmW321VSUuK3Vptx8+DZYp9t2BysTQMAvqFB2f8dtG1nD38h4Odu2P8b\nCyvpOHSoAADTOJcvx1ABALAEHSoAwDTO5UugAgAswMg3yIGav+B3wdw8OhBfJoxwEMQ1mXekD4K4\nKAl0qAAAC/Amm0AFAFiAkS+rfAEAsAQdKgDANFb5EqgAAAsw8mXkCwCAJehQAQCmscqXQAUAWICR\nLyNfAAAsQYcKADCNkS+BCgCwAB+bYeQLAIAl6FABAKZF0KASqAAA8ziGysgXAABL0KECAEzjc6gE\nKgDAAox8GfkCAGAJOlQAgGkRfA6VQAUAmMfIl5EvAACW+EYdqsfjkSRFRkYGpRgAQGhila+fDrW2\ntlbTp0/X3Llz9ec//1nJyclKTk7We++9d7vqAwCEAJst8Eu4aDNQi4qKlJOTo0ceeUQvvfSSNm7c\nqG3btmnDhg23qz4AAEJCmyPfTp066ZFHHpEkrV27Vv3795ckdenSJeiFAQBCByNfP4F686qtm4+b\ntrS0BK8iAEDI4evb/ATqZ599poKCAhmG0ernEydO3K76AAAICW0G6uLFi30/Z2Vlfe3PAADwOVQ/\ngTp8+PDbVQcAIIRxDJUzJQEALECecqYkAAAsQYcKADCNkS8dKgAAlqBDBQCYxudQCVQAgAUY+RKo\nAAALkKccQwUAwBJ0qAAA0zhTEh0qAACWoEMFAJjGoiQCFQBgAfKUQAUAWIAOlUAFANzBDMNQUVGR\njh8/rsjISBUXFysuLq7VY9xut6ZOnar58+crPj5eklReXq4dO3bI6/UqOztb6enpmjlzpi5evCjD\nMFRfX6/ExESVlpbq3Xff1caNG9WpUydNnz5dqamp+ve//61Zs2bp0qVLio6O1ptvvqkePXq0WSuL\nkgAAptlM/GnL9u3b5fF4VFFRoYKCApWUlLS63+VyaeLEiaqrq/Pdtn//fh0+fFgVFRVat26dzp8/\nL0latGiR1q5dq7feekvdu3fXa6+9posXL2rdunXauHGjVq5cqdLSUnm9Xr3zzjtKSEjQ+vXr9fTT\nT6usrMzv74BABQDcsWpqapScnCxJGjp0qFwuV6v7vV6vysrKNGDAAN9te/bsUUJCgmbMmKG8vDyN\nGjWq1XOWLFmiiRMnqlevXjp27JiSkpJkt9sVHR2t/v37q7a2VjU1NUpJSZEkpaSkaO/evX5rZeQL\nADAtWJ9DbWpqUkxMjO+63W5XS0uLIiK+7AcTExMlfTka/srly5d17tw5rVixQnV1dcrLy9PWrVsl\nSY2Njdq3b5/mzp37tdvv0qWLmpqa1NzcrOjoaElS165d1dTU5LdWAhUAYFpEkNYkRUdHq7m52Xf9\n5jC9FYfDoYEDB8putys+Pl6dO3dWY2Ojevbsqa1bt+qpp57yvQGIjo5uFZbNzc3q1q1bq9dtbm5u\nFbq3wsgXAGCazWYL+NKWYcOGyel0SpKOHDmihIQEv7UkJSVp9+7dkqSGhgZdu3bNt6Bo7969vlGu\nJH3ve99TTU2NPB6Prly5opMnT+o73/mOEhMTfa/rdDr14IMP+n1dOlQAwB1r9OjRqq6uVlZWliSp\npKREVVVVcrvdyszM9D3u5mBOTU3VwYMHlZGRIcMwVFhY6Lv/9OnTrVYJ33vvvcrJyVF2drYMw9DM\nmTMVGRmpCRMmaPbs2crOzlZkZKRKS0v91mozbh48W+y/hv4wWJtGB+O8nQgHQfzn7470wdH1Qdv2\nLzN+FvBz8yvnWVhJxwlqh3rmn38P5ubRge6mQL3b/tHlvy0CEaxjqKGEY6gAAFiAY6gAANPupsnG\nrRCoAADTyFNGvgAAWIIOFQBgGt82Q6ACACzg7yT3dwNGvgAAWIAOFQBgGhNfAhUAYAGOoTLyBQDA\nEnSoAADTOLEDgQoAsAB5ysgXAABL0KECAExj5EugAgAswNe3MfIFAMASdKgAANMY+RKoAAALkKeM\nfAEAsAQdKgDANE49SKACACzAMVRGvgAAWCKgQD1z5ozVdQAAQpjNFvglXAQUqAUFBVbXAQAIYTab\nLeBLuAgoUA3DsLoOAABCWkCLksLpHQUAwDxiwU+gzpw583+Ep2EYqqurC2pRAIDQwsdm/ARqVlbW\nN7odAIC7VZuBOnz48NtVBwAghNGgcmIHAIAFWFvDiR0AALAEHSoAwDQaVAIVAGABRr6MfAEAsAQd\nKgDANBpUAhUAYAFO7MDIFwAAS9ChAgBMo0ElUAEAFmCVLyNfAAAsQYcKADCNBpVABQBYgJEvI18A\nACxBhwoAMI0GlUAFAFiAkS8jXwAALEGHCgAwLVgNqmEYKioq0vHjxxUZGani4mLFxcW1eozb7dbU\nqVM1f/58xcfHS5LKy8u1Y8cOeb1eZWdnKz09XY2NjZo3b56uXLmiGzduaMGCBWpublZxcbFsNpsM\nw9DRo0dVVlamkSNHKiUlRf3795ckJSYmKj8/v81aCVQAgGnBGvlu375dHo9HFRUVOnr0qEpKSlRW\nVua73+VyqbCwUA0NDb7b9u/fr8OHD6uiokJXr17VqlWrJEkLFy7UuHHj9MQTT2jfvn06efKkHn30\nUa1bt06StHXrVvXt21cjR47U2bNnNXjwYC1fvrzdtTLyBQDcsWpqapScnCxJGjp0qFwuV6v7vV6v\nysrKNGDAAN9te/bsUUJCgmbMmKG8vDyNGjVKknTo0CF9/vnnmjJliqqqqjRixAjfc9xut5YuXap5\n8+ZJ+jKoGxoaNGnSJOXm5urUqVN+ayVQAQCm2WyBX9rS1NSkmJgY33W73a6Wlhbf9cTERPXp00eG\nYfhuu3z5slwul5YsWaKioiIVFBRIkurr6+VwOLR69Wr17dtX5eXlvudUVlbq+9//vrp37y5J6t27\nt3Jzc7V27Vq9+OKLmjVrlt/fQVBHvqv/7/PB3DwA4A4RrK9vi46OVnNzs+96S0uLIiLa7gUdDocG\nDhwou92u+Ph4RUVFqbGxUQ6Hw9etpqWlafHixb7nfPDBB1q6dKnv+pAhQ3TPPfdIkpKSknThwgW/\ntdKhAgBMC1aHOmzYMDmdTknSkSNHlJCQ4LeWpKQk7d69W5LU0NAgt9utHj16KCkpSTt37pQkHThw\nQIMGDZL0ZRfs9XrVp08f3zaWLVumNWvWSJJqa2sVGxvr93VZlAQAuGONHj1a1dXVysrKkiSVlJSo\nqqpKbrdbmZmZvsfdvCgqNTVVBw8eVEZGhgzDUGFhoWw2m2bPnq158+apoqJCMTExKi0tlSSdOnVK\n/fr1a/W6X415nU6n7Ha7SkpK/NZqM24ePFusZtHaYG0aAPANJc2cFLRtb3/11wE/97E3p1tYScdh\n5AsAgAUY+QIATOPMgwQqAMACtggSlUAFAJhGh8oxVAAALEGHCgAwja9vo0MFAMASdKgAANNoUAlU\nAIAFGPkSqAAAC5CnHEMFAMASdKgAAPNoUelQAQCwAh0qAMA0FiURqAAAC5CnBCoAwAKcHJ9jqAAA\nWIIOFQBgGiPfb9ihXr58WeXl5cGqBQCAkNWuDvXYsWNav3699uzZo8cffzzYNQEAQgyrfNsIVI/H\now8//FDr169XZGSkmpqa9Mc//lFRUVG3sz4AQAggT9sY+aalpen48eP6xS9+oQ0bNqh3796EKQDg\na9lstoAv4eKWHerkyZP1wQcfqL6+XhkZGTIM43bWBQBASLllh/rCCy/o/fffV05OjqqqquRyubRw\n4UJ9+umnt7M+AEAIsNkCv4QLv6t8hw8froULF2rbtm3q27evfvzjH9+OugAACCnt/hxqt27dlJOT\no5ycnGDWAwAIQeF0LDRQnNgBAGAe590jUAEA5tGh8p4CAABL0KECAEyjQaVDBQDAEnSoAADTOIZK\noAIALECeEqgAACuQqBxDBQDACnSoAADTbBF0qHSoAABYgA4VAGAah1AJVACABfjYDIEKALAAecox\nVAAALEGHCgAwjxaVDhUAACvQoQIATONzqAQqAMACTHwJVACAFUhUAhUAcOcyDENFRUU6fvy4IiMj\nVVxcrLi4uFaPcbvdmjp1qubPn6/4+HhJUnl5uXbs2CGv16vs7Gylp6ersbFR8+bN05UrV3Tjxg0t\nWLBAcXFxKi4u1qFDh9S1a1dJUllZmTp16qRZs2bp0qVLio6O1ptvvqkePXq0WWtQA/V/TxsbzM2j\nIxlGR1dw+/DOG/ArWP+bbN++XR6PRxUVFTp69KhKSkpUVlbmu9/lcqmwsFANDQ2+2/bv36/Dhw+r\noqJCV69e1apVqyRJCxcu1Lhx4/TEE09o3759OnnypOLi4vTxxx/rt7/9rRwOh28bb7/9thISEvTy\nyy9ry5YtKisr09y5c9uslVW+AIA7Vk1NjZKTkyVJQ4cOlcvlanW/1+tVWVmZBgwY4Lttz549SkhI\n0IwZM5SXl6dRo0ZJkg4dOqTPP/9cU6ZMUVVVlUaMGCHDMHTmzBm9/vrrmjBhgn73u9/5XjclJUWS\nlJKSor179/qtlZEvAMC0YK3ybWpqUkxMjO+63W5XS0uLIiK+7AcTExMlfTka/srly5d17tw5rVix\nQnV1dcrLy9PWrVtVX18vh8Oh1atX66233lJ5ebmef/555eTkaMqUKbp+/bomT56sIUOGqKmpSdHR\n0ZKkrl27qqmpyW+tdKgAANNsNlvAl7ZER0erubnZd/3mML0Vh8Oh5ORk2e12xcfHKyoqSo2NjXI4\nHL5uNS0tTR9//LG6dOminJwcde7cWV27dtWIESNUW1urmJgY3+s2Nze3CvVbIVABAObZTFzaMGzY\nMDmdTknSkSNHlJCQ4LeUpKQk7d69W5LU0NAgt9utHj16KCkpSTt37pQkHThwQIMGDdLJkyc1YcIE\nGYYhr9ermpoaDRkypNXrOp1OPfjgg35fl5EvAOCONXr0aFVXVysrK0uSVFJSoqqqKrndbmVmZvoe\nd3Onm5qaqoMHDyojI0OGYaiwsFA2m02zZ8/WvHnzVFFRoZiYGJWWliomJkbjx49XZmamOnXqpB/8\n4AcaOHCg+vXrp9mzZys7O1uRkZEqLS31W6vNMIK3XNPzxaVgbRodjVW+QMiJ7NYraNv+dG1lwM9N\nmJRhYSUdh5EvAAAWYOQLADCNLxgnUAEAVmDeSaACAMyjQ+U9BQAAlqBDBQCYRodKhwoAgCXoUAEA\n5tGgEqgAAPOCdXL8UEKgAgDM4xgqx1ABALACHSoAwDQaVDpUAAAsQYcKADCNz6ESqAAAK7DKl0AF\nAJhHh+onUN97771b3jd+/HjLiwEAIFS1GagnTpzw/fzhhx9q7NixkngnAgD4D8RC24FaUFDg+/nI\nkSOtrgMAgP+v3cdQ6UoBALdCRrAoCQBgAc7l6ydQZ86cKZvNJsMw9Nlnn7Ua+ZaWlga9OABAiKBD\nbTtQs7KyvvZnAABuxsjXT6AOHz78dtUBAEBI41y+AABYgEVJAADzmPgSqAAA81jlS6ACAKzAoiQC\nFQBgHqt8WZQEAIAlCFQAACzAyBcAYB6LkghUAIB5HEMlUAEAViBPCVQAgHl0qCxKAgDAEgQqAAAW\nYOQLADCPVb4EKgDAPI6hEqgAACsQqAQqAMA8OlQWJQEAYAkCFQAACzDyBQCYxyrf4Aaq98q/grl5\ndCTD6OgKAHxDkd16BW3bHEOlQwUAWIFAJVABAObZGPkSqACAO5dhGCoqKtLx48cVGRmp4uJixcXF\ntXqM2+3W1KlTNX/+fMXHx0uSysvLtWPHDnm9XmVnZys9PV2NjY2aN2+erly5ohs3bmjBggWKi4vT\n22+/rS1btshmsyk5OVkvv/yyJCklJUX9+/eXJCUmJio/P7/NWglUAMAda/v27fJ4PKqoqNDRo0dV\nUlKisrIy3/0ul0uFhYVqaGjw3bZ//34dPnxYFRUVunr1qlatWiVJWrhwocaNG6cnnnhC+/bt08mT\nJyVJVVVVqqyslCRNmDBBY8aMUVRUlAYPHqzly5e3u1Y+NgMAMM9mC/zShpqaGiUnJ0uShg4dKpfL\n1ep+r9ersrIyDRgwwHfbnj17lJCQoBkzZigvL0+jRo2SJB06dEiff/65pkyZoqqqKo0YMUKxsbFa\nuXKl77nXr19X586d5XK51NDQoEmTJik3N1enTp3y+ysgUAEAptlstoAvbWlqalJMTIzvut1uV0tL\ni+96YmKi+vTpI+OmTx5cvnxZLpdLS5YsUVFRkQoKCiRJ9fX1cjgcWr16tfr27avy8nLZ7XY5HA5J\n0oIFC/TAAw/ovvvuU+/evZWbm6u1a9fqxRdf1KxZs/z+Dhj5AgDMC9Iq3+joaDU3N/uut7S0KCKi\n7V7Q4XBo4MCBstvtio+PV1RUlBobG+VwOHzdalpamhYvXixJ8ng8mjNnjmJiYlRUVCRJGjJkiO65\n5x5JUlJSki5cuOC3VjpUAIBptghbwJe2DBs2TE6nU5J05MgRJSQk+K0lKSlJu3fvliQ1NDTI7Xar\nR48eSkpK0s6dOyVJBw4c0KBBgyRJeXl5uv/++1VUVOTrmJctW6Y1a9ZIkmpraxUbG+v3delQAQB3\nrNGjR6u6ulpZWVmSpJKSElVVVcntdiszM9P3uJtHx6mpqTp48KAyMjJkGIYKCwtls9k0e/ZszZs3\nT++88466deum0tJSbd++XQcPHpTX65XT6ZTNZlNBQYFyc3P1yiuvyOl0ym63q6SkxG+tNsMI3ilv\nmutPBmvT6GicKQkIOV3/18CgbbvxyP6An9vz/wy3sJKOQ4cKADCPMyURqAAACxCoBCoAwDxOjk+g\nAgCswLl8+dgMAABWIFABALAAI18AgGk2G/1Zu34DhmHo2WefVW1tbbDrAQCEoiCdHD+UtCtQq6ur\n1atXL73zzjvBrgcAEIKCdXL8UNKuQK2srNTcuXN1+vRpXb16Ndg1AQBCTYQt8EuY8BuoFy9eVHNz\ns/r166exY8eqqqrqdtQFAEBI8Ruof/rTn3wnIB47dqz+8pe/BL0oAABCzTc+Of758+fb9TU2EifH\nD2ucHB8IOcE8Of4Xf3MF/Nxu3xliYSUdp10fm1m5cqW6deumL774Qps3b1ZycrLmzJkT7NoAAKEi\njBYXBapdi5I++ugjjR8/Xrt27dKWLVv0ySefBLsuAEAosUUEfgkT7epQIyIidPHiRd17772SpGvX\nrgW1KABAaLGF0WrdQLXrrcGIESOUk5OjiRMnav78+Xr00UeDXRcAACGlzUVJmzdvVmpqqnr27Om7\nzePxKDIysl0bZ1FSGGNREhBygrko6cqpwM+kFxP/XQsr6ThtjnxjYmK0aNEiNTY2asiQIRo1apTu\nv//+21UbACBUsCjJ/8dmzp49K4fDodOnT2vnzp1yuVyKjY3VG2+84XfjdKhhjA4VCDnB7FCbznwa\n8HOj70uwsJKO43dRUm1trT777DPNmDFDMTExOnPmjF566aXbURsAIFSE0WrdQPn9DaSlpWnXrl2S\nvjynb1ZWlnr37h30wgAAocMWYQv4Ei78Bqrdbtfw4cO1a9cuHT16VA899NDtqAsAgJDSrs+hZmZm\nauLEiZoyZUqw6wEAICS1K1Dj4uKUm5ursWPHBrseAEAoYpVv+wJVkrKzs4NZBwAghIXTF4UHqt2B\nCgDALbHKl0AFAFggjFbrBoq3FAAAWIBABQDAAox8AQCmsSiJQAUAWIFFSQQqAMA8OlQCFQBgBTpU\nFiUBAGAFAhUAAAsw8gUAmBZOX8MWKAIVAGAei5IIVACAeTYWJRGoAAAL0KHKZhiG0dFFAAAQ6ujR\nAQCwAIEKAIAFCFQAACxAoAIAYAECFQAACxCoAABYIOwCddmyZXr88cc1adIk5eTkaNy4cVqxYkVH\nlxUUd9O+/v73v9eiRYskSWlpafJ4PL77Tp48qZycnI4qzXLTp0/X9OnTW90W7vu8bNkyZWZmqqWl\nxXfbs88+q3PnznVgVdbatm2bNm/e3NFlIIjCLlAlaerUqVq7dq3WrVunyspKVVZWqrGxsaPLCoq7\naV+/8nXfuxgu38V4/vx5ud1uNTU16e9//7vv9nDe56+cO3dOv/71r33Xw2H/rl+/ro8++khnz56V\n0+lUamrq1z5u06ZNunjx4u0tDpYL6TMlOZ1OrVy5Ul27dtWECRPUqVMnVVdXa/z48b7HXL58WTdu\n3FBUVFQHVmre3b6v169f993/n+ciCcVzk3zdPkrSoUOH9NhjjykqKkrr16/X7Nmzv/b5objPX/nP\nfbfb7aqurta0adO0adMmpaWl6bvf/W5I72NdXZ02bdqk/fv3KyUlRQ8//LAaGxvVs2dP/fKXv9S+\nffvU0tKiMWPGaNq0aerevbvmzJmjrl27KiMjQ4888khYvKG424R0oBqGoTVr1ujYsWNatGiROnXq\npISEBK1atUpVVVU6f/68+vTpo+LiYnXp0qWjyzXlbt/XESNGtHrM888/7/sHx+1261vf+lZHlBqw\nr9vH+fPn64033tCmTZsUERGhp556Svn5+YqMjJRhGCG/z1+51d/lLl266Cc/+YleffVVvfvuux1d\nZsA2bNigFStW6Kc//almzpwpSTp27JiGDBkiSaqqqtK6det077336r333pMkjRkzRmPGjFF9fb2K\ni4u1dOlSbdy4scP2AQEywszSpUuNiooKwzAMw+VyGWPGjDHq6+s7uKrguJv2dfPmzUZpaalhGIYx\natQow+Px+O47ceKEkZOT01GlWcbpdBojR440pk2bZjz//PNGSkqKUVlZaRhG+O7zV27+u/zmm28a\nCxcuNJ599tmQ/Pv8z3/+01i9erXxwx/+0Pj5z39unDx50vjVr35l/PWvfzUMwzBqamqM/Px8Iycn\nx/jNb35jGIZhNDU1GRs3bjQmTZpkvP7668Ynn3zSkbuAAIV0h+rP4MGD9cILLyg/Pz/s3+3dTfsq\nhfbI81ZGJttjAAABDElEQVQqKytVXFyslJQUSV+Of3/2s58pPT1dUnju89fJz89Xenp6yB5T7N69\nu5577jk999xzOnDggJYtW6YrV67oRz/6kTwej7Zu3epbYPfkk09q7NixWrhwoR5++GEtX7485CdM\nd7OwXJR0s4yMDEVHR2vDhg0dXUrQ3S37Go7Hli5duqRjx45p5MiRvtuGDRsmj8ejw4cPh+U+30pk\nZKRKSkp05cqVji7FtIceekizZ89WbGyspC/3rXv37nrmmWc0adIkJScnKzY2VosWLdIzzzxDmIY4\nvm0GAAALhH2HCgDA7UCgAgBgAQIVAAALEKgAAFiAQAUAwAIEKgAAFiBQAQCwAIEKAIAF/h96ZA5A\nt34OdAAAAABJRU5ErkJggg==\n",
      "text/plain": [
       "<matplotlib.figure.Figure at 0x1fab9428c18>"
      ]
     },
     "metadata": {},
     "output_type": "display_data"
    },
    {
     "name": "stdout",
     "output_type": "stream",
     "text": [
      "= R R IH AH N  \n",
      "> quit\n"
     ]
    }
   ],
   "source": [
    "interactive_session(model, vocab, i2w, show_attention=True)"
   ]
  },
  {
   "cell_type": "markdown",
   "metadata": {},
   "source": [
    "Notice how the attention weights show how important different parts of the input are for generating different tokens in the output. For tasks like machine translation, where the order of one-to-one words often changes due to grammatical differences between languages, this becomes very interesting as we see the attention window move further away from the diagonal that is mostly displayed in grapheme-to-phoneme translations.\n",
    "\n",
    "**What's next**\n",
    "\n",
    "With the above model, you have the basics for training a powerful sequence-to-sequence model with attention in a number of distinct domains. The only major changes required are preparing a dataset with pairs input and output sequences and in general the rest of the building blocks will remain the same. Good luck, and have fun!"
   ]
  }
 ],
 "metadata": {
  "anaconda-cloud": {},
  "kernelspec": {
   "display_name": "Python 3",
   "language": "python",
   "name": "python3"
  },
  "language_info": {
   "codemirror_mode": {
    "name": "ipython",
    "version": 3
   },
   "file_extension": ".py",
   "mimetype": "text/x-python",
   "name": "python",
   "nbconvert_exporter": "python",
   "pygments_lexer": "ipython3",
   "version": "3.5.4"
  }
 },
 "nbformat": 4,
 "nbformat_minor": 1
}<|MERGE_RESOLUTION|>--- conflicted
+++ resolved
@@ -259,11 +259,7 @@
     "        print(\"Reusing locally cached:\", path)\n",
     "    else:\n",
     "        print(\"Starting download:\", dataPath[k])\n",
-<<<<<<< HEAD
-    "        url = \"https://github.com/Microsoft/CNTK/blob/release/2.2/Examples/SequenceToSequence/CMUDict/Data/%s?raw=true\"%dataPath[k]\n",
-=======
     "        url = \"https://github.com/Microsoft/CNTK/blob/release/2.3/Examples/SequenceToSequence/CMUDict/Data/%s?raw=true\"%dataPath[k]\n",
->>>>>>> 6a3e5c06
     "        download(url, path)\n",
     "        print(\"Download completed\")\n",
     "    dataPath[k] = path"
