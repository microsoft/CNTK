--- conflicted
+++ resolved
@@ -23,11 +23,7 @@
     "\n",
     "We assume that you have successfully completed CNTK 103 Part A.\n",
     "\n",
-<<<<<<< HEAD
-    "In this tutorial, we train a multi-layer perceptron on MNIST data. This notebook provides the recipe using Python APIs. If you are looking for this example in BrainScript, please look [here](https://github.com/Microsoft/CNTK/tree/release/2.2/Examples/Image/GettingStarted)\n",
-=======
     "In this tutorial, we train a multi-layer perceptron on MNIST data. This notebook provides the recipe using Python APIs. If you are looking for this example in BrainScript, please look [here](https://github.com/Microsoft/CNTK/tree/release/2.3/Examples/Image/GettingStarted)\n",
->>>>>>> 6a3e5c06
     "\n",
     "## Introduction\n",
     "\n",
@@ -766,11 +762,7 @@
    "source": [
     "**Code link**\n",
     "\n",
-<<<<<<< HEAD
-    "If you want to try running the tutorial from Python command prompt please run the [SimpleMNIST.py](https://github.com/Microsoft/CNTK/tree/release/2.2/Examples/Image/Classification/MLP/Python) example."
-=======
     "If you want to try running the tutorial from Python command prompt please run the [SimpleMNIST.py](https://github.com/Microsoft/CNTK/tree/release/2.3/Examples/Image/Classification/MLP/Python) example."
->>>>>>> 6a3e5c06
    ]
   }
  ],
