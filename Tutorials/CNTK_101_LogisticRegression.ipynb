--- conflicted
+++ resolved
@@ -924,8 +924,6 @@
     "- Try exploring different learners \n",
     "- You can explore training a [multiclass logistic regression](https://en.wikipedia.org/wiki/Multinomial_logistic_regression) classifier. "
    ]
-<<<<<<< HEAD
-=======
   },
   {
    "cell_type": "markdown",
@@ -945,7 +943,6 @@
     "- the criterion (in CNTK) is also referred to as the loss\n",
     "- the evalutaion error (in CNTK) is also referred to as a metric"
    ]
->>>>>>> 6bd38924
   }
  ],
  "metadata": {
