//
// <copyright file="HTKMLFReader.cpp" company="Microsoft">
//     Copyright (c) Microsoft Corporation.  All rights reserved.
// </copyright>
//
// HTKMLFReader.cpp : Defines the exported functions for the DLL application.
//

#include "stdafx.h"
#include "basetypes.h"

#include "htkfeatio.h"                  // for reading HTK features
#include "latticearchive.h"             // for reading HTK phoneme lattices (MMI training)
#include "simplesenonehmm.h"            // for MMI scoring
//#include "msra_mgram.h"                 // for unigram scores of ground-truth path in sequence training

#include "rollingwindowsource.h"        // minibatch sources
#include "utterancesourcemulti.h"
#include "utterancesource.h"
#include "utterancesourcemulti.h"
#ifdef _WIN32
#include "readaheadsource.h"
#endif
#include "chunkevalsource.h"
#include "minibatchiterator.h"
#define DATAREADER_EXPORTS  // creating the exports here
#include "DataReader.h"
<<<<<<< HEAD
#include "commandArgUtil.h"

=======

#include "commandArgUtil.h"
>>>>>>> 3aab1d26
#include "HTKMLFReader.h"
#ifdef LEAKDETECT
#include <vld.h> // for memory leak detection
#endif

#ifdef __unix__
#include <limits.h>
typedef unsigned long DWORD;
typedef unsigned short WORD;
typedef unsigned int UNINT32;
#endif
#pragma warning (disable: 4127) // conditional expression is constant; "if (sizeof(ElemType)==sizeof(float))" triggers this

//int msra::numa::node_override = -1;     // for numahelpers.h

namespace Microsoft { namespace MSR { namespace CNTK {

    // Create a Data Reader
    //DATAREADER_API IDataReader* DataReaderFactory(void)

    template<class ElemType>
        void HTKMLFReader<ElemType>::Init(const ConfigParameters& readerConfig)
        {
            m_mbiter = NULL;
            m_frameSource = NULL;
            //m_readAheadSource = NULL;
            m_lattices = NULL;
            m_truncated = readerConfig("Truncated", "false");
            m_convertLabelsToTargets = false;

            m_numberOfuttsPerMinibatch = readerConfig("nbruttsineachrecurrentiter", "1");

            if (m_numberOfuttsPerMinibatch < 1)
            {
                LogicError("nbrUttsInEachRecurrentIter cannot be less than 1.");
            }

            if (!m_truncated && m_numberOfuttsPerMinibatch != 1)
            {
                LogicError("nbrUttsInEachRecurrentIter has to be 1 if Truncated is set to false.");
            }

            m_actualnumberOfuttsPerMinibatch = m_numberOfuttsPerMinibatch;
            m_sentenceEnd.assign(m_numberOfuttsPerMinibatch, true);
            m_processedFrame.assign(m_numberOfuttsPerMinibatch, 0);
            m_toProcess.assign(m_numberOfuttsPerMinibatch,0);
            m_switchFrame.assign(m_numberOfuttsPerMinibatch,0);
            m_noData = false;


            string command(readerConfig("action",L"")); //look up in the config for the master command to determine whether we're writing output (inputs only) or training/evaluating (inputs and outputs)

            if (readerConfig.Exists("legacyMode"))
                RuntimeError("legacy mode has been deprecated\n");

            if (command == "write"){
                m_trainOrTest = false;
                PrepareForWriting(readerConfig);
            }
            else{
                m_trainOrTest = true;
                PrepareForTrainingOrTesting(readerConfig);
            }

        }

    // Load all input and output data. 
    // Note that the terms features imply be real-valued quanities and 
    // labels imply categorical quantities, irrespective of whether they 
    // are inputs or targets for the network
    template<class ElemType>
        void HTKMLFReader<ElemType>::PrepareForTrainingOrTesting(const ConfigParameters& readerConfig)
        {
            vector<wstring> scriptpaths;
            vector<wstring> mlfpaths;
            vector<vector<wstring>>mlfpathsmulti;
            size_t firstfilesonly = SIZE_MAX;   // set to a lower value for testing
            vector<vector<wstring>> infilesmulti;
            vector<wstring> filelist;
            size_t numFiles;
            wstring unigrampath(L"");
            //wstring statelistpath(L"");
            size_t randomize = randomizeAuto;
            size_t iFeat, iLabel;
            iFeat = iLabel = 0;
            vector<wstring> statelistpaths;
            bool framemode = true;
            vector<size_t> numContextLeft;
            vector<size_t> numContextRight;

            // for the multi-utterance process
            m_featuresBufferMultiUtt.assign(m_numberOfuttsPerMinibatch,NULL);
            m_featuresBufferAllocatedMultiUtt.assign(m_numberOfuttsPerMinibatch,0);
            m_labelsBufferMultiUtt.assign(m_numberOfuttsPerMinibatch,NULL);
            m_labelsBufferAllocatedMultiUtt.assign(m_numberOfuttsPerMinibatch,0);

            std::vector<std::wstring> featureNames;
            std::vector<std::wstring> labelNames;
            GetDataNamesFromConfig(readerConfig, featureNames, labelNames);
            if (featureNames.size() + labelNames.size() <= 1)
            {
                RuntimeError("network needs at least 1 input and 1 output specified!");
            }

            //load data for all real-valued inputs (features)
            foreach_index(i, featureNames)
            {
                ConfigParameters thisFeature = readerConfig(featureNames[i]);
                m_featDims.push_back(thisFeature("dim"));
                ConfigArray contextWindow = thisFeature("contextWindow", "1");
                if (contextWindow.size() == 1) // symmetric
                {
                    size_t windowFrames = contextWindow[0];
                    if (windowFrames % 2 == 0 )
                        RuntimeError("augmentationextent: neighbor expansion of input features to %d not symmetrical", windowFrames);
                    size_t context = windowFrames / 2;           // extend each side by this
                    numContextLeft.push_back(context);
                    numContextRight.push_back(context);

                }
                else if (contextWindow.size() == 2) // left context, right context
                {
                    numContextLeft.push_back(contextWindow[0]);
                    numContextRight.push_back(contextWindow[1]);
                }
                else
                {
                    RuntimeError("contextFrames must have 1 or 2 values specified, found %d", contextWindow.size());
                }
                // update m_featDims to reflect the total input dimension (featDim x contextWindow), not the native feature dimension
                // that is what the lower level feature readers expect
                m_featDims[i] = m_featDims[i] * (1 + numContextLeft[i] + numContextRight[i]); 

                string type = thisFeature("type","Real");
                if (type=="Real"){
                    m_nameToTypeMap[featureNames[i]] = InputOutputTypes::real;
                }
                else{
                    RuntimeError("feature type must be Real");
                }

                m_featureNameToIdMap[featureNames[i]]= iFeat;
                scriptpaths.push_back(thisFeature("scpFile"));
                m_featureNameToDimMap[featureNames[i]] = m_featDims[i];

                m_featuresBufferMultiIO.push_back(NULL);
                m_featuresBufferAllocatedMultiIO.push_back(0);

                iFeat++;            
            }

            foreach_index(i, labelNames)
            {
                ConfigParameters thisLabel = readerConfig(labelNames[i]);
                if (thisLabel.Exists("labelDim"))
                    m_labelDims.push_back(thisLabel("labelDim"));
                else if (thisLabel.Exists("dim"))
                    m_labelDims.push_back(thisLabel("dim"));
                else
                    RuntimeError("labels must specify dim or labelDim");

                string type;
                if (thisLabel.Exists("labelType"))
                    type = thisLabel("labelType"); // let's deprecate this eventually and just use "type"...
                else
                    type = thisLabel("type","Category"); // outputs should default to category

                if (type=="Category")
                    m_nameToTypeMap[labelNames[i]] = InputOutputTypes::category;
                else
                    RuntimeError("label type must be Category");

                statelistpaths.push_back(thisLabel("labelMappingFile",L""));

                m_labelNameToIdMap[labelNames[i]]=iLabel;
                m_labelNameToDimMap[labelNames[i]]=m_labelDims[i];
                mlfpaths.clear();
                mlfpaths.push_back(thisLabel("mlfFile"));
                mlfpathsmulti.push_back(mlfpaths);

                m_labelsBufferMultiIO.push_back(NULL);
                m_labelsBufferAllocatedMultiIO.push_back(0);

                iLabel++;

                wstring labelToTargetMappingFile(thisLabel("labelToTargetMappingFile",L""));
                if (labelToTargetMappingFile != L"")
                {
                    std::vector<std::vector<ElemType>> labelToTargetMap;
                    m_convertLabelsToTargetsMultiIO.push_back(true);
                    if (thisLabel.Exists("targetDim"))
                    {
                        m_labelNameToDimMap[labelNames[i]]=m_labelDims[i]=thisLabel("targetDim");
                    }
                    else
                        RuntimeError("output must specify targetDim if labelToTargetMappingFile specified!");
                    size_t targetDim = ReadLabelToTargetMappingFile (labelToTargetMappingFile,statelistpaths[i], labelToTargetMap);    
                    if (targetDim!=m_labelDims[i])
                        RuntimeError("mismatch between targetDim and dim found in labelToTargetMappingFile");
                    m_labelToTargetMapMultiIO.push_back(labelToTargetMap);
                }
                else
                {
                    m_convertLabelsToTargetsMultiIO.push_back(false);
                    m_labelToTargetMapMultiIO.push_back(std::vector<std::vector<ElemType>>());
                }
            }

            if (iFeat!=scriptpaths.size() || iLabel!=mlfpathsmulti.size())
                throw std::runtime_error(msra::strfun::strprintf ("# of inputs files vs. # of inputs or # of output files vs # of outputs inconsistent\n"));

            if (readerConfig.Exists("randomize"))
            {
                const std::string& randomizeString = readerConfig("randomize");
                if (randomizeString == "None")
                {
                    randomize = randomizeNone;
                }
                else if (randomizeString == "Auto")
                {
                    randomize = randomizeAuto;
                }
                else
                {
                    randomize = readerConfig("randomize");
                }
            }

            if (readerConfig.Exists("frameMode"))
            {
                const std::string& framemodeString = readerConfig("frameMode");
                if (framemodeString == "false")
                {
                    framemode = false;
                }
            }

            int verbosity = readerConfig("verbosity","2");

            // determine if we partial minibatches are desired
            std::string minibatchMode(readerConfig("minibatchMode","Partial"));
            m_partialMinibatch = !_stricmp(minibatchMode.c_str(),"Partial");

            // get the read method, defaults to "blockRandomize" other option is "rollingWindow"
            std::string readMethod(readerConfig("readMethod","blockRandomize"));

            // see if they want to use readAhead
            //m_readAhead = readerConfig("readAhead", "false");

            // read all input files (from multiple inputs)
            // TO DO: check for consistency (same number of files in each script file)
            numFiles=0;
            foreach_index(i,scriptpaths)
            {
                filelist.clear();
                std::wstring scriptpath = scriptpaths[i];
                fprintf(stderr, "reading script file %S ...", scriptpath.c_str());
                size_t n = 0;
                for (msra::files::textreader reader(scriptpath); reader && filelist.size() <= firstfilesonly/*optimization*/; )
                {
                    filelist.push_back (reader.wgetline());
                    n++;
                }

                fprintf (stderr, " %lu entries\n", n);

                if (i==0)
                    numFiles=n;
                else
                    if (n!=numFiles)
                        throw std::runtime_error (msra::strfun::strprintf ("number of files in each scriptfile inconsistent (%d vs. %d)", numFiles,n));

                infilesmulti.push_back(filelist);
            }
#ifdef _WIN32

            if (readerConfig.Exists("unigram"))
                unigrampath = readerConfig("unigram");

            // load a unigram if needed (this is used for MMI training)
            msra::lm::CSymbolSet unigramsymbols;
            std::unique_ptr<msra::lm::CMGramLM> unigram;
            size_t silencewordid = SIZE_MAX;
            size_t startwordid = SIZE_MAX;
            size_t endwordid = SIZE_MAX;
            if (unigrampath != L"")
            {
                unigram.reset (new msra::lm::CMGramLM());
                unigram->read (unigrampath, unigramsymbols, false/*filterVocabulary--false will build the symbol map*/, 1/*maxM--unigram only*/);
                silencewordid = unigramsymbols["!silence"];     // give this an id (even if not in the LM vocabulary)
                startwordid = unigramsymbols["<s>"];
                endwordid = unigramsymbols["</s>"];
            }
            if (!unigram)
                fprintf (stderr, "trainlayer: OOV-exclusion code enabled, but no unigram specified to derive the word set from, so you won't get OOV exclusion\n");


#endif
            // currently assumes all mlfs will have same root name (key)
            set<wstring> restrictmlftokeys;     // restrict MLF reader to these files--will make stuff much faster without having to use shortened input files
            if (infilesmulti[0].size() <= 100)
            {
                foreach_index (i, infilesmulti[0])
                {
                    msra::asr::htkfeatreader::parsedpath ppath (infilesmulti[0][i]);
                    const wstring key = regex_replace ((wstring)ppath, wregex (L"\\.[^\\.\\\\/:]*$"), wstring());  // delete extension (or not if none)
                    restrictmlftokeys.insert (key);
                }
            }
            // get labels

            //if (readerConfig.Exists("statelist"))
            //    statelistpath = readerConfig("statelist");

            double htktimetoframe = 100000.0;           // default is 10ms 
            //std::vector<msra::asr::htkmlfreader<msra::asr::htkmlfentry,msra::lattices::lattice::htkmlfwordsequence>> labelsmulti;
            std::vector<std::map<std::wstring,std::vector<msra::asr::htkmlfentry>>> labelsmulti;
            //std::vector<std::wstring> pagepath;
            foreach_index(i, mlfpathsmulti)
            {
                msra::asr::htkmlfreader<msra::asr::htkmlfentry,msra::lattices::lattice::htkmlfwordsequence>  
                    labels(mlfpathsmulti[i], restrictmlftokeys, statelistpaths[i], /*unigram ? &unigramsymbols :*/(map<string,size_t>*)  NULL, (map<string,size_t>*) NULL, htktimetoframe);      // label MLF
                // get the temp file name for the page file
                labelsmulti.push_back(labels);
            }


            if (!_stricmp(readMethod.c_str(),"blockRandomize"))
            {
                // construct all the parameters we don't need, but need to be passed to the constructor...
                std::pair<std::vector<wstring>,std::vector<wstring>> latticetocs;
                std::unordered_map<std::string,size_t> modelsymmap;
                m_lattices = new msra::dbn::latticesource(latticetocs, modelsymmap);

                // now get the frame source. This has better randomization and doesn't create temp files
                m_frameSource = new msra::dbn::minibatchutterancesourcemulti(infilesmulti, labelsmulti, m_featDims, m_labelDims, numContextLeft, numContextRight, randomize, *m_lattices, m_latticeMap, framemode);
                //m_frameSource = new msra::dbn::minibatchutterancesource(infilesmulti[0], labelsmulti[0], m_featDims[0], m_labelDims[0], numContextLeft[0], numContextRight[0], randomize, *m_lattices, m_latticeMap, framemode);

            }
            else if (!_stricmp(readMethod.c_str(),"rollingWindow"))
            {
                std::string pageFilePath;
                std::vector<std::wstring> pagePaths;
                if (readerConfig.Exists("pageFilePath"))
                {
                    pageFilePath = readerConfig("pageFilePath");

                    // replace any '/' with '\' for compat with default path
                    std::replace(pageFilePath.begin(), pageFilePath.end(), '/','\\'); 
#ifdef _WIN32               
                    // verify path exists
                    DWORD attrib = GetFileAttributes(pageFilePath.c_str());
                    if (attrib==INVALID_FILE_ATTRIBUTES || !(attrib & FILE_ATTRIBUTE_DIRECTORY))
                        throw std::runtime_error ("pageFilePath does not exist");                
#endif
#ifdef __unix__
                    struct stat statbuf;
                    if (stat(pageFilePath.c_str(), &statbuf)==-1)
                    {
                        throw std::runtime_error ("pageFilePath does not exist");
                    }

#endif
                }
                else  // using default temporary path
                {
#ifdef _WIN32
                    pageFilePath.reserve(MAX_PATH);
                    GetTempPath(MAX_PATH, &pageFilePath[0]);
#endif
#ifdef __unix__
                    pageFilePath.reserve(PATH_MAX);
                    pageFilePath = "/tmp/temp.CNTK.XXXXXX";
#endif
                }

#ifdef _WIN32
                if (pageFilePath.size()>MAX_PATH-14) // max length of input to GetTempFileName is PATH_MAX-14
                    throw std::runtime_error (msra::strfun::strprintf ("pageFilePath must be less than %d characters", MAX_PATH-14));
#endif
#ifdef __unix__
                if (pageFilePath.size()>PATH_MAX-14) // max length of input to GetTempFileName is PATH_MAX-14
                    throw std::runtime_error (msra::strfun::strprintf ("pageFilePath must be less than %d characters", PATH_MAX-14));       
#endif
                foreach_index(i, infilesmulti)
                {
#ifdef _WIN32
                    wchar_t tempFile[MAX_PATH];
                    GetTempFileName(pageFilePath.c_str(), L"CNTK", 0, tempFile);
                    pagePaths.push_back(tempFile);
#endif
#ifdef __unix__
                    char* tempFile;
                    //GetTempFileName(pageFilePath.c_str(), L"CNTK", 0, tempFile);
                    tempFile = pageFilePath.c_str();
                    int fid = mkstemp(tempFile);
                    unlink (tempFile);
                    close (tempFile);
                    pagePaths.push_back(GetWC(tempFile));
#endif
                }

                const bool mayhavenoframe=false;
                int addEnergy = 0;

                //m_frameSourceMultiIO = new msra::dbn::minibatchframesourcemulti(infilesmulti, labelsmulti, m_featDims, m_labelDims, randomize, pagepath, mayhavenoframe, addEnergy);
                //m_frameSourceMultiIO->setverbosity(verbosity);
                m_frameSource = new msra::dbn::minibatchframesourcemulti(infilesmulti, labelsmulti, m_featDims, m_labelDims, numContextLeft, numContextRight, randomize, pagePaths, mayhavenoframe, addEnergy);
                m_frameSource->setverbosity(verbosity);
            }
            else
            {
                RuntimeError("readMethod must be rollingWindow or blockRandomize");
            }

        }

    // Load all input and output data. 
    // Note that the terms features imply be real-valued quanities and 
    // labels imply categorical quantities, irrespective of whether they 
    // are inputs or targets for the network
    template<class ElemType>
        void HTKMLFReader<ElemType>::PrepareForWriting(const ConfigParameters& readerConfig)
        {
            vector<wstring> scriptpaths;
            vector<wstring> filelist;
            size_t numFiles;
            size_t firstfilesonly = SIZE_MAX;   // set to a lower value for testing
            size_t evalchunksize = 2048;
            vector<size_t> realDims;
            size_t iFeat = 0;
            vector<size_t> numContextLeft;
            vector<size_t> numContextRight;

            std::vector<std::wstring> featureNames;
            std::vector<std::wstring> labelNames;
            GetDataNamesFromConfig(readerConfig, featureNames, labelNames);

            foreach_index(i, featureNames)
            {
                ConfigParameters thisFeature = readerConfig(featureNames[i]);
                realDims.push_back(thisFeature("dim"));

                ConfigArray contextWindow = thisFeature("contextWindow", "1");
                if (contextWindow.size() == 1) // symmetric
                {
                    size_t windowFrames = contextWindow[0];
                    if (windowFrames % 2 == 0)
                        RuntimeError("augmentationextent: neighbor expansion of input features to %d not symmetrical", windowFrames);
                    size_t context = windowFrames / 2;           // extend each side by this
                    numContextLeft.push_back(context);
                    numContextRight.push_back(context);

                }
                else if (contextWindow.size() == 2) // left context, right context
                {
                    numContextLeft.push_back(contextWindow[0]);
                    numContextRight.push_back(contextWindow[1]);
                }
                else
                {
                    RuntimeError("contextFrames must have 1 or 2 values specified, found %d", contextWindow.size());
                }
                // update m_featDims to reflect the total input dimension (featDim x contextWindow), not the native feature dimension
                // that is what the lower level feature readers expect
                realDims[i] = realDims[i] * (1 + numContextLeft[i] + numContextRight[i]);

                string type = thisFeature("type","Real");
                if (type=="Real"){
                    m_nameToTypeMap[featureNames[i]] = InputOutputTypes::real;
                }
                else{
                    RuntimeError("feature type must be Real");
                }

                m_featureNameToIdMap[featureNames[i]]= iFeat;
                scriptpaths.push_back(thisFeature("scpFile"));
                m_featureNameToDimMap[featureNames[i]] = realDims[i];

                m_featuresBufferMultiIO.push_back(NULL);
                m_featuresBufferAllocatedMultiIO.push_back(0);
                iFeat++;
            }

            if (labelNames.size()>0)
                RuntimeError("writer mode does not support labels as inputs, only features");

            numFiles=0;
            foreach_index(i,scriptpaths)
            {
                filelist.clear();
                std::wstring scriptpath = scriptpaths[i];
                fprintf(stderr, "reading script file %S ...", scriptpath.c_str());
                size_t n = 0;
                for (msra::files::textreader reader(scriptpath); reader && filelist.size() <= firstfilesonly/*optimization*/; )
                {
                    filelist.push_back (reader.wgetline());
                    n++;
                }

                fprintf (stderr, " %d entries\n", n);

                if (i==0)
                    numFiles=n;
                else
                    if (n!=numFiles)
                        throw std::runtime_error (msra::strfun::strprintf ("HTKMLFReader::InitEvalReader: number of files in each scriptfile inconsistent (%d vs. %d)", numFiles,n));

                m_inputFilesMultiIO.push_back(filelist);
            }

            m_fileEvalSource = new msra::dbn::FileEvalSource(realDims, numContextLeft, numContextRight, evalchunksize);
        }



    // destructor - virtual so it gets called properly 
    template<class ElemType>
        HTKMLFReader<ElemType>::~HTKMLFReader()
        {
            delete m_mbiter;
            delete m_frameSource;
            delete m_lattices;

            if (!m_featuresBufferMultiIO.empty())
            {
                if ( m_featuresBufferMultiIO[0] != NULL)
                {
                    foreach_index(i, m_featuresBufferMultiIO)
                    {
                        delete[] m_featuresBufferMultiIO[i];
                        m_featuresBufferMultiIO[i] = NULL;
                    }
                }
            }
            if (!m_labelsBufferMultiIO.empty())
            {
                if (m_labelsBufferMultiIO[0] != NULL)
                {
                    foreach_index(i, m_labelsBufferMultiIO)
                    {
                        delete[] m_labelsBufferMultiIO[i];
                        m_labelsBufferMultiIO[i] = NULL;
                    }
                }
            }
            if (/*m_numberOfuttsPerMinibatch > 1 && */m_truncated)
            {
                for (size_t i = 0; i < m_numberOfuttsPerMinibatch; i ++)
                {
                    if (m_featuresBufferMultiUtt[i] != NULL)
                    {
                        delete[] m_featuresBufferMultiUtt[i];
                        m_featuresBufferMultiUtt[i] = NULL;
                    }
                    if (m_labelsBufferMultiUtt[i] != NULL)
                    {
                        delete[] m_labelsBufferMultiUtt[i];
                        m_labelsBufferMultiUtt[i] = NULL;
                    }

                }
            }        
        }

    //StartMinibatchLoop - Startup a minibatch loop 
    // mbSize - [in] size of the minibatch (number of frames, etc.)
    // epoch - [in] epoch number for this loop
    // requestedEpochSamples - [in] number of samples to randomize, defaults to requestDataSize which uses the number of samples there are in the dataset
    template<class ElemType>
        void HTKMLFReader<ElemType>::StartMinibatchLoop(size_t mbSize, size_t epoch, size_t requestedEpochSamples)
        {
            m_mbSize = mbSize;

            if (m_trainOrTest)
            {
                StartMinibatchLoopToTrainOrTest(mbSize,epoch,requestedEpochSamples);
            }
            else
            {
                StartMinibatchLoopToWrite(mbSize,epoch,requestedEpochSamples);    
            }
            m_checkDictionaryKeys=true;
        }

    template<class ElemType>
        void HTKMLFReader<ElemType>::StartMinibatchLoopToTrainOrTest(size_t mbSize, size_t epoch, size_t requestedEpochSamples)
        {
            size_t datapasses=1;
            //size_t totalFrames = m_frameSource->totalframes();
            size_t totalFrames;
            totalFrames = m_frameSource->totalframes();

            size_t extraFrames = totalFrames%mbSize;
            size_t minibatches = totalFrames/mbSize;

            // if we are allowing partial minibatches, do nothing, and let it go through
            if (!m_partialMinibatch)
            {
                // we don't want any partial frames, so round total frames to be an even multiple of our mbSize
                if (totalFrames > mbSize)
                    totalFrames -= extraFrames;

                if (requestedEpochSamples == requestDataSize)
                {
                    requestedEpochSamples = totalFrames;
                }
                else if (minibatches > 0)   // if we have any full minibatches
                {
                    // since we skip the extraFrames, we need to add them to the total to get the actual number of frames requested
                    size_t sweeps = (requestedEpochSamples-1)/totalFrames; // want the number of sweeps we will skip the extra, so subtract 1 and divide
                    requestedEpochSamples += extraFrames*sweeps;
                }
            }
            else if (requestedEpochSamples == requestDataSize)
            {
                requestedEpochSamples = totalFrames;
            }

            // delete the old one first (in case called more than once)
            delete m_mbiter;
            msra::dbn::minibatchsource* source = m_frameSource;
            /*if (m_readAhead)
              {
              if (m_readAheadSource == NULL)
              {
              m_readAheadSource = new msra::dbn::minibatchreadaheadsource (*source, requestedEpochSamples);
              }
              else if (m_readAheadSource->epochsize() != requestedEpochSamples)
              {
              delete m_readAheadSource;
              m_readAheadSource = new msra::dbn::minibatchreadaheadsource (*source, requestedEpochSamples);
              }
              source = m_readAheadSource;
              }*/
            m_mbiter = new msra::dbn::minibatchiterator(*source, epoch, requestedEpochSamples, mbSize, datapasses);
            if (!m_featuresBufferMultiIO.empty())
            {
                if (m_featuresBufferMultiIO[0]!=NULL) // check first feature, if it isn't NULL, safe to assume all are not NULL? 
                {
                    foreach_index(i, m_featuresBufferMultiIO)
                    {
                        delete[] m_featuresBufferMultiIO[i];
                        m_featuresBufferMultiIO[i]=NULL;
                        m_featuresBufferAllocatedMultiIO[i]=0;
                    }
                }
            }
            if (!m_labelsBufferMultiIO.empty())
            {
                if (m_labelsBufferMultiIO[0]!=NULL)
                {
                    foreach_index(i, m_labelsBufferMultiIO)
                    {
                        delete[] m_labelsBufferMultiIO[i];
                        m_labelsBufferMultiIO[i]=NULL;
                        m_labelsBufferAllocatedMultiIO[i]=0;
                    }
                }
            }
            if (m_numberOfuttsPerMinibatch && m_truncated == true)
            {
                m_noData = false;
                m_featuresStartIndexMultiUtt.assign(m_featuresBufferMultiIO.size()*m_numberOfuttsPerMinibatch,0);
                m_labelsStartIndexMultiUtt.assign(m_labelsBufferMultiIO.size()*m_numberOfuttsPerMinibatch,0);
                for (size_t u = 0; u < m_numberOfuttsPerMinibatch; u ++)
                {
                    if (m_featuresBufferMultiUtt[u] != NULL)
                    {
                        delete[] m_featuresBufferMultiUtt[u];
                        m_featuresBufferMultiUtt[u] = NULL;
                        m_featuresBufferAllocatedMultiUtt[u] = 0;
                    }
                    if (m_labelsBufferMultiUtt[u] != NULL)
                    {
                        delete[] m_labelsBufferMultiUtt[u];
                        m_labelsBufferMultiUtt[u] = NULL;
                        m_labelsBufferAllocatedMultiUtt[u] = 0;
                    }
                    ReNewBufferForMultiIO(u);
                }    
            }
        }

    template<class ElemType>
        void HTKMLFReader<ElemType>::StartMinibatchLoopToWrite(size_t mbSize, size_t /*epoch*/, size_t /*requestedEpochSamples*/)
        {
            m_fileEvalSource->Reset();
            m_fileEvalSource->SetMinibatchSize(mbSize);
            //m_chunkEvalSourceMultiIO->reset();
            m_inputFileIndex=0;

            if (m_featuresBufferMultiIO[0]!=NULL) // check first feature, if it isn't NULL, safe to assume all are not NULL? 
            {
                foreach_index(i, m_featuresBufferMultiIO)
                {
                    delete[] m_featuresBufferMultiIO[i];
                    m_featuresBufferMultiIO[i]=NULL;
                    m_featuresBufferAllocatedMultiIO[i]=0;
                }
            }

        }

    // GetMinibatch - Get the next minibatch (features and labels)
    // matrices - [in] a map with named matrix types (i.e. 'features', 'labels') mapped to the corresponing matrix, 
    //             [out] each matrix resized if necessary containing data. 
    // returns - true if there are more minibatches, false if no more minibatchs remain
    template<class ElemType>
        bool HTKMLFReader<ElemType>::GetMinibatch(std::map<std::wstring, Matrix<ElemType>*>& matrices)
        {
            if (m_trainOrTest)
            {
                return GetMinibatchToTrainOrTest(matrices);
            }
            else
            {
                return GetMinibatchToWrite(matrices);
            }
        }

    template<class ElemType>
        bool HTKMLFReader<ElemType>::GetMinibatchToTrainOrTest(std::map<std::wstring, Matrix<ElemType>*>& matrices)
        {
            size_t id;
            size_t dim;
            bool skip = false;

            // on first minibatch, make sure we can supply data for requested nodes
            std::map<std::wstring,size_t>::iterator iter;
            if     (m_checkDictionaryKeys)
            {
                for (auto iter=matrices.begin();iter!=matrices.end();iter++)
                {
                    if (m_nameToTypeMap.find(iter->first)==m_nameToTypeMap.end())
                    {
                        //throw std::runtime_error(msra::strfun::strprintf("minibatch requested for input node %ws not found in reader - cannot generate input\n",iter->first.c_str()));
                    }

                }
                m_checkDictionaryKeys=false;
            }

            do 
            {
                if (m_truncated == false)
                {
                    if (!(*m_mbiter))
                        return false;

                    // now, access all features and and labels by iterating over map of "matrices"
                    bool first = true;
                    typename std::map<std::wstring, Matrix<ElemType>*>::iterator iter;
                    for (iter = matrices.begin();iter!=matrices.end(); iter++)
                    {
                        // dereference matrix that corresponds to key (input/output name) and 
                        // populate based on whether its a feature or a label
                        Matrix<ElemType>& data = *matrices[iter->first]; // can be features or labels

                        if (m_nameToTypeMap[iter->first] == InputOutputTypes::real)
                        {

                            id = m_featureNameToIdMap[iter->first];
                            dim = m_featureNameToDimMap[iter->first];
                            const msra::dbn::matrixstripe feat = m_mbiter->frames(id);
                            const size_t actualmbsize = feat.cols();   // it may still return less if at end of sweep TODO: this check probably only needs to happen once
                            if (first)
                            {
                                m_sentenceBegin.Resize((size_t)1, (size_t)feat.cols());
                                m_minibatchPackingFlag.resize(feat.cols());
                                m_sentenceBegin.SetValue((ElemType) SENTENCE_MIDDLE);
                                m_sentenceBegin.SetValue(0, 0, (ElemType) SENTENCE_BEGIN);
                                
                                std::fill(m_minibatchPackingFlag.begin(), m_minibatchPackingFlag.end(), MinibatchPackingFlag::None);
                                m_minibatchPackingFlag[0] = MinibatchPackingFlag::UtteranceStart;
                                first = false;
                            }



                            assert (actualmbsize == m_mbiter->currentmbframes());
                            skip = (!m_partialMinibatch && m_mbiter->requestedframes() != actualmbsize && m_frameSource->totalframes() > actualmbsize);

                            // check to see if we got the number of frames we requested
                            if (!skip)
                            {
                                // copy the features over to our array type
                                //assert(feat.rows()==dim); // check feature dimension matches what's expected

                                if (m_featuresBufferMultiIO[id]==NULL)
                                {
                                    m_featuresBufferMultiIO[id] = new ElemType[feat.rows()*feat.cols()];
                                    m_featuresBufferAllocatedMultiIO[id] = feat.rows()*feat.cols();
                                }
                                else if (m_featuresBufferAllocatedMultiIO[id]<feat.rows()*feat.cols()) //buffer size changed. can be partial minibatch
                                {
                                    delete[] m_featuresBufferMultiIO[id];
                                    m_featuresBufferMultiIO[id] = new ElemType[feat.rows()*feat.cols()];
                                    m_featuresBufferAllocatedMultiIO[id] = feat.rows()*feat.cols();
                                }
                                // shouldn't need this since we fill up the entire buffer below
                                //memset(m_featuresBufferMultiIO[id],0,sizeof(ElemType)*feat.rows()*feat.cols());

                                if (sizeof(ElemType) == sizeof(float))
                                {
                                    for (int j=0; j < feat.cols(); j++) // column major, so iterate columns
                                    {
                                        // copy over the entire column at once, need to do this because SSEMatrix may have gaps at the end of the columns
                                        memcpy_s(&m_featuresBufferMultiIO[id][j*feat.rows()],sizeof(ElemType)*feat.rows(),&feat(0,j),sizeof(ElemType)*feat.rows());
                                    }
                                }
                                else
                                {
                                    for (int j=0; j < feat.cols(); j++) // column major, so iterate columns in outside loop
                                    {
                                        for (int i = 0; i < feat.rows(); i++)
                                        {
                                            m_featuresBufferMultiIO[id][j*feat.rows()+i] = feat(i,j);
                                        }
                                    }
                                }
                                data.SetValue(feat.rows(), feat.cols(), m_featuresBufferMultiIO[id],matrixFlagNormal);
                            }
                        }
                        else if (m_nameToTypeMap[iter->first] == InputOutputTypes::category)
                        {
                            id = m_labelNameToIdMap[iter->first];
                            dim = m_labelNameToDimMap[iter->first];
                            const vector<size_t> & uids = m_mbiter->labels(id);

                            // need skip logic here too in case labels are first in map not features
                            const size_t actualmbsize = uids.size();   // it may still return less if at end of sweep TODO: this check probably only needs to happen once
                            assert (actualmbsize == m_mbiter->currentmbframes());
                            skip = (!m_partialMinibatch && m_mbiter->requestedframes() != actualmbsize && m_frameSource->totalframes() > actualmbsize);

                            if (!skip)
                            {
                                // copy the labels over to array type
                                //data.Resize(udims[id], uids.size());
                                //data.SetValue((ElemType)0);

                                // loop through the columns and set one value to 1
                                // in the future we want to use a sparse matrix here
                                //for (int i = 0; i < uids.size(); i++)
                                //{
                                //    assert(uids[i] <udims[id]);
                                //    data(uids[i], i) = (ElemType)1;
                                //}

                                if (m_labelsBufferMultiIO[id]==NULL)
                                {
                                    m_labelsBufferMultiIO[id] = new ElemType[dim*uids.size()];
                                    m_labelsBufferAllocatedMultiIO[id] = dim*uids.size();
                                }
                                else if (m_labelsBufferAllocatedMultiIO[id]<dim*uids.size())
                                {
                                    delete[] m_labelsBufferMultiIO[id];
                                    m_labelsBufferMultiIO[id] = new ElemType[dim*uids.size()];
                                    m_labelsBufferAllocatedMultiIO[id] = dim*uids.size();
                                }
                                memset(m_labelsBufferMultiIO[id],0,sizeof(ElemType)*dim*uids.size());                


                                if (m_convertLabelsToTargetsMultiIO[id])
                                {
                                    size_t labelDim = m_labelToTargetMapMultiIO[id].size();
                                    for (int i = 0; i < uids.size(); i++)
                                    {
                                        assert(uids[i] < labelDim); labelDim;
                                        size_t labelId = uids[i];
                                        for (int j = 0; j < dim; j++)
                                        {
                                            m_labelsBufferMultiIO[id][i*dim + j] = m_labelToTargetMapMultiIO[id][labelId][j];
                                        }
                                    }
                                }
                                else
                                {
                                    // loop through the columns and set one value to 1
                                    // in the future we want to use a sparse matrix here
                                    for (int i = 0; i < uids.size(); i++)
                                    {
                                        assert(uids[i] < dim);
                                        //labels(uids[i], i) = (ElemType)1;
                                        m_labelsBufferMultiIO[id][i*dim+uids[i]]=(ElemType)1;
                                    }
                                }


                                data.SetValue(dim,uids.size(),m_labelsBufferMultiIO[id],matrixFlagNormal);
                            }

                        }
                        else{
                            //default:
                            throw runtime_error(msra::strfun::strprintf("GetMinibatchMultiIO:: unknown InputOutputType for %S\n",(iter->first).c_str()));
                        }

                    }
                    // advance to the next minibatch
                    (*m_mbiter)++;
                }
                else
                {
                    if (m_noData)
                    {
                        bool endEpoch = true;
                        for (size_t i = 0; i < m_numberOfuttsPerMinibatch; i++)
                        {
                            if (m_processedFrame[i] != m_toProcess[i])
                            {
                                endEpoch = false;
                            }
                        }
                        if(endEpoch)
                        {
                            return false;
                        }
                    }
                    size_t numOfFea = m_featuresBufferMultiIO.size();
                    size_t numOfLabel = m_labelsBufferMultiIO.size();
                    /**
mtSentenceBegin : a matrix with [Ns x T]
the first row is 0/1 bit for wether corresponding frame has sentence beginining/no_label for any of streams
0 : no such case
1 : case exists
*/
	    			m_sentenceBegin.Resize(m_numberOfuttsPerMinibatch, m_mbSize);
		    		m_minibatchPackingFlag.resize(m_mbSize);

                    //mtSentenceBegin.SetValue((ElemType) SENTENCE_MIDDLE);
                    for (size_t i = 0; i < m_numberOfuttsPerMinibatch; i++)
                    {
                        for (size_t j = 0; j < m_mbSize; j++)
                        {
                            m_sentenceBegin.SetValue(i,j,(ElemType) SENTENCE_MIDDLE);
                        }
                    }
                    std::fill(m_minibatchPackingFlag.begin(), m_minibatchPackingFlag.end(), MinibatchPackingFlag::None);


                    vector<size_t> actualmbsize;
                    actualmbsize.assign(m_numberOfuttsPerMinibatch,0);
                    for (size_t i = 0; i < m_numberOfuttsPerMinibatch; i++)
                    {
                        size_t startFr = m_processedFrame[i];
                        size_t endFr = 0;
                        if ((m_processedFrame[i] + m_mbSize) < m_toProcess[i])
                        {
                            if(m_processedFrame[i] > 0)
                            {
                                m_sentenceEnd[i] = false;
                                m_switchFrame[i] = m_mbSize+1;
                            }
                            else
                            {
                                m_switchFrame[i] = 0;
                                m_sentenceEnd[i] = true;
	    						m_sentenceBegin.SetValue(i, 0, (ElemType)SENTENCE_BEGIN);
                                m_minibatchPackingFlag[0] = MinibatchPackingFlag::UtteranceStart;
                            }
                            actualmbsize[i] = m_mbSize;
                            endFr = startFr + actualmbsize[i];
                            typename std::map<std::wstring, Matrix<ElemType>*>::iterator iter;
                            for (iter = matrices.begin();iter!=matrices.end(); iter++)
                            {
                                // dereference matrix that corresponds to key (input/output name) and 
                                // populate based on whether its a feature or a label
                                //Matrix<ElemType>& data =
                                *matrices[iter->first]; // can be features or labels

                                if (m_nameToTypeMap[iter->first] == InputOutputTypes::real)
                                {
                                    id = m_featureNameToIdMap[iter->first];
                                    dim = m_featureNameToDimMap[iter->first];

                                    if (m_featuresBufferMultiIO[id]==NULL)
                                    {
                                        m_featuresBufferMultiIO[id] = new ElemType[dim*m_mbSize*m_numberOfuttsPerMinibatch];
                                        m_featuresBufferAllocatedMultiIO[id] = dim*m_mbSize*m_numberOfuttsPerMinibatch;
                                    }
                                    else if (m_featuresBufferAllocatedMultiIO[id]<dim*m_mbSize*m_numberOfuttsPerMinibatch) //buffer size changed. can be partial minibatch
                                    {
                                        delete[] m_featuresBufferMultiIO[id];
                                        m_featuresBufferMultiIO[id] = new ElemType[dim*m_mbSize*m_numberOfuttsPerMinibatch];
                                        m_featuresBufferAllocatedMultiIO[id] = dim*m_mbSize*m_numberOfuttsPerMinibatch;
                                    }
                                    // shouldn't need this since we fill up the entire buffer below
                                    //memset(m_featuresBufferMultiIO[id],0,sizeof(ElemType)*feat.rows()*feat.cols());

                                    if (sizeof(ElemType) == sizeof(float))
                                    {
                                        for (size_t j = startFr,k = 0; j < endFr; j++,k++) // column major, so iterate columns
                                        {
                                            // copy over the entire column at once, need to do this because SSEMatrix may have gaps at the end of the columns
                                            memcpy_s(&m_featuresBufferMultiIO[id][(k*m_numberOfuttsPerMinibatch+i)*dim],sizeof(ElemType)*dim,&m_featuresBufferMultiUtt[i][j*dim+m_featuresStartIndexMultiUtt[id+i*numOfFea]],sizeof(ElemType)*dim);
                                        }
                                    }
                                    else
                                    {
                                        for (size_t j=startFr,k=0; j < endFr; j++,k++) // column major, so iterate columns in outside loop
                                        {
                                            for (int d = 0; d < dim; d++)
                                            {
                                                m_featuresBufferMultiIO[id][(k*m_numberOfuttsPerMinibatch+i)*dim+d] = m_featuresBufferMultiUtt[i][j*dim+d+m_featuresStartIndexMultiUtt[id+i*numOfFea]];
                                            }
                                        }
                                    }
                                }
                                else if (m_nameToTypeMap[iter->first] == InputOutputTypes::category)
                                {
                                    id = m_labelNameToIdMap[iter->first];
                                    dim = m_labelNameToDimMap[iter->first];
                                    if (m_labelsBufferMultiIO[id]==NULL)
                                    {
                                        m_labelsBufferMultiIO[id] = new ElemType[dim*m_mbSize*m_numberOfuttsPerMinibatch];
                                        m_labelsBufferAllocatedMultiIO[id] = dim*m_mbSize*m_numberOfuttsPerMinibatch;
                                    }
                                    else if (m_labelsBufferAllocatedMultiIO[id]<dim*m_mbSize*m_numberOfuttsPerMinibatch)
                                    {
                                        delete[] m_labelsBufferMultiIO[id];
                                        m_labelsBufferMultiIO[id] = new ElemType[dim*m_mbSize*m_numberOfuttsPerMinibatch];
                                        m_labelsBufferAllocatedMultiIO[id] = dim*m_mbSize*m_numberOfuttsPerMinibatch;
                                    }

                                    for (size_t j = startFr,k=0; j < endFr; j++,k++)
                                    {
                                        for (int d = 0; d < dim; d++)
                                        {
                                            m_labelsBufferMultiIO[id][(k*m_numberOfuttsPerMinibatch+i)*dim + d] = m_labelsBufferMultiUtt[i][j*dim+d+m_labelsStartIndexMultiUtt[id+i*numOfLabel]];
                                        }
                                    }
                                }
                            }
                            m_processedFrame[i] += m_mbSize;
                        }
                        else
                        {
                            actualmbsize[i] = m_toProcess[i] - m_processedFrame[i];
                            endFr = startFr + actualmbsize[i];

                            typename std::map<std::wstring, Matrix<ElemType>*>::iterator iter;
                            for (iter = matrices.begin();iter!=matrices.end(); iter++)
                            {
                                // dereference matrix that corresponds to key (input/output name) and 
                                // populate based on whether its a feature or a label
                                //Matrix<ElemType>& data =
                                *matrices[iter->first]; // can be features or labels

                                if (m_nameToTypeMap[iter->first] == InputOutputTypes::real)
                                {
                                    id = m_featureNameToIdMap[iter->first];
                                    dim = m_featureNameToDimMap[iter->first];

                                    if (m_featuresBufferMultiIO[id]==NULL)
                                    {
                                        m_featuresBufferMultiIO[id] = new ElemType[dim*m_mbSize*m_numberOfuttsPerMinibatch];
                                        m_featuresBufferAllocatedMultiIO[id] = dim*m_mbSize*m_numberOfuttsPerMinibatch;
                                    }
                                    else if (m_featuresBufferAllocatedMultiIO[id]<dim*m_mbSize*m_numberOfuttsPerMinibatch) //buffer size changed. can be partial minibatch
                                    {
                                        delete[] m_featuresBufferMultiIO[id];
                                        m_featuresBufferMultiIO[id] = new ElemType[dim*m_mbSize*m_numberOfuttsPerMinibatch];
                                        m_featuresBufferAllocatedMultiIO[id] = dim*m_mbSize*m_numberOfuttsPerMinibatch;
                                    }
                                    if (sizeof(ElemType) == sizeof(float))
                                    {
                                        for (size_t j = startFr,k = 0; j < endFr; j++,k++) // column major, so iterate columns
                                        {
                                            // copy over the entire column at once, need to do this because SSEMatrix may have gaps at the end of the columns
                                            memcpy_s(&m_featuresBufferMultiIO[id][(k*m_numberOfuttsPerMinibatch+i)*dim],sizeof(ElemType)*dim,&m_featuresBufferMultiUtt[i][j*dim+m_featuresStartIndexMultiUtt[id+i*numOfFea]],sizeof(ElemType)*dim);
                                        }
                                    }
                                    else
                                    {
                                        for (size_t j=startFr,k=0; j < endFr; j++,k++) // column major, so iterate columns in outside loop
                                        {
                                            for (int d = 0; d < dim; d++)
                                            {
                                                m_featuresBufferMultiIO[id][(k*m_numberOfuttsPerMinibatch+i)*dim+d] = m_featuresBufferMultiUtt[i][j*dim+d+m_featuresStartIndexMultiUtt[id+i*numOfFea]];
                                            }
                                        }
                                    }
                                }
                                else if (m_nameToTypeMap[iter->first] == InputOutputTypes::category)
                                {
                                    id = m_labelNameToIdMap[iter->first];
                                    dim = m_labelNameToDimMap[iter->first];
                                    if (m_labelsBufferMultiIO[id]==NULL)
                                    {
                                        m_labelsBufferMultiIO[id] = new ElemType[dim*m_mbSize*m_numberOfuttsPerMinibatch];
                                        m_labelsBufferAllocatedMultiIO[id] = dim*m_mbSize*m_numberOfuttsPerMinibatch;
                                    }
                                    else if (m_labelsBufferAllocatedMultiIO[id]<dim*m_mbSize*m_numberOfuttsPerMinibatch)
                                    {
                                        delete[] m_labelsBufferMultiIO[id];
                                        m_labelsBufferMultiIO[id] = new ElemType[dim*m_mbSize*m_numberOfuttsPerMinibatch];
                                        m_labelsBufferAllocatedMultiIO[id] = dim*m_mbSize*m_numberOfuttsPerMinibatch;
                                    }
                                    for (size_t j = startFr,k=0; j < endFr; j++,k++)
                                    {
                                        for (int d = 0; d < dim; d++)
                                        {
                                            m_labelsBufferMultiIO[id][(k*m_numberOfuttsPerMinibatch+i)*dim + d] = m_labelsBufferMultiUtt[i][j*dim+d+m_labelsStartIndexMultiUtt[id+i*numOfLabel]];
                                        }
                                    }
                                }
                            }
                            m_processedFrame[i] += (endFr-startFr);
                            m_switchFrame[i] = actualmbsize[i];
                            if (actualmbsize[i] < m_mbSize)
                            {
	    						m_sentenceBegin.SetValue(i, actualmbsize[i], (ElemType)SENTENCE_BEGIN);
                                m_minibatchPackingFlag[actualmbsize[i]] = m_minibatchPackingFlag[actualmbsize[i]] | MinibatchPackingFlag::UtteranceStart;
                            }

                            startFr = m_switchFrame[i];
                            endFr = m_mbSize;
                            bool reNewSucc = ReNewBufferForMultiIO(i);
                            for (iter = matrices.begin();iter!=matrices.end(); iter++)
                            {
                                // dereference matrix that corresponds to key (input/output name) and 
                                // populate based on whether its a feature or a label
                                //Matrix<ElemType>& data =
                                *matrices[iter->first]; // can be features or labels

                                if (m_nameToTypeMap[iter->first] == InputOutputTypes::real)
                                {
                                    id = m_featureNameToIdMap[iter->first];
                                    dim = m_featureNameToDimMap[iter->first];
                                    if (sizeof(ElemType) == sizeof(float))
                                    {
                                        for (size_t j = startFr,k = 0; j < endFr; j++,k++) // column major, so iterate columns
                                        {
                                            // copy over the entire column at once, need to do this because SSEMatrix may have gaps at the end of the columns
                                            memcpy_s(&m_featuresBufferMultiIO[id][(j*m_numberOfuttsPerMinibatch+i)*dim],sizeof(ElemType)*dim,&m_featuresBufferMultiUtt[i][k*dim+m_featuresStartIndexMultiUtt[id+i*numOfFea]],sizeof(ElemType)*dim);
                                        }
                                    }
                                    else
                                    {
                                        for (size_t j=startFr,k=0; j < endFr; j++,k++) // column major, so iterate columns in outside loop
                                        {
                                            for (int d = 0; d < dim; d++)
                                            {
                                                m_featuresBufferMultiIO[id][(j*m_numberOfuttsPerMinibatch+i)*dim+d] = m_featuresBufferMultiUtt[i][k*dim+d+m_featuresStartIndexMultiUtt[id+i*numOfFea]];
                                            }
                                        }
                                    }
                                }
                                else if (m_nameToTypeMap[iter->first] == InputOutputTypes::category)
                                {
                                    id = m_labelNameToIdMap[iter->first];
                                    dim = m_labelNameToDimMap[iter->first];
                                    for (size_t j = startFr,k=0; j < endFr; j++,k++)
                                    {
                                        for (int d = 0; d < dim; d++)
                                        {
                                            m_labelsBufferMultiIO[id][(j*m_numberOfuttsPerMinibatch+i)*dim + d] = m_labelsBufferMultiUtt[i][k*dim+d+m_labelsStartIndexMultiUtt[id+i*numOfLabel]];
                                        }
                                    }
                                }
                            }

                            if (reNewSucc) m_processedFrame[i] += (endFr-startFr);

                        }
                    }
                    typename std::map<std::wstring, Matrix<ElemType>*>::iterator iter;
                    for (iter = matrices.begin();iter!=matrices.end(); iter++)
                    {
                        // dereference matrix that corresponds to key (input/output name) and 
                        // populate based on whether its a feature or a label
                        Matrix<ElemType>& data = *matrices[iter->first]; // can be features or labels
                        if (m_nameToTypeMap[iter->first] == InputOutputTypes::real)
                        {
                            id = m_featureNameToIdMap[iter->first];
                            dim = m_featureNameToDimMap[iter->first];
                            data.SetValue(dim, m_mbSize*m_numberOfuttsPerMinibatch, m_featuresBufferMultiIO[id],matrixFlagNormal);
                        }
                        else if (m_nameToTypeMap[iter->first] == InputOutputTypes::category)
                        {
                            id = m_labelNameToIdMap[iter->first];
                            dim = m_labelNameToDimMap[iter->first];
                            data.SetValue(dim, m_mbSize*m_numberOfuttsPerMinibatch, m_labelsBufferMultiIO[id],matrixFlagNormal);
                        }
                    }
                    skip=false;

                }
            }   // keep going if we didn't get the right size minibatch
            while(skip);

            return true;
        }

    template<class ElemType>
        bool HTKMLFReader<ElemType>::GetMinibatchToWrite(std::map<std::wstring, Matrix<ElemType>*>& matrices)
        {
            std::map<std::wstring,size_t>::iterator iter;
            if     (m_checkDictionaryKeys)
            {
                for (auto iter=m_featureNameToIdMap.begin();iter!=m_featureNameToIdMap.end();iter++)
                {
                    if (matrices.find(iter->first)==matrices.end())
                    {
                        fprintf(stderr,"GetMinibatchToWrite: feature node %S specified in reader not found in the network\n",iter->first.c_str());
                        throw std::runtime_error("GetMinibatchToWrite: feature node specified in reader not found in the network.");
                    }
                }
                /*
                   for (auto iter=matrices.begin();iter!=matrices.end();iter++)
                   {
                   if (m_featureNameToIdMap.find(iter->first)==m_featureNameToIdMap.end())
                   throw std::runtime_error(msra::strfun::strprintf("minibatch requested for input node %ws not found in reader - cannot generate input\n",iter->first.c_str()));
                   }
                   */
                m_checkDictionaryKeys=false;
            }

            if (m_inputFileIndex<m_inputFilesMultiIO[0].size())
            {
                m_fileEvalSource->Reset();

                // load next file (or set of files)
                foreach_index(i, m_inputFilesMultiIO)
                {
                    msra::asr::htkfeatreader reader;

                    const auto path = reader.parse(m_inputFilesMultiIO[i][m_inputFileIndex]);
                    // read file
                    msra::dbn::matrix feat;
                    string featkind;
                    unsigned int sampperiod;
                    msra::util::attempt (5, [&]()
                            {
                            reader.read (path, featkind, sampperiod, feat);   // whole file read as columns of feature vectors
                            });
                    fprintf (stderr, "evaluate: reading %d frames of %S\n", feat.cols(), ((wstring)path).c_str());
                    m_fileEvalSource->AddFile(feat, featkind, sampperiod, i);
                }
                m_inputFileIndex++;

                // turn frames into minibatch (augment neighbors, etc)
                m_fileEvalSource->CreateEvalMinibatch();

                // populate input matrices
                bool first = true;
                typename std::map<std::wstring, Matrix<ElemType>*>::iterator iter;
                for (iter = matrices.begin();iter!=matrices.end(); iter++)
                {
                    // dereference matrix that corresponds to key (input/output name) and 
                    // populate based on whether its a feature or a label

                    if (m_nameToTypeMap.find(iter->first)!=m_nameToTypeMap.end() && m_nameToTypeMap[iter->first] == InputOutputTypes::real)
                    {
                        Matrix<ElemType>& data = *matrices[iter->first]; // can be features or labels
                        size_t id = m_featureNameToIdMap[iter->first];
                        size_t dim = m_featureNameToDimMap[iter->first];

                        const msra::dbn::matrix feat = m_fileEvalSource->ChunkOfFrames(id);
                        if (first)
                        {
	    					m_sentenceBegin.Resize((size_t)1, (size_t)feat.cols());
		    				m_minibatchPackingFlag.resize((size_t)feat.cols());

			    			m_sentenceBegin.SetValue((ElemType)SENTENCE_MIDDLE);
				    		m_sentenceBegin.SetValue(0, 0, (ElemType)SENTENCE_BEGIN);

                            std::fill(m_minibatchPackingFlag.begin(), m_minibatchPackingFlag.end(), MinibatchPackingFlag::None);
                            m_minibatchPackingFlag[0] = MinibatchPackingFlag::UtteranceStart;                           
                            first = false;
                        }



                        // copy the features over to our array type
                        //
                        assert(feat.rows()==dim); dim; // check feature dimension matches what's expected

                        if (m_featuresBufferMultiIO[id]==NULL)
                        {
                            m_featuresBufferMultiIO[id] = new ElemType[feat.rows()*feat.cols()];
                            m_featuresBufferAllocatedMultiIO[id] = feat.rows()*feat.cols();
                        }
                        else if (m_featuresBufferAllocatedMultiIO[id]<feat.rows()*feat.cols()) //buffer size changed. can be partial minibatch
                        {
                            delete[] m_featuresBufferMultiIO[id];
                            m_featuresBufferMultiIO[id] = new ElemType[feat.rows()*feat.cols()];
                            m_featuresBufferAllocatedMultiIO[id] = feat.rows()*feat.cols();
                        }
                        // shouldn't need this since we fill up the entire buffer below
                        //memset(m_featuresBufferMultiIO[id],0,sizeof(ElemType)*feat.rows()*feat.cols());

                        if (sizeof(ElemType) == sizeof(float))
                        {
                            for (int j=0; j < feat.cols(); j++) // column major, so iterate columns
                            {
                                // copy over the entire column at once, need to do this because SSEMatrix may have gaps at the end of the columns
                                memcpy_s(&m_featuresBufferMultiIO[id][j*feat.rows()],sizeof(ElemType)*feat.rows(),&feat(0,j),sizeof(ElemType)*feat.rows());
                            }
                        }
                        else
                        {
                            for (int j=0; j < feat.cols(); j++) // column major, so iterate columns in outside loop
                            {
                                for (int i = 0; i < feat.rows(); i++)
                                {
                                    m_featuresBufferMultiIO[id][j*feat.rows()+i] = feat(i,j);
                                }
                            }
                        }
                        data.SetValue(feat.rows(), feat.cols(), m_featuresBufferMultiIO[id],matrixFlagNormal);
                    }
                }
                return true;
            }
            else
            {
                return false;
            }
        }


    template<class ElemType>
        bool HTKMLFReader<ElemType>::ReNewBufferForMultiIO(size_t i)
        {
            if (m_noData)
            {
                return false;
            }
            size_t numOfFea = m_featuresBufferMultiIO.size();
            size_t numOfLabel = m_labelsBufferMultiIO.size();

            size_t totalFeatNum = 0;
            foreach_index(id, m_featuresBufferAllocatedMultiIO)
            {
                const msra::dbn::matrixstripe featOri = m_mbiter->frames(id);
                size_t fdim = featOri.rows();
                const size_t actualmbsizeOri = featOri.cols(); 
                m_featuresStartIndexMultiUtt[id+i*numOfFea] = totalFeatNum;
                totalFeatNum = fdim * actualmbsizeOri + m_featuresStartIndexMultiUtt[id+i*numOfFea];
            }
            if (m_featuresBufferMultiUtt[i]==NULL)
            {
                m_featuresBufferMultiUtt[i] = new ElemType[totalFeatNum];
                m_featuresBufferAllocatedMultiUtt[i] = totalFeatNum;
            }                    
            else if (m_featuresBufferAllocatedMultiUtt[i] < totalFeatNum) //buffer size changed. can be partial minibatch
            {
                delete[] m_featuresBufferMultiUtt[i];
                m_featuresBufferMultiUtt[i] = new ElemType[totalFeatNum];
                m_featuresBufferAllocatedMultiUtt[i] = totalFeatNum;
            }

            size_t totalLabelsNum = 0;
            for (auto it = m_labelNameToIdMap.begin(); it != m_labelNameToIdMap.end(); ++it) 
            {
                size_t id = m_labelNameToIdMap[it->first];
                size_t dim  = m_labelNameToDimMap[it->first];

                const vector<size_t> & uids = m_mbiter->labels(id);
                size_t actualmbsizeOri = uids.size();
                m_labelsStartIndexMultiUtt[id+i*numOfLabel] = totalLabelsNum;
                totalLabelsNum = m_labelsStartIndexMultiUtt[id+i*numOfLabel] + dim * actualmbsizeOri;
            }

            if (m_labelsBufferMultiUtt[i]==NULL)
            {
                m_labelsBufferMultiUtt[i] = new ElemType[totalLabelsNum];
                m_labelsBufferAllocatedMultiUtt[i] = totalLabelsNum;
            }
            else if (m_labelsBufferAllocatedMultiUtt[i] < totalLabelsNum)
            {
                delete[] m_labelsBufferMultiUtt[i];
                m_labelsBufferMultiUtt[i] = new ElemType[totalLabelsNum];
                m_labelsBufferAllocatedMultiUtt[i] = totalLabelsNum;
            }

            memset(m_labelsBufferMultiUtt[i],0,sizeof(ElemType)*totalLabelsNum);

            bool first = true;
            foreach_index(id, m_featuresBufferMultiIO)
            {
                const msra::dbn::matrixstripe featOri = m_mbiter->frames(id);
                const size_t actualmbsizeOri = featOri.cols(); 
                size_t fdim = featOri.rows();
                if (first)
                {
                    m_toProcess[i] = actualmbsizeOri;
                    first = false;
                } 
                else
                {
                    if (m_toProcess[i] != actualmbsizeOri)
                    {
                        throw std::runtime_error("The multi-IO features has inconsistent number of frames!");
                    }
                }
                assert (actualmbsizeOri == m_mbiter->currentmbframes());

                if (sizeof(ElemType) == sizeof(float))
                {
                    for (int k = 0; k < actualmbsizeOri; k++) // column major, so iterate columns
                    {
                        // copy over the entire column at once, need to do this because SSEMatrix may have gaps at the end of the columns
                        memcpy_s(&m_featuresBufferMultiUtt[i][k*fdim+m_featuresStartIndexMultiUtt[id+i*numOfFea]],sizeof(ElemType)*fdim,&featOri(0,k),sizeof(ElemType)*fdim);
                    }
                }
                else
                {
                    for (int k=0; k < actualmbsizeOri; k++) // column major, so iterate columns in outside loop
                    {
                        for (int d = 0; d < featOri.rows(); d++)
                        {
                            m_featuresBufferMultiUtt[i][k*featOri.rows()+d+m_featuresStartIndexMultiUtt[id+i*numOfFea]] = featOri(d,k);
                        }
                    }
                }
            }

            for (auto it = m_labelNameToIdMap.begin(); it != m_labelNameToIdMap.end(); ++it) 
            {
                size_t id = m_labelNameToIdMap[it->first];
                size_t dim  = m_labelNameToDimMap[it->first];

                const vector<size_t> & uids = m_mbiter->labels(id);
                size_t actualmbsizeOri = uids.size();

                if (m_convertLabelsToTargetsMultiIO[id])
                {
                    size_t labelDim = m_labelToTargetMapMultiIO[id].size();
                    for (int k=0; k < actualmbsizeOri; k++)
                    {
                        assert(uids[k] < labelDim); labelDim;
                        size_t labelId = uids[k];
                        for (int j = 0; j < dim; j++)
                        {
                            m_labelsBufferMultiUtt[i][k*dim + j + m_labelsStartIndexMultiUtt[id+i*numOfLabel]] = m_labelToTargetMapMultiIO[id][labelId][j];
                        }
                    }
                }
                else
                {
                    // loop through the columns and set one value to 1
                    // in the future we want to use a sparse matrix here
                    for (int k=0; k < actualmbsizeOri; k++)
                    {
                        assert(uids[k] < dim);
                        //labels(uids[i], i) = (ElemType)1;
                        m_labelsBufferMultiUtt[i][k*dim+uids[k]+m_labelsStartIndexMultiUtt[id+i*numOfLabel]]=(ElemType)1;
                    }
                }
            }
            m_processedFrame[i] = 0;

            (*m_mbiter)++;
            if (!(*m_mbiter))
                m_noData = true;

            return true;    
        }




    // GetLabelMapping - Gets the label mapping from integer to type in file 
    // mappingTable - a map from numeric datatype to native label type stored as a string 
    template<class ElemType>
        const std::map<typename IDataReader<ElemType>::LabelIdType, typename IDataReader<ElemType>::LabelType>& HTKMLFReader<ElemType>::GetLabelMapping(const std::wstring& /*sectionName*/)
        {
            return m_idToLabelMap;
        }

    // SetLabelMapping - Sets the label mapping from integer index to label 
    // labelMapping - mapping table from label values to IDs (must be 0-n)
    // note: for tasks with labels, the mapping table must be the same between a training run and a testing run 
    template<class ElemType>
        void HTKMLFReader<ElemType>::SetLabelMapping(const std::wstring& /*sectionName*/, const std::map<typename IDataReader<ElemType>::LabelIdType, LabelType>& labelMapping)
        {
            m_idToLabelMap = labelMapping;
        }

    template<class ElemType>
        size_t HTKMLFReader<ElemType>::ReadLabelToTargetMappingFile (const std::wstring& labelToTargetMappingFile, const std::wstring& labelListFile, std::vector<std::vector<ElemType>>& labelToTargetMap)
        {
            if (labelListFile==L"")
                throw std::runtime_error("HTKMLFReader::ReadLabelToTargetMappingFile(): cannot read labelToTargetMappingFile without a labelMappingFile!");

            vector<std::wstring> labelList;
            size_t count, numLabels;
            count=0;
            // read statelist first
            msra::files::textreader labelReader(labelListFile);
            while(labelReader)
            {
                labelList.push_back(labelReader.wgetline());
                count++;
            }
            numLabels=count;
            count=0;
            msra::files::textreader mapReader(labelToTargetMappingFile);
            size_t targetDim = 0;
            while(mapReader)
            {
                std::wstring line(mapReader.wgetline());
                // find white space as a demarcation
                std::wstring::size_type pos = line.find(L" ");
                std::wstring token = line.substr(0,pos);
                std::wstring targetstring = line.substr(pos+1);

                if (labelList[count]!=token)
                    RuntimeError("HTKMLFReader::ReadLabelToTargetMappingFile(): mismatch between labelMappingFile and labelToTargetMappingFile");

                if (count==0)
                    targetDim = targetstring.length();
                else if (targetDim!=targetstring.length())
                    RuntimeError("HTKMLFReader::ReadLabelToTargetMappingFile(): inconsistent target length among records");

                std::vector<ElemType> targetVector(targetstring.length(),(ElemType)0.0);
                foreach_index(i, targetstring)
                {
                    if (targetstring.compare(i,1,L"1")==0)
                        targetVector[i] = (ElemType)1.0;
                    else if (targetstring.compare(i,1,L"0")!=0)
                        RuntimeError("HTKMLFReader::ReadLabelToTargetMappingFile(): expecting label2target mapping to contain only 1's or 0's");
                }
                labelToTargetMap.push_back(targetVector);
                count++;
            }

            // verify that statelist and label2target mapping file are in same order (to match up with reader) while reading mapping
            if (count!=labelList.size())
                RuntimeError("HTKMLFReader::ReadLabelToTargetMappingFile(): mismatch between lengths of labelMappingFile vs labelToTargetMappingFile");

            return targetDim;
        }

    // GetData - Gets metadata from the specified section (into CPU memory) 
    // sectionName - section name to retrieve data from
    // numRecords - number of records to read
    // data - pointer to data buffer, if NULL, dataBufferSize will be set to size of required buffer to accomidate request
    // dataBufferSize - [in] size of the databuffer in bytes
    //                  [out] size of buffer filled with data
    // recordStart - record to start reading from, defaults to zero (start of data)
    // returns: true if data remains to be read, false if the end of data was reached
    template<class ElemType>
        bool HTKMLFReader<ElemType>::GetData(const std::wstring& /*sectionName*/, size_t /*numRecords*/, void* /*data*/, size_t& /*dataBufferSize*/, size_t /*recordStart*/)
        {
            throw std::runtime_error("GetData not supported in HTKMLFReader");
        }


    template<class ElemType>
        bool HTKMLFReader<ElemType>::DataEnd(EndDataType endDataType)
        {
            // each minibatch is considered a "sentence"
            // other datatypes not really supported...
            // assert(endDataType == endDataSentence);
            // for the truncated BPTT, we need to support check wether it's the end of data
            bool ret = false;
            switch (endDataType)
            {
                case endDataNull:
                case endDataEpoch:
                case endDataSet:
                    throw std::logic_error("DataEnd: does not support endDataTypes: endDataNull, endDataEpoch and endDataSet");
                    break;
                case endDataSentence:
                    if (m_truncated)
                        ret = m_sentenceEnd[0];
                    else
                        ret = true; // useless in current condition
                    break;
            }
            return ret;
        }

    template<class ElemType>
        void HTKMLFReader<ElemType>::SetSentenceEndInBatch(vector<size_t> &sentenceEnd)
        {
            sentenceEnd.resize(m_switchFrame.size());
            for (size_t i = 0; i < m_switchFrame.size() ; i++)
            {
                sentenceEnd[i] = m_switchFrame[i];
            }
        }

    template<class ElemType>
    void HTKMLFReader<ElemType>::SetSentenceSegBatch(Matrix<ElemType> &sentenceBegin, vector<MinibatchPackingFlag>& minibatchPackingFlag)
    {
		sentenceBegin.SetValue(m_sentenceBegin);
        minibatchPackingFlag = m_minibatchPackingFlag;
    }


    // GetFileConfigNames - determine the names of the features and labels sections in the config file
    // features - [in,out] a vector of feature name strings
    // labels - [in,out] a vector of label name strings
    template<class ElemType>
        void HTKMLFReader<ElemType>::GetDataNamesFromConfig(const ConfigParameters& readerConfig, std::vector<std::wstring>& features, std::vector<std::wstring>& labels)
        {
            for (auto iter = readerConfig.begin(); iter != readerConfig.end(); ++iter)
            {
                auto pair = *iter;
                ConfigParameters temp = iter->second;
                // see if we have a config parameters that contains a "file" element, it's a sub key, use it
                if (temp.ExistsCurrent("scpFile"))
                {
                    features.push_back(msra::strfun::utf16(iter->first));
                }
                else if (temp.ExistsCurrent("mlfFile"))
                {
                    labels.push_back(msra::strfun::utf16(iter->first));
                }

            }
        }

    template class HTKMLFReader<float>;
    template class HTKMLFReader<double>;
}}}<|MERGE_RESOLUTION|>--- conflicted
+++ resolved
@@ -25,13 +25,8 @@
 #include "minibatchiterator.h"
 #define DATAREADER_EXPORTS  // creating the exports here
 #include "DataReader.h"
-<<<<<<< HEAD
 #include "commandArgUtil.h"
 
-=======
-
-#include "commandArgUtil.h"
->>>>>>> 3aab1d26
 #include "HTKMLFReader.h"
 #ifdef LEAKDETECT
 #include <vld.h> // for memory leak detection
@@ -959,8 +954,8 @@
 0 : no such case
 1 : case exists
 */
-	    			m_sentenceBegin.Resize(m_numberOfuttsPerMinibatch, m_mbSize);
-		    		m_minibatchPackingFlag.resize(m_mbSize);
+                    m_sentenceBegin.Resize(m_numberOfuttsPerMinibatch, m_mbSize);
+                    m_minibatchPackingFlag.resize(m_mbSize);
 
                     //mtSentenceBegin.SetValue((ElemType) SENTENCE_MIDDLE);
                     for (size_t i = 0; i < m_numberOfuttsPerMinibatch; i++)
@@ -990,7 +985,7 @@
                             {
                                 m_switchFrame[i] = 0;
                                 m_sentenceEnd[i] = true;
-	    						m_sentenceBegin.SetValue(i, 0, (ElemType)SENTENCE_BEGIN);
+                                m_sentenceBegin.SetValue(i, 0, (ElemType)SENTENCE_BEGIN);
                                 m_minibatchPackingFlag[0] = MinibatchPackingFlag::UtteranceStart;
                             }
                             actualmbsize[i] = m_mbSize;
@@ -1144,7 +1139,7 @@
                             m_switchFrame[i] = actualmbsize[i];
                             if (actualmbsize[i] < m_mbSize)
                             {
-	    						m_sentenceBegin.SetValue(i, actualmbsize[i], (ElemType)SENTENCE_BEGIN);
+                                m_sentenceBegin.SetValue(i, actualmbsize[i], (ElemType)SENTENCE_BEGIN);
                                 m_minibatchPackingFlag[actualmbsize[i]] = m_minibatchPackingFlag[actualmbsize[i]] | MinibatchPackingFlag::UtteranceStart;
                             }
 
@@ -1294,11 +1289,11 @@
                         const msra::dbn::matrix feat = m_fileEvalSource->ChunkOfFrames(id);
                         if (first)
                         {
-	    					m_sentenceBegin.Resize((size_t)1, (size_t)feat.cols());
-		    				m_minibatchPackingFlag.resize((size_t)feat.cols());
-
-			    			m_sentenceBegin.SetValue((ElemType)SENTENCE_MIDDLE);
-				    		m_sentenceBegin.SetValue(0, 0, (ElemType)SENTENCE_BEGIN);
+                            m_sentenceBegin.Resize((size_t)1, (size_t)feat.cols());
+                            m_minibatchPackingFlag.resize((size_t)feat.cols());
+
+                            m_sentenceBegin.SetValue((ElemType)SENTENCE_MIDDLE);
+                            m_sentenceBegin.SetValue(0, 0, (ElemType)SENTENCE_BEGIN);
 
                             std::fill(m_minibatchPackingFlag.begin(), m_minibatchPackingFlag.end(), MinibatchPackingFlag::None);
                             m_minibatchPackingFlag[0] = MinibatchPackingFlag::UtteranceStart;                           
@@ -1423,7 +1418,10 @@
                     m_toProcess[i] = actualmbsizeOri;
                     first = false;
                 } 
-                else
+                else[merge]
+    tool = kdiff3
+[mergetool "kdiff3"]
+    cmd = \"C:\\\\Program Files (x86)\\\\KDiff3\\\\kdiff3\" $BASE $LOCAL $REMOTE -o $MERGED
                 {
                     if (m_toProcess[i] != actualmbsizeOri)
                     {
@@ -1477,7 +1475,10 @@
                 {
                     // loop through the columns and set one value to 1
                     // in the future we want to use a sparse matrix here
-                    for (int k=0; k < actualmbsizeOri; k++)
+                    for (int k=0; k < actualmbsizeOri; k++)[merge]
+    tool = kdiff3
+[mergetool "kdiff3"]
+    cmd = \"C:\\\\Program Files (x86)\\\\KDiff3\\\\kdiff3\" $BASE $LOCAL $REMOTE -o $MERGED
                     {
                         assert(uids[k] < dim);
                         //labels(uids[i], i) = (ElemType)1;
@@ -1607,7 +1608,10 @@
                     break;
             }
             return ret;
-        }
+        }[merge]
+    tool = kdiff3
+[mergetool "kdiff3"]
+    cmd = \"C:\\\\Program Files (x86)\\\\KDiff3\\\\kdiff3\" $BASE $LOCAL $REMOTE -o $MERGED
 
     template<class ElemType>
         void HTKMLFReader<ElemType>::SetSentenceEndInBatch(vector<size_t> &sentenceEnd)
@@ -1622,7 +1626,7 @@
     template<class ElemType>
     void HTKMLFReader<ElemType>::SetSentenceSegBatch(Matrix<ElemType> &sentenceBegin, vector<MinibatchPackingFlag>& minibatchPackingFlag)
     {
-		sentenceBegin.SetValue(m_sentenceBegin);
+        sentenceBegin.SetValue(m_sentenceBegin);
         minibatchPackingFlag = m_minibatchPackingFlag;
     }
 
@@ -1650,6 +1654,9 @@
             }
         }
 
-    template class HTKMLFReader<float>;
+    template class HTKMLFReader<float>;[merge]
+    tool = kdiff3
+[mergetool "kdiff3"]
+    cmd = \"C:\\\\Program Files (x86)\\\\KDiff3\\\\kdiff3\" $BASE $LOCAL $REMOTE -o $MERGED
     template class HTKMLFReader<double>;
 }}}