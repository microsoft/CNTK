#pragma warning (disable: 4702) // this function is flagged but unclear why
//
// <copyright file="ComputationNetwork.h" company="Microsoft">
//     Copyright (c) Microsoft Corporation.  All rights reserved.
// </copyright>
//
#pragma once

//The basic idea of this implementation is learned from Brian Guenter <bguenter@microsoft.com>

#include <map>
#include <string>
#include <stdexcept>
#include <list>
#include <vector>
#include <algorithm>
#include <fstream>
#include <sstream>
#include <stdlib.h>
#include <iostream>
#include <regex>
#include <chrono>

#include "File.h"
#include "Matrix.h"
#include "commandArgUtil.h" // for nocase_compare

#include "ComputationNode.h"
#include "InputAndParamNodes.h"
#include "LinearAlgebraNodes.h"
#include "NonlinearityNodes.h"
#include "ConvolutionalNodes.h"
#include "RecurrentNodes.h"
#include "DecoderNode.h"
#include "TrainingCriterionNodes.h"
#include "CompositeComputationNodes.h"
#include "EvaluationCriterionNodes.h"

namespace Microsoft { namespace MSR { namespace CNTK {

template<class ElemType>
class ComputationNetwork
{
protected:
    typedef ComputationNode<ElemType>* ComputationNodePtr;
    typedef std::pair<ComputationNodePtr, ComputationNodePtr> ComputationArc;
    typedef struct stRecurrentInfo
    {
        std::vector<ComputationNodePtr> m_recurrentNodes;
        std::vector<ComputationNodePtr> m_recurrentNodesForForward;
        ComputationNodePtr m_sourceNode;
        int m_loopId;bool m_completedGradient;
        bool m_completedEvaluate;
        bool m_loopClosed;

        void Reset()
        {
            m_completedGradient = false;
            m_completedEvaluate = false;
            m_loopClosed = false;
        }
    } RecurrentInfo;

<<<<<<< HEAD
    public:
        ComputationNetwork(DEVICEID_TYPE deviceId = AUTOPLACEMATRIX) : m_deviceId(deviceId), mSentenceBoundary(deviceId), mExistsBeginOrNoLabels(deviceId)
=======
public:
    ComputationNetwork(DEVICEID_TYPE deviceId = AUTOPLACEMATRIX)
        : m_deviceId(deviceId)
    {
        m_randomSeedOffset = 0;
        m_actMiniBSize = 0;
        if (m_deviceId == AUTOPLACEMATRIX)
>>>>>>> 85934cbe
        {
            m_deviceId = Matrix<ElemType>::GetBestGPUDeviceId();
        }
        m_nbrSlicesInEachRecurrentIteration = 1;
    }

    virtual ~ComputationNetwork()
    {
        ClearNet();
    }

    static bool IsSmaller(const ComputationNodePtr lhs, const ComputationNodePtr rhs)
    {
        return lhs->GetVisitedOrder() < rhs->GetVisitedOrder();
    }

    void ClearNet()
    {
        m_features.clear();
        m_labels.clear();
        m_finalCriteria.clear();
        m_evalNodes.clear();
        m_outputNodes.clear();
        m_recurrentInfo.clear();

        m_built.clear();

        m_cacheEvalOrders.clear();
        m_cacheGradientCalcOrders.clear();

        m_inputs.clear();
        m_learnableParameters.clear();

        for (auto nodeIter = m_nameToNodeMap.begin(); nodeIter != m_nameToNodeMap.end(); nodeIter++)
        {
            delete nodeIter->second;
        }
        m_nameToNodeMap.clear();
    }

    //if node name is not found, dump all nodes
    //otherwise dump just that node
    void DumpNodeInfoToFile(const std::wstring nodeName, const bool printValues, const std::wstring outputFile)
    {
        if (NodeNameExist(nodeName))
        {
            ValidateNetwork(true); //some internal values in the nodes are computed during validation

            File fstream(outputFile,
                         FileOptions::fileOptionsText | FileOptions::fileOptionsWrite);

            const ComputationNodePtr nodePtr = GetNodeFromName(nodeName);
            nodePtr->DumpNodeInfo(printValues, fstream);
        }
        else  //node name is not found, dump all nodes
        {
            fprintf(stderr, "Warning: node name %ls does not exist in the network. dumping all nodes.\n",
                    nodeName.c_str());
            DumpAllNodesToFile(printValues, outputFile);
        }
    }

    //dump all nodes in the network to file
    void DumpAllNodesToFile(const bool printValues,
                            const std::wstring outputFile,
                            const bool validateBeforeDump = true)
    {
        if (validateBeforeDump) {
            //some internal values in the nodes are computed during validation
            ValidateNetwork();
        }

        File fstream(outputFile,
                     FileOptions::fileOptionsText | FileOptions::fileOptionsWrite);

        for (auto nodeIter = m_nameToNodeMap.begin(); nodeIter != m_nameToNodeMap.end(); nodeIter++)
        {
<<<<<<< HEAD
            m_features.clear();
            m_labels.clear();
            m_finalCriteria.clear();
            m_nodesReqMultiSeqHandling.clear();
            m_evalNodes.clear();
            m_outputNodes.clear();
            m_recurrentInfo.clear();
=======
            ComputationNodePtr nodePtr = nodeIter->second;
            nodePtr->DumpNodeInfo(printValues, fstream);
        }
    }
>>>>>>> 85934cbe

    void DumpNodeInfoToFile(const vector<ComputationNode<ElemType>*>& nodes,
                            const bool printValues,
                            const std::wstring outputFile)
    {
        ValidateNetwork(); //some internal values in the nodes are computed during validation

        File fstream(outputFile,
                     FileOptions::fileOptionsText | FileOptions::fileOptionsWrite);

        for (auto nodeIter = nodes.begin(); nodeIter != nodes.end(); nodeIter++)
        {
            ComputationNodePtr nodePtr = *nodeIter;
            nodePtr->DumpNodeInfo(printValues, fstream);
        }
    }

private:
    // [erw] added for Toplological Plot only
    class DotGraphConfigure
    {
    public:
        wstring m_LearnableParameterStyle;
        wstring m_featuresStyle;
        wstring m_CriteriaStyle;
        wstring m_labelsStyle;
        wstring m_normalNodeStyle;
        wstring m_PrecomputingNodeStyle;
        wstring m_DelayNodeStyle;

        DotGraphConfigure()
        {
            m_LearnableParameterStyle = L"node [ shape = box     , color = gray , style = \"filled, rounded\"  ]; ";
            m_featuresStyle = L"node [ shape = ellipse , color = red  , fillcolor = white ]; ";
            m_CriteriaStyle = L"node [ shape = doublecircle , color =  red , fillcolor = white  ]; ";
            m_normalNodeStyle = L"node [ shape = ellipse, color = blue, fillcolor = white, style = solid ]; ";
            m_PrecomputingNodeStyle = L"node [ shape = box    , color = black, style = \"dashed, filled\",  fillcolor= limegreen ] ;";
            m_labelsStyle = L"node [ shape = diamond, color = brown, style = bold ] ;  ";
            m_DelayNodeStyle = L"node [ shape = box3d  , color = lightgray, style = \"filled\" , fillcolor = white ] ";
        }
    };
    wstring FormSpecialNodes(wstring style, std::vector<ComputationNodePtr>& specialNodes)
    {
        if (specialNodes.empty())
        {
            return L"";
        }

        wstring str = style;

        for (auto x : specialNodes)
        {
            str = str + msra::strfun::wstrprintf(L"\"%ls\" ", x->GetName().c_str());
        }
        return str + L"; \n";
    }
public:

    void DescribeNetworkUsingDot(std::list<ComputationArc>& arcs,
                                 std::wstring outFile,
                                 DotGraphConfigure dotcfg = DotGraphConfigure())
    {
        File fstream(outFile,
                     FileOptions::fileOptionsText | FileOptions::fileOptionsWrite);
        wstring line;

        // get precompute node
        std::vector<ComputationNodePtr> PreComputedNodes;
        std::vector<ComputationNodePtr> allnodes = GetAllNodes();
        for (auto n : allnodes)
        {
            if (n->RequirePreCompute())
            {
                PreComputedNodes.push_back(n);
            }
        }

        // get delay node
        std::vector<ComputationNodePtr> DelayNodes;
        for (auto n : allnodes)
        {
            if (n->OperationName() == L"Delay")
            {
                DelayNodes.push_back(n);
            }
        }

        // get learnableParameters
        std::vector<ComputationNodePtr> learnableParameters;
        for (auto n : allnodes)
        {
            if (n->OperationName() == L"LearnableParameter")
            {
                learnableParameters.push_back(n);
            }
        }

        fstream << "strict digraph {\n";
        fstream << "rankdir = BT ;  \n";

<<<<<<< HEAD
private:	// [erw] added for Toplological Plot only
		class DotGraphConfigure
		{
		public: 
			wstring m_LearnableParameterStyle ; 
			wstring m_featuresStyle; 
			wstring m_CriteriaStyle;
            wstring m_nodesReqMultiSeqHandlingStyle;
			wstring m_labelsStyle; 
			wstring m_normalNodeStyle; 
			wstring m_PrecomputingNodeStyle;
			wstring m_DelayNodeStyle;

			DotGraphConfigure()
			{
				m_LearnableParameterStyle	= L"node [ shape = box     , color = gray , style = \"filled, rounded\"  ]; "; 
				m_featuresStyle				= L"node [ shape = ellipse , color = red  , fillcolor = white ]; "; 
				m_CriteriaStyle				= L"node [ shape = doublecircle , color =  red , fillcolor = white  ]; ";
                m_nodesReqMultiSeqHandlingStyle = L"node [ shape = doublecircle , color =  brown , fillcolor = white  ]; ";
                m_normalNodeStyle = L"node [ shape = ellipse, color = blue, fillcolor = white, style = solid ]; ";
				m_PrecomputingNodeStyle		= L"node [ shape = box    , color = black, style = \"dashed, filled\",  fillcolor= limegreen ] ;";
				m_labelsStyle				= L"node [ shape = diamond, color = brown, style = bold ] ;  ";
				m_DelayNodeStyle			= L"node [ shape = box3d  , color = lightgray, style = \"filled\" , fillcolor = white ] ";
			}
		};
		wstring FormSpecialNodes(wstring style, std::vector<ComputationNodePtr>& specialNodes)
		{
            if (specialNodes.empty())
            {
                return L"";
            }
			wstring str = style; 
			for (auto x : specialNodes){
				str = str + msra::strfun::wstrprintf(L"\"%ls\" ", x->GetName().c_str());
			}
			return str + L"; \n";
		}
public:
=======
        //////////////////////////////////////////////////////////////////////////
        //	special nodes
        //////////////////////////////////////////////////////////////////////////
        fstream << L"// special nodes \n";

        // learnable parameters:
        fstream << FormSpecialNodes(dotcfg.m_LearnableParameterStyle,
                                    learnableParameters);
        // features
        fstream << FormSpecialNodes(dotcfg.m_featuresStyle, m_features);
>>>>>>> 85934cbe

        // labels
        fstream << FormSpecialNodes(dotcfg.m_labelsStyle, m_labels);

<<<<<<< HEAD
		void DescribeNetworkUsingDot(std::list<ComputationArc>& arcs, std::wstring outFile, DotGraphConfigure dotcfg = DotGraphConfigure())
		{
			File fstream(outFile, FileOptions::fileOptionsText | FileOptions::fileOptionsWrite);
			wstring line;

			// get precompute node 
			std::vector<ComputationNodePtr>	PreComputedNodes;
			std::vector<ComputationNodePtr>	allnodes = GetAllNodes();
			for (auto n : allnodes)
			{
				if (n->RequirePreCompute())
				{
					PreComputedNodes.push_back(n);
				}
			}
			// get delay node 
			std::vector<ComputationNodePtr> DelayNodes; 
			for (auto n : allnodes)
			{
				if (n->OperationName() == L"Delay")
				{
					DelayNodes.push_back(n);
				}
			}
			// get learnableParameters 
			std::vector<ComputationNodePtr> learnableParameters; 
			for (auto n : allnodes)
			{
				if (n->OperationName() == L"LearnableParameter")
				{
					learnableParameters.push_back(n);
				}
			}

			fstream << "strict digraph {\n";
			fstream << "rankdir = BT ;  \n";
			//////////////////////////////////////////////////////////////////////////
			//	special nodes  
			//////////////////////////////////////////////////////////////////////////
			fstream << L"// special nodes \n";
			// learnable parameters: 
			fstream << FormSpecialNodes(dotcfg.m_LearnableParameterStyle, learnableParameters);
			// features  
			fstream << FormSpecialNodes(dotcfg.m_featuresStyle, m_features);
			// labels 
			fstream << FormSpecialNodes(dotcfg.m_labelsStyle, m_labels);
			// critera 
			fstream << FormSpecialNodes(dotcfg.m_CriteriaStyle, m_finalCriteria);
            // nodes that requires multi sequence handling 
            fstream << FormSpecialNodes(dotcfg.m_nodesReqMultiSeqHandlingStyle, m_nodesReqMultiSeqHandling);            
			// pre-compute nodes
			fstream << FormSpecialNodes(dotcfg.m_PrecomputingNodeStyle, PreComputedNodes);
			// delay nodes 
			fstream << FormSpecialNodes(dotcfg.m_DelayNodeStyle, DelayNodes);
			// normal nodes 
			fstream << dotcfg.m_normalNodeStyle << L"\n";

			//////////////////////////////////////////////////////////////////////////
			//	add labels for each node 
			//////////////////////////////////////////////////////////////////////////
			fstream << L"\n// add labels and operation name\n";
			for (auto x : allnodes)
			{
				line.clear(); 
                size_t nrows = x->FunctionValues().GetNumRows();
                size_t ncols = x->FunctionValues().GetNumCols();
				line = msra::strfun::wstrprintf(L" \"%ls\" [ label = \"%ls [%d,%d]\\n%ls\" ] ;\n", 
                    x->GetName().c_str(), x->GetName().c_str(), nrows, ncols,  x->OperationName().c_str());
				fstream << line;
			}

			//////////////////////////////////////////////////////////////////////////
			//	sub-graph 
			//////////////////////////////////////////////////////////////////////////
			// subgraph source 
			fstream << L"subgraph {\n"; 
			fstream << L"\t\t rank=source ; ";
			line.clear(); 
			for (auto x : m_features)
			{
				line = line + msra::strfun::wstrprintf(L"\"%ls\" ", x->GetName().c_str());
			}
			fstream << line << L"\n}\n"; 
			// subgraph eval/output/criteria
			fstream << L"subgraph {\n"; 
			fstream << L"\t\t rank=sink ; ";
			line.clear(); 
			for (auto x : m_finalCriteria)
			{
				line = line + msra::strfun::wstrprintf(L"\"%ls\" ", x->GetName().c_str());
			}
            for (auto x : m_nodesReqMultiSeqHandling)
            {
                line = line + msra::strfun::wstrprintf(L"\"%ls\" ", x->GetName().c_str());
            }
            for (auto x : m_outputNodes)
			{
				line = line + msra::strfun::wstrprintf(L"\"%ls\" ", x->GetName().c_str());
			}
			for (auto x : m_evalNodes)
			{
				line = line + msra::strfun::wstrprintf(L"\"%ls\" ", x->GetName().c_str());
			}
			fstream << line << L"\n}\n"; 

			//////////////////////////////////////////////////////////////////////////
			//	specify arc connections
			//////////////////////////////////////////////////////////////////////////
			for (auto x = arcs.begin(); x != arcs.end(); x++)
			{
				ComputationNodePtr src = (*x).first; 
				ComputationNodePtr des = (*x).second; 

				std::wstring srcname = src->GetName();  
				std::wstring desname = des->GetName();
				

				if (des->OperationName() == L"Delay")
				{
					// special treament for arc with Delay node as the children 
					// create a dummy node 
					ComputationNodePtr delayedNode = des;
					wstring dummyName = des->GetName() + L".dummy";
                    wstring out = msra::strfun::wstrprintf(L"node [ shape = box3d  , color = lightgray, style = \"filled\" , label = \"%ls\" ] ; \"%ls\"\n",
						(delayedNode->GetName() + L"\\n(delayed)").c_str(), dummyName.c_str());
					line = out; 
					line += msra::strfun::wstrprintf(L"\"%ls\" -> \"%ls\" ; \n", dummyName.c_str(), srcname.c_str());
				}
				else
				{
					line = msra::strfun::wstrprintf(L"\"%ls\" -> \"%ls\" ; \n", desname.c_str(), srcname.c_str());
				}


				fstream << line; 
			}
			fstream << L"\n}\n";


			
		}
		void PlotNetworkTopology(const std::wstring outputFile) //  [1/13/2015 erw] plot network topology using dot language 
		{
			BuildAndValidateNetwork(m_evalNodes[0]); 

			//////////////////////////////////////////////////////////////////////////
			//	step 1.		get all the arcs in the network 
			//////////////////////////////////////////////////////////////////////////
			std::unordered_set<ComputationNodePtr>	visited; 
			std::list<ComputationArc>		arcs;

			for (size_t i = 0; i < m_finalCriteria.size(); i++)
			{
				m_finalCriteria[i]->EnumerateArcs(visited, arcs);
			}
            for (size_t i = 0; i < m_nodesReqMultiSeqHandling.size(); i++)
            {
                m_nodesReqMultiSeqHandling[i]->EnumerateArcs(visited, arcs);
            }
            for (size_t i = 0; i < m_outputNodes.size(); i++)
			{
				m_outputNodes[i]->EnumerateArcs(visited, arcs); 
			}
			for (size_t i = 0; i < m_evalNodes.size(); i++)
			{
				m_evalNodes[i]->EnumerateArcs(visited, arcs);
			}

			//////////////////////////////////////////////////////////////////////////
			//	step 2.		output dot description
			//////////////////////////////////////////////////////////////////////////
			DescribeNetworkUsingDot(arcs, outputFile);

		}

        void SetDeviceID(const DEVICEID_TYPE deviceId=AUTOPLACEMATRIX)
        {
            m_deviceId = deviceId;  
            if (m_deviceId == AUTOPLACEMATRIX)
                m_deviceId = Matrix<ElemType>::GetBestGPUDeviceId();
        }

        DEVICEID_TYPE GetDeviceID() {return m_deviceId;}
        unsigned long GetRandomSeedOffset() {return m_randomSeedOffset;}
        void SetRandomSeedOffset(unsigned long value) {m_randomSeedOffset = value;}

        void SaveToFile(const std::wstring& fileName, const FileOptions fileFormat = FileOptions::fileOptionsBinary) const
        {
            File fstream(fileName, fileFormat | FileOptions::fileOptionsWrite);
            fstream.PutMarker(FileMarker::fileMarkerBeginSection, L"BCN");

            //model version
            fstream.PutMarker(FileMarker::fileMarkerBeginSection, L"BVersion");
            fstream << (size_t)CURRENT_CNTK_MODEL_VERSION;
            fstream.PutMarker(FileMarker::fileMarkerEndSection, L"EVersion");

            fstream << (size_t)m_nameToNodeMap.size();

            //put all node info first
            fstream.PutMarker(FileMarker::fileMarkerBeginSection, L"BNodeList");
            for (auto nodeIter=m_nameToNodeMap.begin(); nodeIter != m_nameToNodeMap.end(); nodeIter++)
            {
                ComputationNodePtr nodePtr = nodeIter->second;
                nodePtr->SaveToFile(fstream); 
            }
            fstream.PutMarker(FileMarker::fileMarkerEndSection, L"ENodeList");

            //put relationship
            fstream.PutMarker(FileMarker::fileMarkerBeginSection, L"BRelation");
            for (auto nodeIter=m_nameToNodeMap.begin(); nodeIter != m_nameToNodeMap.end(); nodeIter++)
            {
                ComputationNodePtr nodePtr = nodeIter->second;
                fstream << nodePtr->NodeName() << nodePtr->ChildrenSize();
                for (size_t i=0; i<nodePtr->ChildrenSize(); i++)
                {
					if (nodePtr->Inputs(i) == nullptr)
					{
						fprintf(stderr, "Warning: node %ls 's child is null, please check your ndl/mel file.\n", nodePtr->NodeName().c_str());
					}
					else
					{
						fstream << nodePtr->Inputs(i)->NodeName();
					}
                }
            }
            fstream.PutMarker(FileMarker::fileMarkerEndSection, L"ERelation");
=======
        // critera
        fstream << FormSpecialNodes(dotcfg.m_CriteriaStyle, m_finalCriteria);
>>>>>>> 85934cbe

        // pre-compute nodes
        fstream << FormSpecialNodes(dotcfg.m_PrecomputingNodeStyle,
                                    PreComputedNodes);
        // delay nodes
        fstream << FormSpecialNodes(dotcfg.m_DelayNodeStyle, DelayNodes);

        // normal nodes
        fstream << dotcfg.m_normalNodeStyle << L"\n";

        //////////////////////////////////////////////////////////////////////////
        //	add labels for each node
        //////////////////////////////////////////////////////////////////////////
        fstream << L"\n// add labels and operation name\n";
        for (auto x : allnodes)
        {
            line.clear();
            size_t nrows = x->FunctionValues().GetNumRows();
            size_t ncols = x->FunctionValues().GetNumCols();
            line = msra::strfun::wstrprintf(L" \"%ls\" [ label = \"%ls [%d,%d]\\n%ls\" ] ;\n",
                                            x->GetName().c_str(), x->GetName().c_str(), nrows, ncols,
                                            x->OperationName().c_str());
            fstream << line;
        }

        //////////////////////////////////////////////////////////////////////////
        //	sub-graph
        //////////////////////////////////////////////////////////////////////////
        // subgraph source
        fstream << L"subgraph {\n";
        fstream << L"\t\t rank=source ; ";
        line.clear();
        for (auto x : m_features)
        {
            line = line + msra::strfun::wstrprintf(L"\"%ls\" ", x->GetName().c_str());
        }
        fstream << line << L"\n}\n";

        // subgraph eval/output/criteria
        fstream << L"subgraph {\n";
        fstream << L"\t\t rank=sink ; ";
        line.clear();
        for (auto x : m_finalCriteria)
        {
            line = line + msra::strfun::wstrprintf(L"\"%ls\" ", x->GetName().c_str());
        }

        for (auto x : m_outputNodes)
        {
            line = line + msra::strfun::wstrprintf(L"\"%ls\" ", x->GetName().c_str());
        }

        for (auto x : m_evalNodes)
        {
            line = line + msra::strfun::wstrprintf(L"\"%ls\" ", x->GetName().c_str());
        }

        fstream << line << L"\n}\n";

        //////////////////////////////////////////////////////////////////////////
        //	specify arc connections
        //////////////////////////////////////////////////////////////////////////
        for (auto x = arcs.begin(); x != arcs.end(); x++)
        {
            ComputationNodePtr src = (*x).first;
            ComputationNodePtr des = (*x).second;

            std::wstring srcname = src->GetName();
            std::wstring desname = des->GetName();

<<<<<<< HEAD
            fstream.PutMarker(FileMarker::fileMarkerBeginSection, L"BNodesReqMultiSeqHandling");
            fstream << m_nodesReqMultiSeqHandling.size();
            for (size_t i = 0; i<m_nodesReqMultiSeqHandling.size(); i++)
            {
                fstream << m_nodesReqMultiSeqHandling[i]->NodeName();
            }
            fstream.PutMarker(FileMarker::fileMarkerEndSection, L"ENodesReqMultiSeqHandling");

            fstream.PutMarker(FileMarker::fileMarkerBeginSection, L"BEvalNodes");
            fstream << m_evalNodes.size();
            for (size_t i=0; i<m_evalNodes.size(); i++)
=======
            if (des->OperationName() == L"Delay")
>>>>>>> 85934cbe
            {
                // special treament for arc with Delay node as the children
                // create a dummy node
                ComputationNodePtr delayedNode = des;
                wstring dummyName = des->GetName() + L".dummy";
                wstring out = msra::strfun::wstrprintf(L"node [ shape = box3d  , color = lightgray, style = \"filled\" , label = \"%ls\" ] ; \"%ls\"\n",
                                                       (delayedNode->GetName() + L"\\n(delayed)").c_str(),
                                                       dummyName.c_str());
                line = out;
                line += msra::strfun::wstrprintf(L"\"%ls\" -> \"%ls\" ; \n", dummyName.c_str(), srcname.c_str());
            }
            else
            {
                line = msra::strfun::wstrprintf(L"\"%ls\" -> \"%ls\" ; \n", desname.c_str(), srcname.c_str());
            }

            fstream << line;
        }
        fstream << L"\n}\n";

    }
    void PlotNetworkTopology(const std::wstring outputFile) //  [1/13/2015 erw] plot network topology using dot language
    {
        BuildAndValidateNetwork(m_evalNodes[0]);

        //////////////////////////////////////////////////////////////////////////
        //	step 1.		get all the arcs in the network
        //////////////////////////////////////////////////////////////////////////
        std::unordered_set<ComputationNodePtr> visited;
        std::list<ComputationArc> arcs;

        for (size_t i = 0; i < m_finalCriteria.size(); i++)
        {
            m_finalCriteria[i]->EnumerateArcs(visited, arcs);
        }

        for (size_t i = 0; i < m_outputNodes.size(); i++)
        {
            m_outputNodes[i]->EnumerateArcs(visited, arcs);
        }

        for (size_t i = 0; i < m_evalNodes.size(); i++)
        {
            m_evalNodes[i]->EnumerateArcs(visited, arcs);
        }

        //////////////////////////////////////////////////////////////////////////
        //	step 2.		output dot description
        //////////////////////////////////////////////////////////////////////////
        DescribeNetworkUsingDot(arcs, outputFile);

    }

    void SetDeviceID(const DEVICEID_TYPE deviceId = AUTOPLACEMATRIX)
    {
        m_deviceId = deviceId;
        if (m_deviceId == AUTOPLACEMATRIX) {
            m_deviceId = Matrix<ElemType>::GetBestGPUDeviceId();
        }
    }

    DEVICEID_TYPE GetDeviceID()
    {
        return m_deviceId;
    }

    unsigned long GetRandomSeedOffset()
    {
        return m_randomSeedOffset;
    }

    void SetRandomSeedOffset(unsigned long value)
    {
        m_randomSeedOffset = value;
    }

    void SaveToFile(const std::wstring& fileName, const FileOptions fileFormat = FileOptions::fileOptionsBinary) const
    {
        File fstream(fileName, fileFormat | FileOptions::fileOptionsWrite);
        fstream.PutMarker(FileMarker::fileMarkerBeginSection, L"BCN");

        //model version
        fstream.PutMarker(FileMarker::fileMarkerBeginSection, L"BVersion");
        fstream << (size_t) CURRENT_CNTK_MODEL_VERSION;
        fstream.PutMarker(FileMarker::fileMarkerEndSection, L"EVersion");

        fstream << (size_t) m_nameToNodeMap.size();

        //put all node info first
        fstream.PutMarker(FileMarker::fileMarkerBeginSection, L"BNodeList");
        for (auto nodeIter = m_nameToNodeMap.begin(); nodeIter != m_nameToNodeMap.end(); nodeIter++)
        {
            ComputationNodePtr nodePtr = nodeIter->second;
            nodePtr->SaveToFile(fstream);
        }

        fstream.PutMarker(FileMarker::fileMarkerEndSection, L"ENodeList");

        //put relationship
        fstream.PutMarker(FileMarker::fileMarkerBeginSection, L"BRelation");
        for (auto nodeIter = m_nameToNodeMap.begin(); nodeIter != m_nameToNodeMap.end(); nodeIter++)
        {
            ComputationNodePtr nodePtr = nodeIter->second;
            fstream << nodePtr->NodeName() << nodePtr->ChildrenSize();
            for (size_t i = 0; i < nodePtr->ChildrenSize(); i++)
            {
                if (nodePtr->Inputs(i) == nullptr)
                {
                    fprintf(stderr, "Warning: node %ls 's child is null, please check your ndl/mel file.\n",
                            nodePtr->NodeName().c_str());
                }
                else
                {
                    fstream << nodePtr->Inputs(i)->NodeName();
                }
            }
        }
        fstream.PutMarker(FileMarker::fileMarkerEndSection, L"ERelation");

        fstream.PutMarker(FileMarker::fileMarkerBeginSection, L"BRootNodes");

        fstream.PutMarker(FileMarker::fileMarkerBeginSection, L"BFeatureNodes");
        fstream << m_features.size();
        for (size_t i = 0; i < m_features.size(); i++)
        {
            fstream << m_features[i]->NodeName();
        }
        fstream.PutMarker(FileMarker::fileMarkerEndSection, L"EFeatureNodes");

        fstream.PutMarker(FileMarker::fileMarkerBeginSection, L"BLabelNodes");
        fstream << m_labels.size();
        for (size_t i = 0; i < m_labels.size(); i++)
        {
            fstream << m_labels[i]->NodeName();
        }
        fstream.PutMarker(FileMarker::fileMarkerEndSection, L"ELabelNodes");

        fstream.PutMarker(FileMarker::fileMarkerBeginSection, L"BCriteriaNodes");
        fstream << m_finalCriteria.size();
        for (size_t i = 0; i < m_finalCriteria.size(); i++)
        {
            fstream << m_finalCriteria[i]->NodeName();
        }
        fstream.PutMarker(FileMarker::fileMarkerEndSection, L"ECriteriaNodes");

        fstream.PutMarker(FileMarker::fileMarkerBeginSection, L"BEvalNodes");
        fstream << m_evalNodes.size();
        for (size_t i = 0; i < m_evalNodes.size(); i++)
        {
            fstream << m_evalNodes[i]->NodeName();
        }
        fstream.PutMarker(FileMarker::fileMarkerEndSection, L"EEvalNodes");

        fstream.PutMarker(FileMarker::fileMarkerBeginSection, L"BOutputNodes");
        fstream << m_outputNodes.size();
        for (size_t i = 0; i < m_outputNodes.size(); i++)
        {
            fstream << m_outputNodes[i]->NodeName();
        }
        fstream.PutMarker(FileMarker::fileMarkerEndSection, L"EOutputNodes");

        fstream.PutMarker(FileMarker::fileMarkerEndSection, L"ERootNodes");

        fstream.PutMarker(FileMarker::fileMarkerEndSection, L"ECN");
    }

    void LoadPersistableParametersFromFile(const std::wstring& fileName, const bool requireValidation = true,
                                           const FileOptions fileFormat = FileOptions::fileOptionsBinary)
    {
        File fstream(fileName, fileFormat | FileOptions::fileOptionsRead);

<<<<<<< HEAD
        virtual void LoadFromFile(const std::wstring& fileName, const FileOptions fileFormat = FileOptions::fileOptionsBinary, 
            const bool bAllowNoCriterionNode = false)
=======
        fstream.GetMarker(FileMarker::fileMarkerBeginSection, L"BCN");

        //model version
        size_t modelVersion = CNTK_MODEL_VERSION_1; //if version info is not there it is version 1
        if (fstream.TryGetMarker(FileMarker::fileMarkerBeginSection, L"BVersion"))
>>>>>>> 85934cbe
        {
            fstream >> modelVersion;
            fstream.GetMarker(FileMarker::fileMarkerEndSection, L"EVersion");
        }

        size_t numNodes;
        fstream >> numNodes;

        //get all node info first
        fstream.GetMarker(FileMarker::fileMarkerBeginSection, L"BNodeList");
        for (size_t i = 0; i < numNodes; i++)
        {
            std::wstring opName, nodeName;
            fstream >> opName >> nodeName;
            ComputationNodePtr nodePtr = GetNodeFromName(nodeName);
            nodePtr->LoadFromFile(fstream, modelVersion, m_deviceId);
        }

        fstream.GetMarker(FileMarker::fileMarkerEndSection, L"ENodeList");

        size_t actualMBSize = GetActualMBSize();
        SetActualMiniBatchSize(actualMBSize);

        if (requireValidation)
        {
            ValidateNetwork();
        }
    }

    size_t GetActualMBSize()
    {
        size_t actualMBSize = 0;

        std::vector<ComputationNodePtr> featureNodes = FeatureNodes();
        for (auto nodeIter = featureNodes.begin(); nodeIter != featureNodes.end(); nodeIter++)
        {
            actualMBSize = max(actualMBSize, ((*nodeIter)->FunctionValues()).GetNumCols());
        }

        return actualMBSize;
    }

    virtual void LoadFromFile(const std::wstring& fileName, const FileOptions fileFormat = FileOptions::fileOptionsBinary)
    {
        ClearNet();

        File fstream(fileName, fileFormat | FileOptions::fileOptionsRead);

        fstream.GetMarker(FileMarker::fileMarkerBeginSection, L"BCN");

        //model version
        size_t modelVersion = CNTK_MODEL_VERSION_1; //if version info is not there it is version 1
        if (fstream.TryGetMarker(FileMarker::fileMarkerBeginSection, L"BVersion"))
        {
            fstream >> modelVersion;
            fstream.GetMarker(FileMarker::fileMarkerEndSection, L"EVersion");
        }

        size_t numNodes;
        fstream >> numNodes;

        //get all node info first
        fstream.GetMarker(FileMarker::fileMarkerBeginSection, L"BNodeList");
        for (size_t i = 0; i < numNodes; i++)
        {
            std::wstring opName, nodeName;
            fstream >> opName >> nodeName;

            CreateNodeFromFile(opName, nodeName, fstream, modelVersion);
        }
        fstream.GetMarker(FileMarker::fileMarkerEndSection, L"ENodeList");

        //put relationship
        fstream.GetMarker(FileMarker::fileMarkerBeginSection, L"BRelation");
        for (size_t i = 0; i < numNodes; i++)
        {
            std::wstring nodeName;
            size_t numChildren;
            fstream >> nodeName >> numChildren;
            if (numChildren > 0)
            {
                std::vector<std::wstring> childrenNames;
                childrenNames.resize(numChildren);
                for (size_t j = 0; j < numChildren; j++)
                {
                    fstream >> childrenNames[j];
                }

                ComputationNodePtr nodePtr = GetNodeFromName(nodeName);
                std::vector<ComputationNodePtr> childrenNodes;
                childrenNodes.resize(numChildren);
                for (int j = 0; j < numChildren; j++)
                {
                    childrenNodes[j] = GetNodeFromName(childrenNames[j]);
                }

                if (nodePtr->OperationName() == RowStackNode<ElemType>::TypeName()) {
                    //allow for variable input nodes
                    nodePtr->AttachInputs(childrenNodes);
                }
                else
                {
                    //fixed input nodes
                    switch (numChildren)
                    {
                        case 1:
                            nodePtr->AttachInputs(childrenNodes[0]);
                            break;

                        case 2:
                            nodePtr->AttachInputs(childrenNodes[0], childrenNodes[1]);
                            break;
                        case 3:
                            nodePtr->AttachInputs(childrenNodes[0],childrenNodes[1],
                                                  childrenNodes[2]);
                            break;
                        case 4:
                            nodePtr->AttachInputs(childrenNodes[0], childrenNodes[1],
                                                  childrenNodes[2], childrenNodes[3]);
                            break;
                        case 5:
                            nodePtr->AttachInputs(childrenNodes[0], childrenNodes[1], childrenNodes[2],
                                                  childrenNodes[3], childrenNodes[4]);
                            break;
                        case 6:
                            nodePtr->AttachInputs(childrenNodes[0], childrenNodes[1], childrenNodes[2],
                                                  childrenNodes[3], childrenNodes[4], childrenNodes[5]);
                            break;

                        default:
                            throw std::logic_error("Invalid number of children.");
                    }
                }
            }
        }

        fstream.GetMarker(FileMarker::fileMarkerEndSection, L"ERelation");

        fstream.GetMarker(FileMarker::fileMarkerBeginSection, L"BRootNodes");
        {
            std::wstring nodeName;
            size_t num;

            fstream.GetMarker(FileMarker::fileMarkerBeginSection, L"BFeatureNodes");
            fstream >> num;

            for (size_t i = 0; i < num; i++)
            {
                fstream >> nodeName;
                m_features.push_back(GetNodeFromName(nodeName));
            }

<<<<<<< HEAD
                if (fstream.TryGetMarker(FileMarker::fileMarkerBeginSection, L"BNodesReqMultiSeqHandling"))
                {
                    fstream >> num;
                    for (size_t i = 0; i<num; i++)
                    {
                        fstream >> nodeName;
                        m_nodesReqMultiSeqHandling.push_back(GetNodeFromName(nodeName));
                    }
                    fstream.GetMarker(FileMarker::fileMarkerEndSection, L"ENodesReqMultiSeqHandling");
                }

                fstream.GetMarker(FileMarker::fileMarkerBeginSection, L"BEvalNodes");
                fstream >> num;
                for (size_t i=0; i<num; i++)
                {
                    fstream >> nodeName;
                    m_evalNodes.push_back(GetNodeFromName(nodeName));
                }
                fstream.GetMarker(FileMarker::fileMarkerEndSection, L"EEvalNodes");
=======
            fstream.GetMarker(FileMarker::fileMarkerEndSection, L"EFeatureNodes");
>>>>>>> 85934cbe

            fstream.GetMarker(FileMarker::fileMarkerBeginSection, L"BLabelNodes");
            fstream >> num;
            for (size_t i = 0; i < num; i++)
            {
                fstream >> nodeName;
                m_labels.push_back(GetNodeFromName(nodeName));
            }

            fstream.GetMarker(FileMarker::fileMarkerEndSection, L"ELabelNodes");

            fstream.GetMarker(FileMarker::fileMarkerBeginSection, L"BCriteriaNodes");
            fstream >> num;
            for (size_t i = 0; i < num; i++)
            {
                fstream >> nodeName;
                m_finalCriteria.push_back(GetNodeFromName(nodeName));
            }

            fstream.GetMarker(FileMarker::fileMarkerEndSection, L"ECriteriaNodes");

            fstream.GetMarker(FileMarker::fileMarkerBeginSection, L"BEvalNodes");
            fstream >> num;
            for (size_t i = 0; i < num; i++)
            {
                fstream >> nodeName;
                m_evalNodes.push_back(GetNodeFromName(nodeName));
            }
            fstream.GetMarker(FileMarker::fileMarkerEndSection, L"EEvalNodes");

<<<<<<< HEAD
            ValidateNetwork(false, bAllowNoCriterionNode);  //some internal values in the nodes are computed during validation

=======
            fstream.GetMarker(FileMarker::fileMarkerBeginSection, L"BOutputNodes");
            fstream >> num;
            for (size_t i = 0; i < num; i++)
            {
                fstream >> nodeName;
                m_outputNodes.push_back(GetNodeFromName(nodeName));
            }
            fstream.GetMarker(FileMarker::fileMarkerEndSection, L"EOutputNodes");
>>>>>>> 85934cbe
        }

        fstream.GetMarker(FileMarker::fileMarkerEndSection, L"ERootNodes");

        fstream.GetMarker(FileMarker::fileMarkerEndSection, L"ECN");

        //some internal values in the nodes are computed during validation
        ValidateNetwork();
    }

#pragma region Network Modification

    void SetLeanableNodesBelowNeedGradient(const bool needGradient, const ComputationNodePtr rootNode = nullptr)
    {
        //find nodes from all available nodes
        if (rootNode == nullptr)
        {
            for (auto nodeIter = m_nameToNodeMap.begin(); nodeIter != m_nameToNodeMap.end(); nodeIter++)
            {
                ComputationNodePtr node = nodeIter->second;
                if (node->OperationName() == LearnableParameter<ElemType>::TypeName())
                {
                    node->NeedGradient() = needGradient;
                }
            }
        }
        else
        {
            //for calculating a specific node
            std::list<ComputationNodePtr>& nodes = GetEvalOrder(rootNode);
            for (auto nodeIter = nodes.begin(); nodeIter != nodes.end(); nodeIter++)
            {
                ComputationNodePtr node = (*nodeIter);
                if (node->OperationName() == LearnableParameter<ElemType>::TypeName())
                {
                    node->NeedGradient() = needGradient;
                }
            }
        }
    }

    // Read a matrix stored in text format from 'filePath' (whitespace-separated columns, newline-separated rows),
    // and return a flat array containing the contents of this file in column-major format.
    // filePath: path to file containing matrix in text format.
    // numRows/numCols: after this function is called, these parameters contain the number of rows/columns in the matrix.
    // returns: a flat array containing the contents of this file in column-major format
    // NOTE: caller is responsible for deleting the returned buffer once it is finished using it.
    ElemType* LoadArrayFromTextFile(const std::string filePath, size_t& numRows, size_t& numCols)
    {
        size_t r = 0;
        size_t numColsInFirstRow = 0;

        // NOTE: Not using the Microsoft.MSR.CNTK.File API here because it
        // uses a buffer of fixed size, which doesn't allow very long rows.
        // See fileutil.cpp fgetline method (std::string fgetline (FILE * f) { fixed_vector<char> buf (1000000); ... })
        std::ifstream myfile(filePath);

        // load matrix into vector of vectors (since we don't know the size in advance).
        std::vector<std::vector<ElemType>> elements;
        if (myfile.is_open())
        {
            std::string line;
            while (std::getline(myfile, line))
            {
                // Break on empty line.  This allows there to be an empty line at the end of the file.
                if (line == "")
                {
                    break;
                }

                istringstream iss(line);
                ElemType element;
                int numElementsInRow = 0;
                elements.push_back(std::vector<ElemType>());
                while (iss >> element)
                {
                    elements[r].push_back(element);
                    numElementsInRow++;
                }

                if (r == 0)
                {
                    numColsInFirstRow = numElementsInRow;
                }
                else if (numElementsInRow != numColsInFirstRow)
                {
                    throw std::runtime_error(
                        "The rows in the provided file do not all have the same number of columns: " + filePath);
                }

                r++;
            }
            myfile.close();
        }
        else
        {
            throw std::runtime_error("Unable to open file");
        }

        numRows = r;
        numCols = numColsInFirstRow;

        ElemType* pArray = new ElemType[numRows * numCols];

        // Perform transpose when copying elements from vectors to ElemType[],
        // in order to store in column-major format.
        for (int i = 0; i < numCols; i++)
        {
            for (int j = 0; j < numRows; j++)
            {
                pArray[i * numRows + j] = elements[j][i];
            }
        }

        return pArray;
    }

    void InitLearnableParametersFromFile(const ComputationNodePtr node,
                                         const std::string initFromFilePath)
    {
        size_t numRows = 0;
        size_t numCols = 0;
        ElemType *pArray = LoadArrayFromTextFile(initFromFilePath, numRows, numCols);
        node->FunctionValues().SetValue(numRows, numCols, pArray, matrixFlagNormal, this->GetDeviceID());
        delete[] pArray;
    }

    void InitLearnableParameters(const ComputationNodePtr node,
                                 const bool uniformInit,
                                 const unsigned long randomSeed,
                                 const ElemType initValueScale)
    {
        size_t inputSize = node->FunctionValues().GetNumCols();

        // the random seed offset is set via the "randomSeedOffset" parameter in config
        if (uniformInit)
        {
            ElemType randRange = 0.05f * initValueScale; //initValueScale/sqrt(inputSize);
            node->FunctionValues().SetUniformRandomValue(-randRange, randRange, GetRandomSeedOffset() + randomSeed);
        }
        else
        {
            ElemType randInitstd = 0.2f * initValueScale / sqrt(ElemType(inputSize));
            node->FunctionValues().SetGaussianRandomValue(0, randInitstd, GetRandomSeedOffset() + randomSeed);
        }
    }

    void DeleteNode(const std::wstring nodeName)
    {
        //so that deleted node will not be referenced
        ClearCaches();

        ComputationNodePtr nodeToDelete = GetNodeFromName(nodeName);

        //first delete links, if this node is involved, the whole connection will be removed
        for (auto nodeIter = m_nameToNodeMap.begin(); nodeIter != m_nameToNodeMap.end(); nodeIter++)
        {
            ComputationNodePtr node = nodeIter->second;
            for (size_t i = 0; i < node->ChildrenSize(); i++)
            {
                ComputationNodePtr child = node->Inputs(i);

                //nodeToDelete is a child
                if (child == nodeToDelete)
                {
                    // this used to call DetatchInputs(), but it's better for MEL to retain other inputs
                    node->SetInput(i, NULL);
                    break;
                }
            }
        }

<<<<<<< HEAD
            nodeToDelete->DetachInputs(); //nodeToDelete is a parent
			auto search = std::find(m_labels.begin(), m_labels.end(), nodeToDelete);
			if (search != m_labels.end())
			{
				m_labels.erase(search);
			}
			search = std::find(m_features.begin(), m_features.end(), nodeToDelete);
			if (search != m_features.end())
			{
				m_features.erase(search);
			}
			search = std::find(m_finalCriteria.begin(), m_finalCriteria.end(), nodeToDelete);
			if (search != m_finalCriteria.end())
			{
				m_finalCriteria.erase(search);
			}
            search = std::find(m_nodesReqMultiSeqHandling.begin(), m_nodesReqMultiSeqHandling.end(), nodeToDelete);
            if (search != m_nodesReqMultiSeqHandling.end())
            {
                m_nodesReqMultiSeqHandling.erase(search);
            }
            search = std::find(m_evalNodes.begin(), m_evalNodes.end(), nodeToDelete);
			if (search != m_evalNodes.end())
			{
				m_evalNodes.erase(search);
			}
=======
        //nodeToDelete is a parent
        nodeToDelete->DetachInputs();
>>>>>>> 85934cbe

        auto search = std::find(m_labels.begin(), m_labels.end(), nodeToDelete);
        if (search != m_labels.end())
        {
            m_labels.erase(search);
        }

        search = std::find(m_features.begin(), m_features.end(), nodeToDelete);
        if (search != m_features.end())
        {
            m_features.erase(search);
        }

        search = std::find(m_finalCriteria.begin(), m_finalCriteria.end(), nodeToDelete);
        if (search != m_finalCriteria.end())
        {
            m_finalCriteria.erase(search);
        }

        search = std::find(m_evalNodes.begin(), m_evalNodes.end(), nodeToDelete);
        if (search != m_evalNodes.end())
        {
            m_evalNodes.erase(search);
        }

        search = std::find(m_outputNodes.begin(), m_outputNodes.end(), nodeToDelete);
        if (search != m_outputNodes.end())
        {
            m_outputNodes.erase(search);
        }

        // ? how to deal with m_recurrentInfo, when we delete a node.

        //delete the node itself
        m_nameToNodeMap.erase(nodeName);
        delete nodeToDelete;
    }

    // RenameNode - Rename a node to another name
    // nodeNameOrig - original node name
    // nodeNameNew - new node name
    void RenameNode(const std::wstring& nodeNameOrig, const std::wstring& nodeNameNew)
    {
        //so that renamed node will not be referenced
        ClearCaches();

        ComputationNodePtr nodeToRename = GetNodeFromName(nodeNameOrig);

        auto iter = m_nameToNodeMap.find(nodeNameNew);
        if (iter != m_nameToNodeMap.end()) {
            //found
            throw std::runtime_error("RenameNode: Target name already exists.");
        }

        //rename the node and update the mapping table
        nodeToRename->NodeName() = nodeNameNew;
        m_nameToNodeMap.erase(nodeNameOrig);
        m_nameToNodeMap[nodeNameNew] = nodeToRename;

    }

    ComputationNodePtr SetNodeValue(const std::wstring nodeName, const ElemType value)
    {
        ComputationNodePtr pNode = GetNodeFromName(nodeName);

        if (pNode->OperationName() == LearnableParameter<ElemType>::TypeName())
        {
            pNode->FunctionValues().SetValue(value);
        }
        else if (pNode->RequirePreCompute())
        {
            PreComputedNode<ElemType> * preComputedNode = static_cast<PreComputedNode<ElemType> *>(pNode);
            pNode->FunctionValues().SetValue(value);
            preComputedNode->MarkComputed(true);
        }
        else
        {
            throw std::logic_error(
                "Only values of learnable parameters and precomputed nodes can be set.");
        }

        return pNode;
    }

    ComputationNodePtr CopyNode(const ComputationNetwork<ElemType> & fromNet,
                                const std::wstring fromName,
                                std::wstring toName = L"",
                                const CopyNodeFlags flags = CopyNodeFlags::copyNodeAll)
    {
        if (toName == L"") {
            toName = fromName;
        }

        ComputationNodePtr pFromNode = fromNet.GetNodeFromName(fromName);
        ComputationNodePtr pToNode = nullptr;

        // don't allow cross network child copy unless caller explicity handles children fixup
        if ((flags & CopyNodeFlags::copyNodeChildren) &&
            this != &fromNet && !(flags & CopyNodeFlags::copyNodeChildrenCrossNetwork))
        {
            throw std::logic_error(
                "CopyNode: Copy node children across network is invalid.");
        }

        if (!NodeNameExist(toName))
        {
            pToNode = pFromNode->Duplicate(toName, flags);
            AddNodeToNet(pToNode);
        }
        else
        {
            //node already exists

            pToNode = GetNodeFromName(toName);

            //same node. no copy needed
            if (pFromNode == pToNode)
            {
                throw std::logic_error(
                    "CopyNode: You are copying the node to the same network with same node name.");
            }
            else
            {
                pFromNode->CopyTo(pToNode, toName, flags);
            }
        }
        return pToNode;
    }

    //only copy a complete independent tree
    //when node name exists
    void CopySubTree(const ComputationNetwork<ElemType> & fromNet,
                     const std::wstring fromName, std::wstring toNamePrefix = L"",
                     const CopyNodeFlags flags = copyNodeAll)
    {
        if (!(flags & CopyNodeFlags::copyNodeValue))
        {
            throw std::logic_error(
                "CopySubTree: you cannot copy a tree without copying the node values.");
        }

        ComputationNodePtr fromRoot = fromNet.GetNodeFromName(fromName);

        std::list<ComputationNodePtr>& nodes = GetEvalOrder(fromRoot);
        for (auto nodeIter = nodes.begin(); nodeIter != nodes.end(); nodeIter++)
        {
            ComputationNodePtr fromNode = *nodeIter;
            wstring fromNodeName = fromNode->NodeName();
            wstring toNodeName = toNamePrefix + fromNodeName;

            ComputationNodePtr toNode = CopyNode(fromNet, fromNodeName,
                                                 toNodeName,
                                                 CopyNodeFlags::copyNodeValue);

            if (flags & CopyNodeFlags::copyNodeChildren)
            {
                //copy the children structure but use the new nodes generated
                for (int i = 0; i < fromNode->ChildrenSize(); i++)
                {
                    toNode->SetInput(i, GetNodeFromName(toNamePrefix + fromNode->Inputs(i)->NodeName()));
                }
            }
        }
    }

    //you can only copy inputs from nodes in the same network
    void CopyInputs(const std::wstring fromName, std::wstring toName)
    {
        CopyNode(*this, fromName, toName, CopyNodeFlags::copyNodeChildren);
    }

#pragma endregion Network Modification

<<<<<<< HEAD
        ComputationNode<ElemType>* CreateNodeFromFile(const std::wstring nodeType, const std::wstring nodeName, File & fstream, size_t modelVersion)
        {            
            ComputationNode<ElemType>* newNode = nullptr;

            if (nodeType == LearnableParameter<ElemType>::TypeName())
                newNode = new LearnableParameter<ElemType>(fstream, modelVersion, m_deviceId, nodeName);
            else if (nodeType == InputValue<ElemType>::TypeName())
                newNode = new InputValue<ElemType>(fstream, modelVersion, m_deviceId, nodeName);
            else if (nodeType == SparseLearnableParameter<ElemType>::TypeName())
                newNode = new SparseLearnableParameter<ElemType>(fstream, modelVersion, m_deviceId, nodeName);
            else if (nodeType == SparseInputValue<ElemType>::TypeName())
                newNode = new SparseInputValue<ElemType>(fstream, modelVersion, m_deviceId, nodeName);
            else if (nodeType == ConvolutionNode<ElemType>::TypeName())
                newNode = new ConvolutionNode<ElemType>(fstream, modelVersion, m_deviceId, nodeName);
            else if (nodeType == MaxPoolingNode<ElemType>::TypeName())
                newNode = new MaxPoolingNode<ElemType>(fstream, modelVersion, m_deviceId, nodeName);
            else if (nodeType == AveragePoolingNode<ElemType>::TypeName())
                newNode = new AveragePoolingNode<ElemType>(fstream, modelVersion, m_deviceId, nodeName);
            else if (nodeType == NegateNode<ElemType>::TypeName())
                newNode = new NegateNode<ElemType>(fstream, modelVersion, m_deviceId, nodeName);
            else if (nodeType == RectifiedLinearNode<ElemType>::TypeName())
                newNode = new RectifiedLinearNode<ElemType>(fstream, modelVersion, m_deviceId, nodeName);
            else if (nodeType == SigmoidNode<ElemType>::TypeName())
                newNode = new SigmoidNode<ElemType>(fstream, modelVersion, m_deviceId, nodeName);
            else if (nodeType == TanhNode<ElemType>::TypeName())
                newNode = new TanhNode<ElemType>(fstream, modelVersion, m_deviceId, nodeName);
            else if (nodeType == ExpNode<ElemType>::TypeName())
                newNode = new ExpNode<ElemType>(fstream, modelVersion, m_deviceId, nodeName);
            else if (nodeType == LogNode<ElemType>::TypeName())
                newNode = new LogNode<ElemType>(fstream, modelVersion, m_deviceId, nodeName);
            else if (nodeType == CosineNode<ElemType>::TypeName())
                newNode = new CosineNode<ElemType>(fstream, modelVersion, m_deviceId, nodeName);
            else if (nodeType == SoftmaxNode<ElemType>::TypeName())
                newNode = new SoftmaxNode<ElemType>(fstream, modelVersion, m_deviceId, nodeName);
            else if (nodeType == LogSoftmaxNode<ElemType>::TypeName())
                newNode = new LogSoftmaxNode<ElemType>(fstream, modelVersion, m_deviceId, nodeName);
            else if (nodeType == SumElementsNode<ElemType>::TypeName())
                newNode = new SumElementsNode<ElemType>(fstream, modelVersion, m_deviceId, nodeName);
            else if (nodeType == ScaleNode<ElemType>::TypeName())
                newNode = new ScaleNode<ElemType>(fstream, modelVersion, m_deviceId, nodeName);
            else if (nodeType == TransposeNode<ElemType>::TypeName())
                newNode = new TransposeNode<ElemType>(fstream, modelVersion, m_deviceId, nodeName);
            else if (nodeType == TimesNode<ElemType>::TypeName())
                newNode = new TimesNode<ElemType>(fstream, modelVersion, m_deviceId, nodeName);
            else if (nodeType == ElementTimesNode<ElemType>::TypeName())
                newNode = new ElementTimesNode<ElemType>(fstream, modelVersion, m_deviceId, nodeName);
            else if (nodeType == DiagTimesNode<ElemType>::TypeName())
                newNode = new DiagTimesNode<ElemType>(fstream, modelVersion, m_deviceId, nodeName);
            else if (nodeType == CosDistanceNode<ElemType>::TypeName())
                newNode = new CosDistanceNode<ElemType>(fstream, modelVersion, m_deviceId, nodeName);
            else if (nodeType == KhatriRaoProductNode<ElemType>::TypeName())
                newNode = new KhatriRaoProductNode<ElemType>(fstream, modelVersion, m_deviceId, nodeName);
            else if (nodeType == PlusNode<ElemType>::TypeName())
                newNode = new PlusNode<ElemType>(fstream, modelVersion, m_deviceId, nodeName);
            else if (nodeType == MinusNode<ElemType>::TypeName())
                newNode = new MinusNode<ElemType>(fstream, modelVersion, m_deviceId, nodeName);
            else if (nodeType == SquareErrorNode<ElemType>::TypeName())
                newNode = new SquareErrorNode<ElemType>(fstream, modelVersion, m_deviceId, nodeName);
            else if (nodeType == CrossEntropyWithSoftmaxNode<ElemType>::TypeName())
                newNode = new CrossEntropyWithSoftmaxNode<ElemType>(fstream, modelVersion, m_deviceId, nodeName);
            else if (nodeType == ClassBasedCrossEntropyWithSoftmaxNode<ElemType>::TypeName())
                newNode = new ClassBasedCrossEntropyWithSoftmaxNode<ElemType>(fstream, modelVersion, m_deviceId, nodeName); 
            else if (nodeType == NoiseContrastiveEstimationNode<ElemType>::TypeName())
                newNode = new NoiseContrastiveEstimationNode<ElemType>(fstream, modelVersion, m_deviceId, nodeName);
            else if (nodeType == CRFNode<ElemType>::TypeName())
                newNode = new CRFNode<ElemType>(fstream, modelVersion, m_deviceId, nodeName);
            else if (nodeType == LSTMNode<ElemType>::TypeName())
                newNode = new LSTMNode<ElemType>(fstream, modelVersion, m_deviceId, nodeName);
            else if (nodeType == CrossEntropyNode<ElemType>::TypeName())
                newNode = new CrossEntropyNode<ElemType>(fstream, modelVersion, m_deviceId, nodeName);
            else if (nodeType == MatrixL1RegNode<ElemType>::TypeName())
                newNode = new MatrixL1RegNode<ElemType>(fstream, modelVersion, m_deviceId, nodeName);
            else if (nodeType == MatrixL2RegNode<ElemType>::TypeName())
                newNode = new MatrixL2RegNode<ElemType>(fstream, modelVersion, m_deviceId, nodeName);
            else if (nodeType == PerDimMeanVarNormalizationNode<ElemType>::TypeName() || nodeType==L"PerDimMeanVarNormalizationNode") // mseltzer - hack b/c this changed (Dong?) and old models didn't load...
                newNode = new PerDimMeanVarNormalizationNode<ElemType>(fstream, modelVersion, m_deviceId, nodeName);            
            else if (nodeType == PerDimMeanVarDeNormalizationNode<ElemType>::TypeName() || nodeType==L"PerDimMeanVarDeNormalizationNode") // mseltzer - hack b/c this changed (Dong?) and old models didn't load...
                newNode = new PerDimMeanVarDeNormalizationNode<ElemType>(fstream, modelVersion, m_deviceId, nodeName);
            else if (nodeType == ErrorPredictionNode<ElemType>::TypeName())
                newNode = new ErrorPredictionNode<ElemType>(fstream, modelVersion, m_deviceId, nodeName);    
            else if (nodeType == DropoutNode<ElemType>::TypeName())
                newNode = new DropoutNode<ElemType>(fstream, modelVersion, m_deviceId, nodeName);
            else if (nodeType == MeanNode<ElemType>::TypeName())
                newNode = new MeanNode<ElemType>(fstream, modelVersion, m_deviceId, nodeName);
            else if (nodeType == InvStdDevNode<ElemType>::TypeName())
                newNode = new InvStdDevNode<ElemType>(fstream, modelVersion, m_deviceId, nodeName);
            else if (nodeType == DelayNode<ElemType>::TypeName())
                newNode = new DelayNode<ElemType>(fstream, modelVersion, m_deviceId, nodeName);
            else if (nodeType == LookupTableNode<ElemType>::TypeName())
                newNode = new LookupTableNode<ElemType>(fstream, modelVersion, m_deviceId, nodeName);
            else if (nodeType == RowSliceNode<ElemType>::TypeName())
                newNode = new RowSliceNode<ElemType>(fstream, modelVersion, m_deviceId, nodeName);
            else if (nodeType == RowStackNode<ElemType>::TypeName())
                newNode = new RowStackNode<ElemType>(fstream, modelVersion, m_deviceId, nodeName);
            else if (nodeType == GMMLogLikelihoodNode<ElemType>::TypeName())
                newNode = new GMMLogLikelihoodNode<ElemType>(fstream, modelVersion, m_deviceId, nodeName);
            else if (nodeType == SequenceDecoderNode<ElemType>::TypeName())
                newNode = new SequenceDecoderNode<ElemType>(fstream, modelVersion, m_deviceId, nodeName);
			else if (nodeType == CosDistanceWithNegativeSamplesNode<ElemType>::TypeName())
				newNode = new CosDistanceWithNegativeSamplesNode<ElemType>(fstream, modelVersion, m_deviceId, nodeName);
            else if (nodeType == TimeReverseNode<ElemType>::TypeName())
                newNode = new TimeReverseNode<ElemType>(fstream, modelVersion, m_deviceId, nodeName);
            else if (nodeType == ParallelNode<ElemType>::TypeName())
                newNode = new ParallelNode<ElemType>(fstream, modelVersion, m_deviceId, nodeName);
            else
            {
                fprintf(stderr, "Error creating new ComputationNode of type %ls, with name %ls\n", nodeType.c_str(), nodeName.c_str());
                throw std::invalid_argument("Invalid node type.");
            }
            
            AddNodeToNet(newNode);
            return newNode;
        }
=======
    ComputationNode<ElemType>* CreateNodeFromFile(const std::wstring nodeType,
                                                  const std::wstring nodeName,
                                                  File& fstream,
                                                  size_t modelVersion)
    {
        ComputationNode<ElemType>* newNode = nullptr;
>>>>>>> 85934cbe

        if (nodeType == LearnableParameter<ElemType>::TypeName())
        {
            newNode = new LearnableParameter<ElemType>(fstream, modelVersion, m_deviceId, nodeName);
        }
        else if (nodeType == InputValue<ElemType>::TypeName())
        {
            newNode = new InputValue<ElemType>(fstream, modelVersion, m_deviceId, nodeName);
        }
        else if (nodeType == SparseLearnableParameter<ElemType>::TypeName())
        {
            newNode = new SparseLearnableParameter<ElemType>(fstream, modelVersion, m_deviceId, nodeName);
        }
        else if (nodeType == SparseInputValue<ElemType>::TypeName())
        {
            newNode = new SparseInputValue<ElemType>(fstream, modelVersion, m_deviceId, nodeName);
        }
<<<<<<< HEAD


        ComputationNodePtr CreateInputNode(const std::wstring inputName, const size_t imageWidth, const size_t imageHeight, const size_t imageChannels, const size_t numImages)
        {
            ComputationNodePtr newNode(new InputValue<ElemType>(imageWidth, imageHeight, imageChannels, numImages, m_deviceId, inputName));
            AddNodeToNet(newNode);
            return newNode;
        }

        ComputationNodePtr CreateSparseInputNode(const std::wstring inputName, const size_t imageWidth, const size_t imageHeight, const size_t imageChannels, const size_t numImages)
        {
            ComputationNodePtr newNode(new SparseInputValue<ElemType>(imageWidth, imageHeight, imageChannels, numImages, m_deviceId, inputName));
            AddNodeToNet(newNode);
            return newNode;
        }

        ComputationNodePtr CreateConvolutionNode(const std::wstring nodeName, 
                        const size_t kernelWidth, const size_t kernelHeight, const size_t outputChannels, 
                        const size_t horizontalSubsample, const size_t verticalSubsample, 
                        const bool zeroPadding = false, const size_t maxTempMemSizeInSamples = 0)
        {
            ComputationNodePtr newNode(new ConvolutionNode<ElemType>(
                        kernelWidth, kernelHeight, outputChannels, 
                        horizontalSubsample, verticalSubsample, 
                        zeroPadding, m_deviceId, nodeName, maxTempMemSizeInSamples));
            AddNodeToNet(newNode);
            return newNode;
        }

        ComputationNodePtr CreateMaxPoolingNode(const std::wstring nodeName, 
                        const size_t windowWidth, const size_t windowHeight, 
                        const size_t horizontalSubsample, const size_t verticalSubsample)
        {
            ComputationNodePtr newNode(new MaxPoolingNode<ElemType>(
                        windowWidth, windowHeight, horizontalSubsample, verticalSubsample, m_deviceId, nodeName));
            AddNodeToNet(newNode);
            return newNode;
        }

        ComputationNodePtr CreateAveragePoolingNode(const std::wstring nodeName, 
                        const size_t windowWidth, const size_t windowHeight, 
                        const size_t horizontalSubsample, const size_t verticalSubsample)
        {
            ComputationNodePtr newNode(new AveragePoolingNode<ElemType>(
                        windowWidth, windowHeight, horizontalSubsample, verticalSubsample, m_deviceId, nodeName));
            AddNodeToNet(newNode);
            return newNode;
        }

        ComputationNodePtr CreateComputationNode(const std::wstring nodeType, const std::wstring nodeName) 
        {
            ComputationNode<ElemType>* newNode;

            if (nodeType == NegateNode<ElemType>::TypeName())
                newNode = new NegateNode<ElemType>(m_deviceId, nodeName);
            else if (nodeType == RectifiedLinearNode<ElemType>::TypeName())
                newNode = new RectifiedLinearNode<ElemType>(m_deviceId, nodeName);
            else if (nodeType == SigmoidNode<ElemType>::TypeName())
                newNode = new SigmoidNode<ElemType>(m_deviceId, nodeName);
            else if (nodeType == TanhNode<ElemType>::TypeName())
                newNode = new TanhNode<ElemType>(m_deviceId, nodeName);
            else if (nodeType == ExpNode<ElemType>::TypeName())
                newNode = new ExpNode<ElemType>(m_deviceId, nodeName);
            else if (nodeType == LogNode<ElemType>::TypeName())
                newNode = new LogNode<ElemType>(m_deviceId, nodeName);
            else if (nodeType == CosineNode<ElemType>::TypeName())
                newNode = new CosineNode<ElemType>(m_deviceId, nodeName);
            else if (nodeType == SoftmaxNode<ElemType>::TypeName())
                newNode = new SoftmaxNode<ElemType>(m_deviceId, nodeName);
            else if (nodeType == LogSoftmaxNode<ElemType>::TypeName())
                newNode = new LogSoftmaxNode<ElemType>(m_deviceId, nodeName);
            else if (nodeType == SumElementsNode<ElemType>::TypeName())
                newNode = new SumElementsNode<ElemType>(m_deviceId, nodeName);
            else if (nodeType == ScaleNode<ElemType>::TypeName())
                newNode = new ScaleNode<ElemType>(m_deviceId, nodeName);
            else if (nodeType == TransposeNode<ElemType>::TypeName())
                newNode = new TransposeNode<ElemType>(m_deviceId, nodeName);
            else if (nodeType == TimesNode<ElemType>::TypeName())
                newNode = new TimesNode<ElemType>(m_deviceId, nodeName);
            else if (nodeType == ElementTimesNode<ElemType>::TypeName())
                newNode = new ElementTimesNode<ElemType>(m_deviceId, nodeName);
            else if (nodeType == DiagTimesNode<ElemType>::TypeName())
                newNode = new DiagTimesNode<ElemType>(m_deviceId, nodeName);
            else if (nodeType == CosDistanceNode<ElemType>::TypeName())
                newNode = new CosDistanceNode<ElemType>(m_deviceId, nodeName);
            else if (nodeType == KhatriRaoProductNode<ElemType>::TypeName())
                newNode = new KhatriRaoProductNode<ElemType>(m_deviceId, nodeName);
            else if (nodeType == PlusNode<ElemType>::TypeName())
                newNode = new PlusNode<ElemType>(m_deviceId, nodeName);
            else if (nodeType == MinusNode<ElemType>::TypeName())
                newNode = new MinusNode<ElemType>(m_deviceId, nodeName);
            else if (nodeType == SquareErrorNode<ElemType>::TypeName())
                newNode = new SquareErrorNode<ElemType>(m_deviceId, nodeName);
            else if (nodeType == CrossEntropyWithSoftmaxNode<ElemType>::TypeName())
                newNode = new CrossEntropyWithSoftmaxNode<ElemType>(m_deviceId, nodeName);
            else if (nodeType == CrossEntropyNode<ElemType>::TypeName())
                newNode = new CrossEntropyNode<ElemType>(m_deviceId, nodeName);
            else if (nodeType == ClassBasedCrossEntropyWithSoftmaxNode<ElemType>::TypeName())
                newNode = new ClassBasedCrossEntropyWithSoftmaxNode<ElemType>(m_deviceId, nodeName);
            else if (nodeType == CRFNode<ElemType>::TypeName())
                newNode = new CRFNode<ElemType>(m_deviceId, nodeName);
            else if (nodeType == LSTMNode<ElemType>::TypeName())
                newNode = new LSTMNode<ElemType>(m_deviceId, nodeName);
            else if (nodeType == MatrixL1RegNode<ElemType>::TypeName())
                newNode = new MatrixL1RegNode<ElemType>(m_deviceId, nodeName);
            else if (nodeType == MatrixL2RegNode<ElemType>::TypeName())
                newNode = new MatrixL2RegNode<ElemType>(m_deviceId, nodeName);
            else if (nodeType == PerDimMeanVarNormalizationNode<ElemType>::TypeName())
                newNode = new PerDimMeanVarNormalizationNode<ElemType>(m_deviceId, nodeName);        
            else if (nodeType == PerDimMeanVarDeNormalizationNode<ElemType>::TypeName())
                newNode = new PerDimMeanVarDeNormalizationNode<ElemType>(m_deviceId, nodeName);        
            else if (nodeType == ErrorPredictionNode<ElemType>::TypeName())
                newNode = new ErrorPredictionNode<ElemType>(m_deviceId, nodeName);    
            else if (nodeType == DropoutNode<ElemType>::TypeName())
                newNode = new DropoutNode<ElemType>(m_deviceId, nodeName);
            else if (nodeType == MeanNode<ElemType>::TypeName())
                newNode = new MeanNode<ElemType>(m_deviceId, nodeName);
            else if (nodeType == InvStdDevNode<ElemType>::TypeName())
                newNode = new InvStdDevNode<ElemType>(m_deviceId, nodeName);
            else if (nodeType == DelayNode<ElemType>::TypeName())
                newNode = new DelayNode<ElemType>(m_deviceId, nodeName);
            else if (nodeType == LookupTableNode<ElemType>::TypeName())
                newNode = new LookupTableNode<ElemType>(m_deviceId, nodeName);
            else if (nodeType == GMMLogLikelihoodNode<ElemType>::TypeName())
                newNode = new GMMLogLikelihoodNode<ElemType>(m_deviceId, nodeName);
            else if (nodeType == SequenceDecoderNode<ElemType>::TypeName())
                newNode = new SequenceDecoderNode<ElemType>(m_deviceId, nodeName);
            else if (nodeType == TimeReverseNode<ElemType>::TypeName())
                newNode = new TimeReverseNode<ElemType>(m_deviceId, nodeName);
            else if (nodeType == CosDistanceWithNegativeSamplesNode<ElemType>::TypeName())
				newNode = new CosDistanceWithNegativeSamplesNode<ElemType>(m_deviceId, nodeName);
            else if (nodeType == ParallelNode<ElemType>::TypeName())
                newNode = new ParallelNode<ElemType>(m_deviceId, nodeName);
            else if (nodeType == RowStackNode<ElemType>::TypeName())
                newNode = new RowStackNode<ElemType>(m_deviceId, nodeName);
            else
            {
                fprintf(stderr, "Error creating new ComputationNode of type %ls, with name %ls\n", nodeType.c_str(), nodeName.c_str());
                throw std::invalid_argument("Invalid node type.");
            }
            
            AddNodeToNet(newNode);
            return newNode;
=======
        else if (nodeType == ConvolutionNode<ElemType>::TypeName())
        {
            newNode = new ConvolutionNode<ElemType>(fstream, modelVersion, m_deviceId, nodeName);
>>>>>>> 85934cbe
        }
        else if (nodeType == MaxPoolingNode<ElemType>::TypeName())
        {
            newNode = new MaxPoolingNode<ElemType>(fstream, modelVersion, m_deviceId, nodeName);
        }
        else if (nodeType == AveragePoolingNode<ElemType>::TypeName())
        {
            newNode = new AveragePoolingNode<ElemType>(fstream, modelVersion, m_deviceId, nodeName);
        }
        else if (nodeType == NegateNode<ElemType>::TypeName())
        {
            newNode = new NegateNode<ElemType>(fstream, modelVersion, m_deviceId, nodeName);
        }
        else if (nodeType == RectifiedLinearNode<ElemType>::TypeName())
        {
            newNode = new RectifiedLinearNode<ElemType>(fstream, modelVersion, m_deviceId, nodeName);
        }
        else if (nodeType == SigmoidNode<ElemType>::TypeName())
        {
            newNode = new SigmoidNode<ElemType>(fstream, modelVersion, m_deviceId, nodeName);
        }
        else if (nodeType == TanhNode<ElemType>::TypeName())
        {
            newNode = new TanhNode<ElemType>(fstream, modelVersion, m_deviceId, nodeName);
        }
        else if (nodeType == ExpNode<ElemType>::TypeName())
        {
            newNode = new ExpNode<ElemType>(fstream, modelVersion, m_deviceId, nodeName);
        }
        else if (nodeType == LogNode<ElemType>::TypeName())
        {
            newNode = new LogNode<ElemType>(fstream, modelVersion, m_deviceId, nodeName);
        }
        else if (nodeType == CosineNode<ElemType>::TypeName())
        {
            newNode = new CosineNode<ElemType>(fstream, modelVersion, m_deviceId, nodeName);
        }
        else if (nodeType == SoftmaxNode<ElemType>::TypeName())
        {
            newNode = new SoftmaxNode<ElemType>(fstream, modelVersion, m_deviceId, nodeName);
        }
<<<<<<< HEAD


        ComputationNodePtr SequenceDecoder(const ComputationNodePtr label, const ComputationNodePtr prediction, const ComputationNodePtr pairscore, const std::wstring nodeName = L"")
        {
            ComputationNodePtr newNode(new SequenceDecoderNode<ElemType>(m_deviceId, nodeName));
            newNode->AttachInputs(label, prediction, pairscore);
            AddNodeToNet(newNode);
            return newNode;
        }

        ComputationNodePtr CrossEntropyWithSoftmax (const ComputationNodePtr label, const ComputationNodePtr prediction, const std::wstring nodeName = L"")
=======
        else if (nodeType == LogSoftmaxNode<ElemType>::TypeName())
>>>>>>> 85934cbe
        {
            newNode = new LogSoftmaxNode<ElemType>(fstream, modelVersion, m_deviceId, nodeName);
        }
        else if (nodeType == SumElementsNode<ElemType>::TypeName())
        {
            newNode = new SumElementsNode<ElemType>(fstream, modelVersion, m_deviceId, nodeName);
        }
        else if (nodeType == ScaleNode<ElemType>::TypeName())
        {
            newNode = new ScaleNode<ElemType>(fstream, modelVersion, m_deviceId, nodeName);
        }
        else if (nodeType == TimesNode<ElemType>::TypeName())
        {
            newNode = new TimesNode<ElemType>(fstream, modelVersion, m_deviceId, nodeName);
        }
<<<<<<< HEAD

        ComputationNodePtr LSTM(const ComputationNodePtr obs, const ComputationNodePtr inputGate, const ComputationNodePtr forgetGate, const ComputationNodePtr outputGate, const ComputationNodePtr memoryCellWgt, const std::wstring nodeName = L"")
        {
            ComputationNodePtr newNode(new LSTMNode<ElemType>(m_deviceId, nodeName));
            newNode->AttachInputs(obs, inputGate, forgetGate, outputGate, memoryCellWgt);
            AddNodeToNet(newNode);
            return newNode;
        }

        ComputationNodePtr CrossEntropy(const ComputationNodePtr label, const ComputationNodePtr prediction, const std::wstring nodeName = L"")
=======
        else if (nodeType == ElementTimesNode<ElemType>::TypeName())
>>>>>>> 85934cbe
        {
            newNode = new ElementTimesNode<ElemType>(fstream, modelVersion, m_deviceId, nodeName);
        }
        else if (nodeType == DiagTimesNode<ElemType>::TypeName())
        {
            newNode = new DiagTimesNode<ElemType>(fstream, modelVersion, m_deviceId, nodeName);
        }
        else if (nodeType == CosDistanceNode<ElemType>::TypeName())
        {
            newNode = new CosDistanceNode<ElemType>(fstream, modelVersion, m_deviceId, nodeName);
        }
        else if (nodeType == KhatriRaoProductNode<ElemType>::TypeName())
        {
            newNode = new KhatriRaoProductNode<ElemType>(fstream, modelVersion, m_deviceId, nodeName);
        }
        else if (nodeType == PlusNode<ElemType>::TypeName())
        {
            newNode = new PlusNode<ElemType>(fstream, modelVersion, m_deviceId, nodeName);
        }
        else if (nodeType == MinusNode<ElemType>::TypeName())
        {
            newNode = new MinusNode<ElemType>(fstream, modelVersion, m_deviceId, nodeName);
        }
        else if (nodeType == SquareErrorNode<ElemType>::TypeName())
        {
            newNode = new SquareErrorNode<ElemType>(fstream, modelVersion, m_deviceId, nodeName);
        }
        else if (nodeType == CrossEntropyWithSoftmaxNode<ElemType>::TypeName())
        {
            newNode = new CrossEntropyWithSoftmaxNode<ElemType>(fstream, modelVersion, m_deviceId,nodeName);
        }
        else if (nodeType == ClassBasedCrossEntropyWithSoftmaxNode<ElemType>::TypeName())
        {
            newNode = new ClassBasedCrossEntropyWithSoftmaxNode<ElemType>(fstream, modelVersion, m_deviceId, nodeName);
        }
        else if (nodeType == NoiseContrastiveEstimationNode<ElemType>::TypeName())
        {
            newNode = new NoiseContrastiveEstimationNode<ElemType>(fstream, modelVersion, m_deviceId, nodeName);
        }
        else if (nodeType == CRFNode<ElemType>::TypeName())
        {
            newNode = new CRFNode<ElemType>(fstream, modelVersion, m_deviceId, nodeName);
        }
        else if (nodeType == CrossEntropyNode<ElemType>::TypeName())
        {
            newNode = new CrossEntropyNode<ElemType>(fstream, modelVersion, m_deviceId, nodeName);
        }
        else if (nodeType == MatrixL1RegNode<ElemType>::TypeName())
        {
            newNode = new MatrixL1RegNode<ElemType>(fstream, modelVersion, m_deviceId, nodeName);
        }
        else if (nodeType == MatrixL2RegNode<ElemType>::TypeName())
        {
            newNode = new MatrixL2RegNode<ElemType>(fstream, modelVersion, m_deviceId, nodeName);
        }
        else if (nodeType == PerDimMeanVarNormalizationNode<ElemType>::TypeName() ||
                 nodeType == L"PerDimMeanVarNormalizationNode")
        {
            // mseltzer - hack b/c this changed (Dong?) and old models didn't load...
            newNode = new PerDimMeanVarNormalizationNode<ElemType>(fstream, modelVersion, m_deviceId, nodeName);
        }
        else if (nodeType == PerDimMeanVarDeNormalizationNode<ElemType>::TypeName() ||
                 nodeType == L"PerDimMeanVarDeNormalizationNode")
        {
            // mseltzer - hack b/c this changed (Dong?) and old models didn't load...
            newNode = new PerDimMeanVarDeNormalizationNode<ElemType>(fstream, modelVersion, m_deviceId, nodeName);
        }
        else if (nodeType == ErrorPredictionNode<ElemType>::TypeName())
        {
            newNode = new ErrorPredictionNode<ElemType>(fstream, modelVersion, m_deviceId, nodeName);
        }
        else if (nodeType == DropoutNode<ElemType>::TypeName())
        {
            newNode = new DropoutNode<ElemType>(fstream, modelVersion, m_deviceId, nodeName);
        }
        else if (nodeType == MeanNode<ElemType>::TypeName())
        {
            newNode = new MeanNode<ElemType>(fstream, modelVersion, m_deviceId, nodeName);
        }
        else if (nodeType == InvStdDevNode<ElemType>::TypeName())
        {
            newNode = new InvStdDevNode<ElemType>(fstream, modelVersion, m_deviceId, nodeName);
        }
        else if (nodeType == DelayNode<ElemType>::TypeName())
        {
            newNode = new DelayNode<ElemType>(fstream, modelVersion, m_deviceId, nodeName);
        }
        else if (nodeType == LookupTableNode<ElemType>::TypeName())
        {
            newNode = new LookupTableNode<ElemType>(fstream, modelVersion, m_deviceId, nodeName);
        }
        else if (nodeType == RowSliceNode<ElemType>::TypeName())
        {
            newNode = new RowSliceNode<ElemType>(fstream, modelVersion, m_deviceId, nodeName);
        }
        else if (nodeType == RowStackNode<ElemType>::TypeName())
        {
            newNode = new RowStackNode<ElemType>(fstream, modelVersion, m_deviceId, nodeName);
        }
        else if (nodeType == GMMLogLikelihoodNode<ElemType>::TypeName())
        {
            newNode = new GMMLogLikelihoodNode<ElemType>(fstream, modelVersion, m_deviceId, nodeName);
        }
        else if (nodeType == CosDistanceWithNegativeSamplesNode<ElemType>::TypeName())
        {
            newNode = new CosDistanceWithNegativeSamplesNode<ElemType>(fstream, modelVersion, m_deviceId, nodeName);
        }
        else if (nodeType == TimeReverseNode<ElemType>::TypeName())
        {
            newNode = new TimeReverseNode<ElemType>(fstream, modelVersion, m_deviceId, nodeName);
        }
        else
        {
            fprintf(stderr, "Error creating new ComputationNode of type %ls, with name %ls\n",
                    nodeType.c_str(), nodeName.c_str());
            throw std::invalid_argument("Invalid node type.");
        }

        AddNodeToNet(newNode);
        return newNode;
    }

    ComputationNodePtr CreateLearnableParameter(const std::wstring paramName,
                                                const size_t rows,
                                                const size_t cols)
    {
        ComputationNodePtr newNode(new LearnableParameter<ElemType>(rows, cols, m_deviceId, paramName));
        AddNodeToNet(newNode);
        return newNode;
    }

    //sparse matrix size is optionally specified
    ComputationNodePtr CreateSparseLearnableParameter(const std::wstring paramName, const size_t rows, const size_t cols, const size_t size = 0)
    {
        ComputationNodePtr newNode(new SparseLearnableParameter<ElemType>(rows, cols, size, m_deviceId, paramName));
        AddNodeToNet(newNode);
        return newNode;
    }

    ComputationNodePtr CreateInputNode(const std::wstring inputName, const size_t rows, const size_t cols)
    {
        ComputationNodePtr newNode(
                new InputValue<ElemType>(rows, cols, m_deviceId, inputName));
        AddNodeToNet(newNode);
        return newNode;
    }

    ComputationNodePtr CreateSparseInputNode(const std::wstring inputName, const size_t rows, const size_t cols)
    {
        ComputationNodePtr newNode(
                new SparseInputValue<ElemType>(rows, cols, m_deviceId, inputName));
        AddNodeToNet(newNode);
        return newNode;
    }

    ComputationNodePtr CreateInputNode(const std::wstring inputName,
                                       const size_t imageWidth,
                                       const size_t imageHeight,
                                       const size_t imageChannels,
                                       const size_t numImages)
    {
        ComputationNodePtr newNode(new InputValue<ElemType>(imageWidth, imageHeight, imageChannels, numImages, m_deviceId, inputName));
        AddNodeToNet(newNode);
        return newNode;
    }

    ComputationNodePtr CreateSparseInputNode(const std::wstring inputName,
                                             const size_t imageWidth,
                                             const size_t imageHeight,
                                             const size_t imageChannels,
                                             const size_t numImages)
    {
        ComputationNodePtr newNode(new SparseInputValue<ElemType>(imageWidth, imageHeight, imageChannels, numImages, m_deviceId, inputName));
        AddNodeToNet(newNode);
        return newNode;
    }

    ComputationNodePtr CreateConvolutionNode(const std::wstring nodeName, const size_t kernelWidth,
                                             const size_t kernelHeight, const size_t outputChannels,
                                             const size_t horizontalSubsample, const size_t verticalSubsample,
                                             const bool zeroPadding = false,
                                             const size_t maxTempMemSizeInSamples = 0)
    {
        ComputationNodePtr newNode(new ConvolutionNode<ElemType>(kernelWidth, kernelHeight,
                                                                 outputChannels,
                                                                 horizontalSubsample,
                                                                 verticalSubsample, zeroPadding,
                                                                 m_deviceId, nodeName,
                                                                 maxTempMemSizeInSamples));
        AddNodeToNet(newNode);
        return newNode;
    }

    ComputationNodePtr CreateMaxPoolingNode(const std::wstring nodeName,
                                            const size_t windowWidth,
                                            const size_t windowHeight,
                                            const size_t horizontalSubsample,
                                            const size_t verticalSubsample)
    {
        ComputationNodePtr newNode(new MaxPoolingNode<ElemType>(windowWidth, windowHeight,
                                                                horizontalSubsample,
                                                                verticalSubsample, m_deviceId,
                                                                nodeName));
        AddNodeToNet(newNode);
        return newNode;
    }

    ComputationNodePtr CreateAveragePoolingNode(const std::wstring nodeName, const size_t windowWidth,
                                                const size_t windowHeight, const size_t horizontalSubsample,
                                                const size_t verticalSubsample)
    {
        ComputationNodePtr newNode(new AveragePoolingNode<ElemType>(windowWidth, windowHeight,
                                                                    horizontalSubsample,
                                                                    verticalSubsample, m_deviceId,
                                                                    nodeName));
        AddNodeToNet(newNode);
        return newNode;
    }

    ComputationNodePtr CreateComputationNode(const std::wstring nodeType, const std::wstring nodeName)
    {
        ComputationNode<ElemType>* newNode;

<<<<<<< HEAD
        ComputationNodePtr Scale(const ComputationNodePtr scalar, const ComputationNodePtr matrix, const std::wstring nodeName = L"")
=======
        if (nodeType == NegateNode<ElemType>::TypeName())
>>>>>>> 85934cbe
        {
            newNode = new NegateNode<ElemType>(m_deviceId, nodeName);
        }
<<<<<<< HEAD

        ComputationNodePtr Transpose(const ComputationNodePtr matrix, const std::wstring nodeName = L"")
        {
            ComputationNodePtr newNode(new TransposeNode<ElemType>(m_deviceId, nodeName));
            newNode->AttachInputs(matrix);
            AddNodeToNet(newNode);
            return newNode;
        }

        ComputationNodePtr Times(const ComputationNodePtr a, const ComputationNodePtr b, const std::wstring nodeName = L"")
=======
        else if (nodeType == RectifiedLinearNode<ElemType>::TypeName())
>>>>>>> 85934cbe
        {
            newNode = new RectifiedLinearNode<ElemType>(m_deviceId, nodeName);
        }
        else if (nodeType == SigmoidNode<ElemType>::TypeName())
        {
            newNode = new SigmoidNode<ElemType>(m_deviceId, nodeName);
        }
        else if (nodeType == TanhNode<ElemType>::TypeName())
        {
            newNode = new TanhNode<ElemType>(m_deviceId, nodeName);
        }
        else if (nodeType == ExpNode<ElemType>::TypeName())
        {
            newNode = new ExpNode<ElemType>(m_deviceId, nodeName);
        }
        else if (nodeType == LogNode<ElemType>::TypeName())
        {
            newNode = new LogNode<ElemType>(m_deviceId, nodeName);
        }
        else if (nodeType == CosineNode<ElemType>::TypeName())
        {
            newNode = new CosineNode<ElemType>(m_deviceId, nodeName);
        }
        else if (nodeType == SoftmaxNode<ElemType>::TypeName())
        {
            newNode = new SoftmaxNode<ElemType>(m_deviceId, nodeName);
        }
        else if (nodeType == LogSoftmaxNode<ElemType>::TypeName())
        {
            newNode = new LogSoftmaxNode<ElemType>(m_deviceId, nodeName);
        }
        else if (nodeType == SumElementsNode<ElemType>::TypeName())
        {
            newNode = new SumElementsNode<ElemType>(m_deviceId, nodeName);
        }
        else if (nodeType == ScaleNode<ElemType>::TypeName())
        {
            newNode = new ScaleNode<ElemType>(m_deviceId, nodeName);
        }
        else if (nodeType == TimesNode<ElemType>::TypeName())
        {
            newNode = new TimesNode<ElemType>(m_deviceId, nodeName);
        }
        else if (nodeType == ElementTimesNode<ElemType>::TypeName())
        {
            newNode = new ElementTimesNode<ElemType>(m_deviceId, nodeName);
        }
        else if (nodeType == DiagTimesNode<ElemType>::TypeName())
        {
            newNode = new DiagTimesNode<ElemType>(m_deviceId, nodeName);
        }
        else if (nodeType == CosDistanceNode<ElemType>::TypeName())
        {
            newNode = new CosDistanceNode<ElemType>(m_deviceId, nodeName);
        }
        else if (nodeType == KhatriRaoProductNode<ElemType>::TypeName())
        {
            newNode = new KhatriRaoProductNode<ElemType>(m_deviceId, nodeName);
        }
        else if (nodeType == PlusNode<ElemType>::TypeName())
        {
            newNode = new PlusNode<ElemType>(m_deviceId, nodeName);
        }
        else if (nodeType == MinusNode<ElemType>::TypeName())
        {
            newNode = new MinusNode<ElemType>(m_deviceId, nodeName);
        }
        else if (nodeType == SquareErrorNode<ElemType>::TypeName())
        {
            newNode = new SquareErrorNode<ElemType>(m_deviceId, nodeName);
        }
        else if (nodeType == CrossEntropyWithSoftmaxNode<ElemType>::TypeName())
        {
            newNode = new CrossEntropyWithSoftmaxNode<ElemType>(m_deviceId, nodeName);
        }
        else if (nodeType == CrossEntropyNode<ElemType>::TypeName())
        {
            newNode = new CrossEntropyNode<ElemType>(m_deviceId, nodeName);
        }
        else if (nodeType == ClassBasedCrossEntropyWithSoftmaxNode<ElemType>::TypeName())
        {
            newNode = new ClassBasedCrossEntropyWithSoftmaxNode<ElemType>(m_deviceId, nodeName);
        }
        else if (nodeType == CRFNode<ElemType>::TypeName())
        {
            newNode = new CRFNode<ElemType>(m_deviceId, nodeName);
        }
        else if (nodeType == MatrixL1RegNode<ElemType>::TypeName())
        {
            newNode = new MatrixL1RegNode<ElemType>(m_deviceId, nodeName);
        }
        else if (nodeType == MatrixL2RegNode<ElemType>::TypeName())
        {
            newNode = new MatrixL2RegNode<ElemType>(m_deviceId, nodeName);
        }
        else if (nodeType == PerDimMeanVarNormalizationNode<ElemType>::TypeName())
        {
            newNode = new PerDimMeanVarNormalizationNode<ElemType>(m_deviceId, nodeName);
        }
        else if (nodeType == PerDimMeanVarDeNormalizationNode<ElemType>::TypeName())
        {
            newNode = new PerDimMeanVarDeNormalizationNode<ElemType>(m_deviceId, nodeName);
        }
        else if (nodeType == ErrorPredictionNode<ElemType>::TypeName())
        {
            newNode = new ErrorPredictionNode<ElemType>(m_deviceId, nodeName);
        }
        else if (nodeType == DropoutNode<ElemType>::TypeName())
        {
            newNode = new DropoutNode<ElemType>(m_deviceId, nodeName);
        }
        else if (nodeType == MeanNode<ElemType>::TypeName())
        {
            newNode = new MeanNode<ElemType>(m_deviceId, nodeName);
        }
        else if (nodeType == InvStdDevNode<ElemType>::TypeName())
        {
            newNode = new InvStdDevNode<ElemType>(m_deviceId, nodeName);
        }
        else if (nodeType == DelayNode<ElemType>::TypeName())
        {
            newNode = new DelayNode<ElemType>(m_deviceId, nodeName);
        }
        else if (nodeType == LookupTableNode<ElemType>::TypeName())
        {
            newNode = new LookupTableNode<ElemType>(m_deviceId, nodeName);
        }
        else if (nodeType == GMMLogLikelihoodNode<ElemType>::TypeName())
        {
            newNode = new GMMLogLikelihoodNode<ElemType>(m_deviceId, nodeName);
        }
        else if (nodeType == TimeReverseNode<ElemType>::TypeName())
        {
            newNode = new TimeReverseNode<ElemType>(m_deviceId, nodeName);
        }
        else if (nodeType == CosDistanceWithNegativeSamplesNode<ElemType>::TypeName())
        {
            newNode = new CosDistanceWithNegativeSamplesNode<ElemType>(m_deviceId, nodeName);
        }
        else if (nodeType == RowStackNode<ElemType>::TypeName())
        {
            newNode = new RowStackNode<ElemType>(m_deviceId, nodeName);
        }
        else
        {
            fprintf(stderr, "Error creating new ComputationNode of type %ls, with name %ls\n",
                    nodeType.c_str(), nodeName.c_str());
            throw std::invalid_argument("Invalid node type.");
        }

        AddNodeToNet(newNode);
        return newNode;
    }

    ComputationNodePtr Parameter(const size_t rows, size_t cols, const std::wstring nodeName = L"")
    {
        return CreateLearnableParameter(nodeName, rows, cols);
    }

    ComputationNodePtr Input(const size_t rows, const size_t cols, const std::wstring nodeName = L"")
    {
        return CreateInputNode(nodeName, rows, cols);
    }

    ComputationNodePtr Input(const size_t imageWidth, const size_t imageHeight,
                             const size_t imageChannels, const size_t numImages,
                             const std::wstring nodeName = L"")
    {
        return CreateInputNode(nodeName, imageWidth, imageHeight, imageChannels, numImages);
    }

    ComputationNodePtr Convolution(const ComputationNodePtr weight,
                                   const ComputationNodePtr inputValues,
                                   const size_t kernelWidth,
                                   const size_t kernelHeight,
                                   const size_t outputChannels,
                                   const size_t horizontalSubsample,
                                   const size_t verticalSubsample,
                                   const bool zeroPadding = false,
                                   const std::wstring nodeName = L"",
                                   const size_t maxTempMemSizeInSamples = 0)
    {
        ComputationNodePtr newNode(new ConvolutionNode<ElemType>(kernelWidth, kernelHeight,
                                                                 outputChannels,
                                                                 horizontalSubsample,
                                                                 verticalSubsample, zeroPadding,
                                                                 m_deviceId, nodeName,
                                                                 maxTempMemSizeInSamples));
        newNode->AttachInputs(weight, inputValues);
        AddNodeToNet(newNode);
        return newNode;
    }

    ComputationNodePtr MaxPooling(const ComputationNodePtr inputValues,
                                  const size_t windowWidth,
                                  const size_t windowHeight,
                                  const size_t horizontalSubsample,
                                  const size_t verticalSubsample,
                                  const std::wstring nodeName = L"")
    {
        ComputationNodePtr newNode(new MaxPoolingNode<ElemType>(windowWidth, windowHeight,
                                                                horizontalSubsample,
                                                                verticalSubsample, m_deviceId,
                                                                nodeName));
        newNode->AttachInputs(inputValues);
        AddNodeToNet(newNode);
        return newNode;
    }

    ComputationNodePtr AveragePooling(const ComputationNodePtr inputValues,
                                      const size_t windowWidth,
                                      const size_t windowHeight,
                                      const size_t horizontalSubsample,
                                      const size_t verticalSubsample,
                                      const std::wstring nodeName = L"")
    {
        ComputationNodePtr newNode(new AveragePoolingNode<ElemType>(windowWidth, windowHeight,
                                                                    horizontalSubsample,
                                                                    verticalSubsample, m_deviceId,
                                                                    nodeName));
        newNode->AttachInputs(inputValues);
        AddNodeToNet(newNode);
        return newNode;
    }

    ComputationNodePtr ErrorPrediction(const ComputationNodePtr a,
                                       const ComputationNodePtr b,
                                       const std::wstring nodeName = L"")
    {
        ComputationNodePtr newNode(new ErrorPredictionNode<ElemType>(m_deviceId, nodeName));
        newNode->AttachInputs(a, b);
        AddNodeToNet(newNode);
        return newNode;
    }

    ComputationNodePtr PerDimMeanVarNormalization(const ComputationNodePtr feature, const ComputationNodePtr mean,
                                                  const ComputationNodePtr InvStdDev, const std::wstring nodeName = L"")
    {
        ComputationNodePtr newNode(new PerDimMeanVarNormalizationNode<ElemType>(m_deviceId, nodeName));
        newNode->AttachInputs(feature, mean, InvStdDev);
        AddNodeToNet(newNode);
        return newNode;
    }

    ComputationNodePtr PerDimMeanVarDeNormalization(const ComputationNodePtr feature, const ComputationNodePtr mean,
                                                    const ComputationNodePtr InvStdDev, const std::wstring nodeName = L"")
    {
        ComputationNodePtr newNode(new PerDimMeanVarDeNormalizationNode<ElemType>(m_deviceId, nodeName));
        newNode->AttachInputs(feature, mean, InvStdDev);
        AddNodeToNet(newNode);
        return newNode;
    }

    ComputationNodePtr SquareError(const ComputationNodePtr a,
                                   const ComputationNodePtr b,
                                   const std::wstring nodeName = L"")
    {
        ComputationNodePtr newNode(new SquareErrorNode<ElemType>(m_deviceId, nodeName));
        newNode->AttachInputs(a, b);
        AddNodeToNet(newNode);
        return newNode;
    }

    ComputationNodePtr CrossEntropyWithSoftmax(const ComputationNodePtr label, const ComputationNodePtr prediction,
                                               const std::wstring nodeName = L"")
    {
        ComputationNodePtr newNode(new CrossEntropyWithSoftmaxNode<ElemType>(m_deviceId, nodeName));
        newNode->AttachInputs(label, prediction);
        AddNodeToNet(newNode);
        return newNode;
    }

    ComputationNodePtr NoiseContrastiveEstimation(const ComputationNodePtr label, const ComputationNodePtr prediction,
                                                  const ComputationNodePtr input_weight,
                                                  const ComputationNodePtr input_bias, const std::wstring nodeName = L"",
                                                  NCEEvalMode mode = NCEEvalMode::None)
    {
        ComputationNodePtr newNode(new NoiseContrastiveEstimationNode<ElemType>(m_deviceId, nodeName, mode));
        newNode->AttachInputs(label, prediction, input_weight, input_bias);
        AddNodeToNet(newNode);
        return newNode;
    }

    ComputationNodePtr ClassCrossEntropyWithSoftmax(const ComputationNodePtr label, const ComputationNodePtr prediction,
                                                    const ComputationNodePtr input_weight,
                                                    const ComputationNodePtr cls_log_post_prob,
                                                    const std::wstring nodeName = L"")
    {
        ComputationNodePtr newNode(new ClassBasedCrossEntropyWithSoftmaxNode<ElemType>(m_deviceId, nodeName));
        newNode->AttachInputs(label, prediction, input_weight, cls_log_post_prob);
        AddNodeToNet(newNode);
        return newNode;
    }

    ComputationNodePtr CRF(const ComputationNodePtr label,
                           const ComputationNodePtr postDepScore,
                           const ComputationNodePtr transition_score,
                           const std::wstring nodeName = L"")
    {
        ComputationNodePtr newNode(new CRFNode<ElemType>(m_deviceId, nodeName));
        newNode->AttachInputs(label, postDepScore, transition_score);
        AddNodeToNet(newNode);
        return newNode;
    }

    ComputationNodePtr CrossEntropy(const ComputationNodePtr label,
                                    const ComputationNodePtr prediction,
                                    const std::wstring nodeName = L"")
    {
        ComputationNodePtr newNode(new CrossEntropyNode<ElemType>(m_deviceId, nodeName));
        newNode->AttachInputs(label, prediction);
        AddNodeToNet(newNode);
        return newNode;
    }

    ComputationNodePtr MatrixL1Reg(const ComputationNodePtr a, const std::wstring nodeName = L"")
    {
        ComputationNodePtr newNode(new MatrixL1RegNode<ElemType>(m_deviceId, nodeName));
        newNode->AttachInputs(a);
        AddNodeToNet(newNode);
        return newNode;
    }

    ComputationNodePtr MatrixL2Reg(const ComputationNodePtr a, const std::wstring nodeName = L"")
    {
        ComputationNodePtr newNode(new MatrixL2RegNode<ElemType>(m_deviceId, nodeName));
        newNode->AttachInputs(a);
        AddNodeToNet(newNode);
        return newNode;
    }

    ComputationNodePtr Mean(const ComputationNodePtr a, const std::wstring nodeName = L"")
    {
        ComputationNodePtr newNode(new MeanNode<ElemType>(m_deviceId, nodeName));
        newNode->AttachInputs(a);
        AddNodeToNet(newNode);
        return newNode;
    }

    ComputationNodePtr InvStdDev(const ComputationNodePtr a, const std::wstring nodeName = L"")
    {
        ComputationNodePtr newNode(new InvStdDevNode<ElemType>(m_deviceId, nodeName));
        newNode->AttachInputs(a);
        AddNodeToNet(newNode);
        return newNode;
    }

    ComputationNodePtr Negate(const ComputationNodePtr a, const std::wstring nodeName = L"")
    {
        ComputationNodePtr newNode(new NegateNode<ElemType>(m_deviceId, nodeName));
        newNode->AttachInputs(a);
        AddNodeToNet(newNode);
        return newNode;
    }

    ComputationNodePtr RectifiedLinear(const ComputationNodePtr a, const std::wstring nodeName = L"")
    {
        ComputationNodePtr newNode(new RectifiedLinearNode<ElemType>(m_deviceId, nodeName));
        newNode->AttachInputs(a);
        AddNodeToNet(newNode);
        return newNode;
    }

    ComputationNodePtr Sigmoid(const ComputationNodePtr a, const std::wstring nodeName = L"")
    {
        ComputationNodePtr newNode(new SigmoidNode<ElemType>(m_deviceId, nodeName));
        newNode->AttachInputs(a);
        AddNodeToNet(newNode);
        return newNode;
    }

    ComputationNodePtr Tanh(const ComputationNodePtr a, const std::wstring nodeName = L"")
    {
        ComputationNodePtr newNode(new TanhNode<ElemType>(m_deviceId, nodeName));
        newNode->AttachInputs(a);
        AddNodeToNet(newNode);
        return newNode;
    }

    ComputationNodePtr Exp(const ComputationNodePtr a, const std::wstring nodeName = L"")
    {
        ComputationNodePtr newNode(new ExpNode<ElemType>(m_deviceId, nodeName));
        newNode->AttachInputs(a);
        AddNodeToNet(newNode);
        return newNode;
    }

    ComputationNodePtr Log(const ComputationNodePtr a, const std::wstring nodeName = L"")
    {
        ComputationNodePtr newNode(new LogNode<ElemType>(m_deviceId, nodeName));
        newNode->AttachInputs(a);
        AddNodeToNet(newNode);
        return newNode;
    }

    ComputationNodePtr Cos(const ComputationNodePtr a, const std::wstring nodeName = L"")
    {
        ComputationNodePtr newNode(new CosineNode<ElemType>(m_deviceId, nodeName));
        newNode->AttachInputs(a);
        AddNodeToNet(newNode);
        return newNode;
    }

    ComputationNodePtr Softmax(const ComputationNodePtr a, const std::wstring nodeName = L"")
    {
        ComputationNodePtr newNode(new SoftmaxNode<ElemType>(m_deviceId, nodeName));
        newNode->AttachInputs(a);
        AddNodeToNet(newNode);
        return newNode;
    }

    ComputationNodePtr LogSoftmax(const ComputationNodePtr a, const std::wstring nodeName = L"")
    {
        ComputationNodePtr newNode(new LogSoftmaxNode<ElemType>(m_deviceId, nodeName));
        newNode->AttachInputs(a);
        AddNodeToNet(newNode);
        return newNode;
    }

    ComputationNodePtr Sum(const ComputationNodePtr a, const std::wstring nodeName = L"")
    {
        ComputationNodePtr newNode(new SumElementsNode<ElemType>(m_deviceId, nodeName));
        newNode->AttachInputs(a);
        AddNodeToNet(newNode);
        return newNode;
    }

    ComputationNodePtr Scale(const ComputationNodePtr scalar,
                             const ComputationNodePtr matrix,
                             const std::wstring nodeName = L"")
    {
        ComputationNodePtr newNode(new ScaleNode<ElemType>(m_deviceId, nodeName));
        newNode->AttachInputs(scalar, matrix);
        AddNodeToNet(newNode);
        return newNode;
    }

    ComputationNodePtr Times(const ComputationNodePtr a,
                             const ComputationNodePtr b,
                             const std::wstring nodeName = L"")
    {
        ComputationNodePtr newNode(new TimesNode<ElemType>(m_deviceId, nodeName));
        newNode->AttachInputs(a, b);
        AddNodeToNet(newNode);
        return newNode;
    }

    ComputationNodePtr ElementTimes(const ComputationNodePtr a,
                                    const ComputationNodePtr b,
                                    const std::wstring nodeName = L"")
    {
        ComputationNodePtr newNode(new ElementTimesNode<ElemType>(m_deviceId, nodeName));
        newNode->AttachInputs(a, b);
        AddNodeToNet(newNode);
        return newNode;
    }

    ComputationNodePtr DiagTimes(const ComputationNodePtr a,
                                 const ComputationNodePtr b,
                                 const std::wstring nodeName = L"")
    {
        ComputationNodePtr newNode(new DiagTimesNode<ElemType>(m_deviceId, nodeName));
        newNode->AttachInputs(a, b);
        AddNodeToNet(newNode);
        return newNode;
    }

    ComputationNodePtr CosDistance(const ComputationNodePtr a,
                                   const ComputationNodePtr b,
                                   const std::wstring nodeName = L"")
    {
        ComputationNodePtr newNode(new CosDistanceNode<ElemType>(m_deviceId, nodeName));
        newNode->AttachInputs(a, b);
        AddNodeToNet(newNode);
        return newNode;
    }

    ComputationNodePtr KhatriRaoProduct(const ComputationNodePtr a,
                                        const ComputationNodePtr b,
                                        const std::wstring nodeName = L"")
    {
        ComputationNodePtr newNode(new KhatriRaoProductNode<ElemType>(m_deviceId, nodeName));
        newNode->AttachInputs(a, b);
        AddNodeToNet(newNode);
        return newNode;
    }

    ComputationNodePtr Plus(const ComputationNodePtr a,
                            const ComputationNodePtr b,
                            const std::wstring nodeName = L"")
    {
        ComputationNodePtr newNode(new PlusNode<ElemType>(m_deviceId, nodeName));
        newNode->AttachInputs(a, b);
        AddNodeToNet(newNode);
        return newNode;
    }

    ComputationNodePtr Minus(const ComputationNodePtr a,
                             const ComputationNodePtr b,
                             const std::wstring nodeName = L"")
    {
        ComputationNodePtr newNode(new MinusNode<ElemType>(m_deviceId, nodeName));
        newNode->AttachInputs(a, b);
        AddNodeToNet(newNode);
        return newNode;
    }

<<<<<<< HEAD
        ComputationNodePtr Parallel(const ComputationNodePtr a, const ComputationNodePtr b, const std::wstring nodeName = L"")
        {
            ComputationNodePtr newNode(new ParallelNode<ElemType>(m_deviceId, nodeName));
            newNode->AttachInputs(a, b);
            AddNodeToNet(newNode);

            return newNode;
        }

        ComputationNodePtr RowSlice(const ComputationNodePtr a, const size_t start_index, const size_t num_rows, const std::wstring nodeName = L"")
        {
            ComputationNodePtr newNode(new RowSliceNode<ElemType>(m_deviceId, start_index, num_rows, nodeName));
            newNode->AttachInputs(a);
            AddNodeToNet(newNode);
=======
    ComputationNodePtr Dropout(const ComputationNodePtr a, const std::wstring nodeName = L"")
    {
        ComputationNodePtr newNode(new DropoutNode<ElemType>(m_deviceId, nodeName));
        newNode->AttachInputs(a);
        AddNodeToNet(newNode);
        return newNode;
    }

    ComputationNodePtr Delay(const ComputationNodePtr a,
                             const float initHiddenActivity,
                             const size_t row_size, const size_t col_size,
                             const std::wstring nodeName = L"")
    {
        ComputationNodePtr newNode(new DelayNode<ElemType>(m_deviceId, initHiddenActivity,
                                                           row_size, col_size, nodeName));
        newNode->AttachInputs(a);
        AddNodeToNet(newNode);
>>>>>>> 85934cbe

        return newNode;
    }

    ComputationNodePtr RowSlice(const ComputationNodePtr a,
                                const size_t start_index, const size_t num_rows,
                                const std::wstring nodeName = L"")
    {
        ComputationNodePtr newNode(new RowSliceNode<ElemType>(m_deviceId, start_index, num_rows, nodeName));
        newNode->AttachInputs(a);
        AddNodeToNet(newNode);

        return newNode;
    }

    ComputationNodePtr RowStack(const std::vector<ComputationNodePtr> inputs, const std::wstring nodeName = L"")
    {
        ComputationNodePtr newNode(new RowStackNode<ElemType>(m_deviceId, nodeName));
        newNode->AttachInputs(inputs);
        AddNodeToNet(newNode);

        return newNode;
    }

    ComputationNodePtr GMMLogLikelihood(const ComputationNodePtr unnormedPrior,
                                        const ComputationNodePtr mean,
                                        const ComputationNodePtr logStddev,
                                        const ComputationNodePtr feature,
                                        const std::wstring nodeName = L"")
    {
        ComputationNodePtr newNode(new GMMLogLikelihoodNode<ElemType>(m_deviceId, nodeName));
        newNode->AttachInputs(unnormedPrior, mean, logStddev, feature);
        AddNodeToNet(newNode);
        return newNode;
    }

    ComputationNodePtr TimeReverse(const ComputationNodePtr input, const std::wstring nodeName = L"")
    {
        ComputationNodePtr newNode(new TimeReverseNode<ElemType>(m_deviceId, nodeName));
        newNode->AttachInputs(input);
        AddNodeToNet(newNode);
        return newNode;
    }

    ComputationNodePtr LookupTable(const ComputationNodePtr dictionary,
                                   const ComputationNodePtr input,
                                   const std::wstring nodeName = L"")
    {
        ComputationNodePtr newNode(new LookupTableNode<ElemType>(m_deviceId, nodeName));
        newNode->AttachInputs(dictionary, input);
        AddNodeToNet(newNode);
        return newNode;
    }

    bool NodeNameExist(const std::wstring& name) const
    {
        auto iter = m_nameToNodeMap.find(name);
        return (iter != m_nameToNodeMap.end());
    }

    ComputationNodePtr GetNodeFromName(const std::wstring& name) const
    {
        auto iter = m_nameToNodeMap.find(name);
        if (iter != m_nameToNodeMap.end())
        {
            //found
            return iter->second;
        }
        else
        {
            //should never try to get a node from nonexisting name
            throw std::runtime_error("GetNodeFromName: Node name does not exist.");
        }
    }

    // GetNodesFromName - Get all the nodes from a name that may match a wildcard '*' pattern
    //   only patterns with a single '*' at the beginning, in the middle, or at the end are accepted
    // name - node name (with possible wildcard)
    // returns: vector of nodes that match the pattern, may return an empty vector for no match
    std::vector<ComputationNodePtr> GetNodesFromName(const std::wstring& name) const
    {
        std::vector<ComputationNodePtr> nodes;
        size_t found = name.find_first_of(L'*');
        if (found == std::wstring::npos)
        {
            if (NodeNameExist(name))
            {
                nodes.push_back(GetNodeFromName(name));
            }
        }
        else
        {
            std::wstring head = name.substr(0, found);
            std::wstring tail = name.substr(found + 1);
            for (auto nodeIter = m_nameToNodeMap.begin(); nodeIter != m_nameToNodeMap.end(); nodeIter++)
            {
                const wstring& nodeName = nodeIter->first;

                // if it matches on both ends (we only support A*B patterns it's a match
                bool headMatch = head.empty() || nodeName.find(head) == 0;
                bool tailMatch = tail.empty() || nodeName.rfind(tail) == nodeName.size() - tail.size();
                if (headMatch && tailMatch)
                {
                    nodes.push_back(nodeIter->second);
                }
            }
        }
        return nodes;
    }

    int FindInRecurrentLoop(const ComputationNodePtr startNode,
                            std::vector<ComputationNodePtr>& recurrentNodes,
                            bool isForwardComputing = false)
    {
        int iFound = -1;

        for (auto iter = m_recurrentInfo.begin(); iter != m_recurrentInfo.end(); iter++)
        {
            if (std::find((*iter).m_recurrentNodes.begin(), (*iter).m_recurrentNodes.end(), startNode) != (*iter).m_recurrentNodes.end())
            {
                iFound = (*iter).m_loopId;
                if (isForwardComputing)
                {
                    recurrentNodes = (*iter).m_recurrentNodesForForward;
                }
                else
                {
                    recurrentNodes = (*iter).m_recurrentNodesForForward;
                }
                break;
            }
        }

        return iFound;
    }

    int FindInRecurrentLoop(const ComputationNodePtr startNode)
    {
        int iFound = -1;

        for (auto iter = m_recurrentInfo.begin(); iter != m_recurrentInfo.end(); iter++)
        {
            if (std::find((*iter).m_recurrentNodes.begin(), (*iter).m_recurrentNodes.end(), startNode) != (*iter).m_recurrentNodes.end())
            {
                iFound = (*iter).m_loopId;
                break;
            }
        }

        return iFound;
    }

    bool IsFuncValueOlderThanInputs(const std::vector<ComputationNodePtr>& recurrentNodes)
    {
        for (auto ptr = recurrentNodes.begin(); ptr != recurrentNodes.end(); ptr++)
        {
            if ((*ptr)->IsFuncValueOlderThanInputs() && (*ptr)->OperationName() != L"Delay") {
                return true;
            }
        }
        return false;
    }

    void EvaluateLoop(std::list<ComputationNodePtr>& /*allNodes*/, const ComputationNodePtr startNode)
    {
        bool bLoopCompleted = true;
        std::vector<ComputationNodePtr> recurrentNodes;
        int iLoopId = FindInRecurrentLoop(startNode, recurrentNodes, true);
        if (iLoopId != -1&& IsFuncValueOlderThanInputs(recurrentNodes) && m_recurrentInfo[iLoopId].m_completedEvaluate == false)
        {

            for (auto nodeIter = recurrentNodes.begin(); nodeIter != recurrentNodes.end(); nodeIter++)
            {
                (*nodeIter)->SetFunctionAndGradientSize(m_actMiniBSize);
            }

            size_t iCnt = 0;
            size_t iMBSize = m_actMiniBSize / m_nbrSlicesInEachRecurrentIteration;
            do
            {
                bLoopCompleted = true;
                for (auto nodeIter = recurrentNodes.begin(); nodeIter != recurrentNodes.end(); nodeIter++)
                {
                    (*nodeIter)->EvaluateThisNode(iCnt);

<<<<<<< HEAD
                size_t iCnt = 0; 
                size_t iMBSize = m_actMiniBSize / m_nbrSlicesInEachRecurrentIteration;
                do {
                    bLoopCompleted = true;
                    for (auto nodeIter=recurrentNodes.begin(); nodeIter != recurrentNodes.end(); nodeIter++)
                    {
                        (*nodeIter)->EvaluateThisNodeGivenInputs(iCnt);

                        (*nodeIter)->UpdateEvalTimeStamp();

                    }

                    iCnt ++;
                } while (iCnt < iMBSize);
=======
                    (*nodeIter)->UpdateEvalTimeStamp();

                }
>>>>>>> 85934cbe

                iCnt++;
            }
            while (iCnt < iMBSize);

            m_recurrentInfo[iLoopId].m_completedEvaluate = true;
        }
    }

<<<<<<< HEAD
        bool IsTypicalCriterionNode(ComputationNodePtr nodePtr)
        {
            if (nodePtr->OperationName() == SquareErrorNode<ElemType>::TypeName() ||
                nodePtr->OperationName() == CrossEntropyWithSoftmaxNode<ElemType>::TypeName() ||
                nodePtr->OperationName() == CrossEntropyNode<ElemType>::TypeName() ||
                nodePtr->OperationName() == ClassBasedCrossEntropyWithSoftmaxNode<ElemType>::TypeName() ||
                nodePtr->OperationName() == ErrorPredictionNode<ElemType>::TypeName() ||               
                nodePtr->OperationName() == CRFNode<ElemType>::TypeName())
                return true;

            return false;
        }

        void SetNodesReqMultiSeqHandling()
        {
            for (auto node : m_nodesReqMultiSeqHandling)
            {
                //SumElements node will generate a scalar value and so it should never require special handling
                //TransposeNode will change the size of columns and so it should also not included for special handling
                //their child node should instead
                if (node->OperationName() != SumElementsNode<ElemType>::TypeName() &&
                    node->OperationName() != TransposeNode<ElemType>::TypeName() &&
                    node->OperationName() != MeanNode<ElemType>::TypeName() &&
                    node->OperationName() != InvStdDevNode<ElemType>::TypeName() 
                    )
                    node->SetReqMultiSeqHandlingTo(true);
            }

            //if a typical criterion node is used as the training criterion node we assume it requires multiseq handling 
            //this is for backward compatibility
            for (auto node : m_finalCriteria)
            {
                if (IsTypicalCriterionNode(node))
                    node->SetReqMultiSeqHandlingTo(true);
            }

            for (auto node : m_evalNodes)
            {
                if (IsTypicalCriterionNode(node))
                    node->SetReqMultiSeqHandlingTo(true);
            }
        }

        void Evaluate(const ComputationNodePtr rootNode)
        {
            BuildAndValidateNetwork(rootNode);
=======
    void Evaluate(const ComputationNodePtr rootNode)
    {
        BuildAndValidateNetwork(rootNode);
>>>>>>> 85934cbe

        std::list<ComputationNodePtr>& allNodes = GetEvalOrder(rootNode);

#ifdef DISPLAY_DEBUG
        for (auto nodeIter=allNodes.begin(); nodeIter != allNodes.end(); nodeIter++)
        {
            fprintf (stderr, "Evaluate Node: %s\n",(msra::strfun::utf8 ((*nodeIter)->NodeName())).c_str());
        }
#endif

<<<<<<< HEAD
            for (int i = 0; i < m_recurrentInfo.size(); i++)
            {
                m_recurrentInfo[i].m_completedEvaluate = false;
            }

            for (auto nodeIter = allNodes.begin(); nodeIter != allNodes.end(); nodeIter++)
            {
                (*nodeIter)->SetNbrSlicesInEachRecurrentIteration(m_nbrSlicesInEachRecurrentIteration);
                if ((*nodeIter)->ReqMultiSeqHandling())
                {
                    (*nodeIter)->ResetBound(&mSentenceBoundary, &mExistsBeginOrNoLabels);
                }
            }

            for (auto nodeIter = allNodes.begin(); nodeIter != allNodes.end(); nodeIter++)
            {

                EvaluateLoop(allNodes, (*nodeIter));
=======
        for (int i = 0; i < m_recurrentInfo.size(); i++)
        {
            m_recurrentInfo[i].m_completedEvaluate = false;
        }

        for (auto nodeIter = allNodes.begin(); nodeIter != allNodes.end(); nodeIter++)
        {
            (*nodeIter)->SetNbrSlicesInEachRecurrentIteration(m_nbrSlicesInEachRecurrentIteration);
            if ((*nodeIter)->OperationName() == L"Delay")
            {
                for (size_t i = 0; i < m_nbrSlicesInEachRecurrentIteration; i++)
                {
                    (*nodeIter)->ResetBound(i, m_sentenceEnd[i]);
                }
>>>>>>> 85934cbe

                if (m_sentenceEnd[0] <= m_actMiniBSize)
                {
<<<<<<< HEAD
#ifdef DISPLAY_DEBUG
                    fprintf (stderr, "Evaluate Node: %s\n",(msra::strfun::utf8 ((*nodeIter)->NodeName())).c_str());
#endif
#if DUMPOUTPUT
                    fprintf(stderr,"Forward_%ls\n",(*nodeIter)->NodeName().c_str());
#endif
                    (*nodeIter)->EvaluateThisNodeGivenInputs(); // we manage time stamp here so that derived classes don't need to worry about it
                    (*nodeIter)->UpdateEvalTimeStamp();
=======
                    (*nodeIter)->Reset();
                }
                else
                {
                    (*nodeIter)->NotReset();
>>>>>>> 85934cbe
                }
            }
        }

        for (auto nodeIter = allNodes.begin(); nodeIter != allNodes.end(); nodeIter++)
        {

            EvaluateLoop(allNodes, (*nodeIter));

            if ((*nodeIter)->IsFuncValueOlderThanInputs() && (FindInRecurrentLoop(*nodeIter) == -1))
            {
#ifdef DISPLAY_DEBUG
                fprintf (stderr, "Evaluate Node: %s\n",(msra::strfun::utf8 ((*nodeIter)->NodeName())).c_str());
#endif
#if DUMPOUTPUT
                fprintf(stderr,"Forward_%ls\n",(*nodeIter)->NodeName().c_str());
#endif
                // we manage time stamp here so that derived classes don't need to worry about it
                (*nodeIter)->EvaluateThisNode();
                (*nodeIter)->UpdateEvalTimeStamp();
            }
        }
    }

    void SetActualMiniBatchSize(const size_t aSize)
    {
        m_actMiniBSize = (int) aSize;

        // assume that all nodes in recurrent loops need to be reset to aSize minibatch size, so need to reset the following
        for (int i = 0; i < m_recurrentInfo.size(); i++)
        {
            m_recurrentInfo[i].m_completedEvaluate = false;
            m_recurrentInfo[i].m_completedGradient = false;
        }

        for (int i = 0; i < m_recurrentInfo.size(); i++)
        {
<<<<<<< HEAD
            m_nbrSlicesInEachRecurrentIteration = aSize;
=======
            for (auto nodeIter = m_recurrentInfo[i].m_recurrentNodes.begin(); nodeIter != m_recurrentInfo[i].m_recurrentNodes.end(); nodeIter++)
            {
                (*nodeIter)->SetFunctionAndGradientSize(m_actMiniBSize);
            }
>>>>>>> 85934cbe
        }
    }

    // GetMaxMBSize - Get the maximum minibatch size that will be seen in a training run
    // returns the result from SetActualMiniBatchSize(). Note GetActualMBSize() also exists but returns a value derived from the inputs dimensions
    size_t GetMaxMBSize()
    {
        return m_actMiniBSize;
    }

    void SetActualNbrSlicesInEachRecIter(const size_t aSize)
    {
        m_nbrSlicesInEachRecurrentIteration = aSize;
        m_sentenceEnd.assign(aSize, m_actMiniBSize / aSize);
    }

    void ComputeGradientLoop(std::list<ComputationNodePtr>& /*allNodes*/, const ComputationNodePtr startNode)
    {
        std::vector<ComputationNodePtr> recurrentNodes;
        int iLoopId = FindInRecurrentLoop(startNode, recurrentNodes);
        if (iLoopId != -1)
        {
            if (m_recurrentInfo[iLoopId].m_completedGradient == false)
            {
                int iCol = m_actMiniBSize / m_nbrSlicesInEachRecurrentIteration - 1;
                do
                {
                    for (auto nodeIter = recurrentNodes.rbegin(); nodeIter != recurrentNodes.rend(); ++nodeIter)
                    {
                        (*nodeIter)->SetNbrSlicesInEachRecurrentIteration(m_nbrSlicesInEachRecurrentIteration);
                        (*nodeIter)->ComputeGradientForChildren(iCol);
                    }

                    iCol--;
                }
                while (iCol >= 0);
            }

            m_recurrentInfo[iLoopId].m_completedGradient = true;
        }
    }

<<<<<<< HEAD
        virtual void ComputeGradient(const ComputationNodePtr rootNode, 
            bool bResetToOne = true,  /// true if reset the gradient of rootnode to 1.0
            const Matrix<ElemType>* rootGradientInitValue = nullptr
            )
        {
            try{
                if (bResetToOne && rootNode->FunctionValues().GetNumElements() != 1)
                    throw std::runtime_error("ComputeGradient: The root of the Gradient computation must evaluate to R1 value.");

                //run forward pass first
                Evaluate(rootNode);

                ClearGradientForAllNodes(rootNode);

                //run backward pass
                std::list<ComputationNodePtr>& allNodes = GetGradientCalcOrder(rootNode);
                if (bResetToOne)
                {
                    rootNode->GradientValues().Resize(1, 1);
                    rootNode->GradientValues().SetValue(1);
                }

                if (rootGradientInitValue != nullptr)
                    rootNode->GradientValues().SetValue(*rootGradientInitValue);

                for (auto nodeIter = allNodes.begin(); nodeIter != allNodes.end(); nodeIter++)
                {
#ifdef DISPLAY_DEBUG
                    fprintf (stderr, "Compute Gradient For Node: %s(%s) Against Children\n",
                        (msra::strfun::utf8 ((*nodeIter)->OperationName())).c_str(),
                        (msra::strfun::utf8 ((*nodeIter)->NodeName())).c_str());
#endif
                    ComputeGradientLoop(allNodes, *nodeIter);

                    (*nodeIter)->ComputeGradientForChildren();
                }
            }
            catch (...)
            {
                fprintf(stderr, "Error in ComputeGradient");
                throw;
            }
=======
    virtual void ComputeGradient(const ComputationNodePtr rootNode)
    {
        if (rootNode->FunctionValues().GetNumElements() != 1) {
            throw std::runtime_error(
                "ComputeGradient: The root of the Gradient computation must evaluate to R1 value.");
        }

        //run forward pass first
        Evaluate(rootNode);

        ClearGradientForAllNodes(rootNode);

        //run backward pass
        std::list<ComputationNodePtr>& allNodes = GetGradientCalcOrder(rootNode);
        rootNode->GradientValues().Resize(1, 1);
        rootNode->GradientValues().SetValue(1);

        for (auto nodeIter = allNodes.begin(); nodeIter != allNodes.end(); nodeIter++)
        {
#ifdef DISPLAY_DEBUG
            fprintf(stderr, "Compute Gradient For Node: %s(%s) Against Children\n",
                    (msra::strfun::utf8 ((*nodeIter)->OperationName())).c_str(),
                    (msra::strfun::utf8 ((*nodeIter)->NodeName())).c_str());
#endif
            ComputeGradientLoop(allNodes, *nodeIter);

            (*nodeIter)->ComputeGradientForChildren();
>>>>>>> 85934cbe
        }
    }

    //for debugging purpose
    void PrintComputationTree(const ComputationNodePtr rootNode,
                              const bool forwardCompute,
                              const bool printMatrices = false)
    {
        std::list<ComputationNodePtr> nodes;
        if (forwardCompute)
        {
            fprintf(stderr, "\n\nPrinting Forward Computation Node Order ... \n");
            nodes = GetEvalOrder(rootNode);
        }
        else
        {
            fprintf(stderr, "\n\nPrinting Gradient Computation Node Order ... \n");
            nodes = GetGradientCalcOrder(rootNode);
        }

        if (nodes.size() == 0)
        {
            fprintf(stderr, "\n$$$$ EMPTY !!!!!\n");
            return;
        }

        for (auto nodeIter = nodes.begin(); nodeIter != nodes.end(); nodeIter++)
        {
            ComputationNodePtr node = (*nodeIter);

            node->PrintSelf(printMatrices);
        }
    }

    void RenameNode(const ComputationNodePtr node, const std::wstring newNodeName)
    {
        m_nameToNodeMap.erase(node->NodeName());
        node->NodeName() = newNodeName;
        AddNodeToNet(node);
    }

    void ClearCaches()
    {
        m_built.clear();
        m_inputs.clear();
        m_learnableParameters.clear();
        ClearCalcOrderCaches();
    }

    void RebuildNetwork(const ComputationNodePtr rootNode)
    {
        ClearCaches();
        BuildAndValidateNetwork(rootNode);
    }

    std::list<ComputationNodePtr>& InputNodes(const ComputationNodePtr rootNode)
    {
        BuildAndValidateNetwork(rootNode);
        return m_inputs[rootNode];
    }

    std::list<ComputationNodePtr>& LearnableNodes(const ComputationNodePtr rootNode)
    {
        BuildAndValidateNetwork(rootNode);
        return m_learnableParameters[rootNode];
    }

    inline std::vector<ComputationNodePtr>& FeatureNodes()
    {
        return m_features;
    }

    inline std::vector<ComputationNodePtr>& LabelNodes()
    {
        return m_labels;
    }

    inline std::vector<ComputationNodePtr>& FinalCriterionNodes()
    {
        return m_finalCriteria;
    }

    inline std::vector<ComputationNodePtr>& EvaluationNodes()
    {
        return m_evalNodes;
    }

<<<<<<< HEAD
        inline std::vector<ComputationNodePtr>& NodesReqMultiSeqHandling() { return m_nodesReqMultiSeqHandling; }

        inline std::vector<ComputationNodePtr>& EvaluationNodes() { return m_evalNodes; }
=======
    inline std::vector<ComputationNodePtr>& OutputNodes()
    {
        return m_outputNodes;
    }
>>>>>>> 85934cbe

    inline std::vector<RecurrentInfo>& RecurrentNodes()
    {
        return m_recurrentInfo;
    }

    size_t GetTotalNumberOfNodes() const
    {
        return m_nameToNodeMap.size();
    }

    void ResetEvalTimeStamp()
    {
        for (auto nodeIter = m_nameToNodeMap.begin(); nodeIter != m_nameToNodeMap.end(); nodeIter++)
            nodeIter->second->ResetEvalTimeStamp();
    }

    //change the node associated with nodeName to newNode; used in the KL-reg based adaptation to reduce feature copy
    //need to update all the mappings as well childrens
    void ChangeNode(wstring nodeName, ComputationNodePtr newNode)
    {
        ComputationNodePtr oldNode = GetNodeFromName(nodeName);
        if (oldNode->OperationName() != newNode->OperationName())
        {
            throw invalid_argument("newNode must have the same type as the old node.");
        }

        //change children
        for (auto nodeIter = m_nameToNodeMap.begin(); nodeIter != m_nameToNodeMap.end(); nodeIter++)
        {
            ComputationNodePtr node = nodeIter->second;
            for (int i = 0; i < node->ChildrenSize(); i++)
            {
                if (node->Inputs(i) == oldNode)
                {
                    node->SetInput(i, newNode);
                }
            }
        }

        //change name map
        m_nameToNodeMap[nodeName] = newNode;
        for (int i = 0; i < oldNode->ChildrenSize(); i++)
        {
            newNode->SetInput(i, oldNode->Inputs(i));
        }

        //change other maps
        for (int i = 0; i < m_features.size(); i++)
        {
            if (m_features[i] == oldNode)
            {
                m_features[i] = newNode;
            }
        }

        for (int i = 0; i < m_labels.size(); i++)
        {
            if (m_labels[i] == oldNode)
            {
                m_labels[i] = newNode;
            }
        }

        for (int i = 0; i < m_finalCriteria.size(); i++)
        {
            if (m_finalCriteria[i] == oldNode)
            {
<<<<<<< HEAD
                if (m_finalCriteria[i] == oldNode)
                    m_finalCriteria[i] = newNode;
            }            
            for (int i = 0; i<m_nodesReqMultiSeqHandling.size(); i++)
            {
                if (m_nodesReqMultiSeqHandling[i] == oldNode)
                    m_nodesReqMultiSeqHandling[i] = newNode;
            }
            for (int i = 0; i<m_evalNodes.size(); i++)
=======
                m_finalCriteria[i] = newNode;
            }
        }

        for (int i = 0; i < m_evalNodes.size(); i++)
        {
            if (m_evalNodes[i] == oldNode)
>>>>>>> 85934cbe
            {
                m_evalNodes[i] = newNode;
            }
        }

        for (int i = 0; i < m_outputNodes.size(); i++)
        {
            if (m_outputNodes[i] == oldNode)
            {
                m_outputNodes[i] = newNode;
            }
        }
    }

    // replace the old node with the current node, assuming the old node is a leaf node
    // need to update those nodes who use oldNode as their child
    void ReplaceLeafNode(wstring oldNodeName, ComputationNodePtr newNode)
    {
        ComputationNodePtr oldNode = GetNodeFromName(oldNodeName);

        // change the input of those nodes whose child is oldNode
        for (auto nodeIter = m_nameToNodeMap.begin(); nodeIter != m_nameToNodeMap.end(); nodeIter++)
        {
            ComputationNodePtr node = nodeIter->second;
            for (int i = 0; i < node->ChildrenSize(); i++)
            {
                if (node->Inputs(i) == oldNode)
                {
                    node->SetInput(i, newNode);
                }
            }
        }
        m_nameToNodeMap[newNode->GetName()] = newNode;

        // now the old node becomes a orphan node , remove it
        DeleteNode(oldNodeName);
        //RemoveOrphanNode(oldNode);
    }

    std::vector<ComputationNodePtr> GetAllNodes() const
    {
        std::vector<ComputationNodePtr> nodes;
        for (auto nodeIter = m_nameToNodeMap.begin(); nodeIter != m_nameToNodeMap.end(); nodeIter++)
        {
            ComputationNodePtr node = nodeIter->second;
            nodes.push_back(node);
        }
        return nodes;
    }

    std::list<ComputationNodePtr> GetNodesWithType(const wstring typeName, const ComputationNodePtr rootNode = nullptr)
    {
        std::list<ComputationNodePtr> nodesWithType;

        //find nodes from all available nodes
        if (rootNode == nullptr)
        {
            for (auto nodeIter = m_nameToNodeMap.begin(); nodeIter != m_nameToNodeMap.end(); nodeIter++)
            {
                ComputationNodePtr node = nodeIter->second;
                if (node->OperationName() == typeName) {
                    nodesWithType.push_back(node);
                }
            }
        }
        else
        {
            //for calculating a specific node
            std::list<ComputationNodePtr>& nodes = GetEvalOrder(rootNode);
            for (auto nodeIter = nodes.begin(); nodeIter != nodes.end(); nodeIter++)
            {
                ComputationNodePtr node = (*nodeIter);
                if (node->OperationName() == typeName)
                {
                    nodesWithType.push_back(node);
                }
            }
        }

        return nodesWithType;
    }

    //return list of nodes that require precomputation and not precomputed yet.
    std::list<ComputationNodePtr> GetNodesRequirePreComputation(const ComputationNodePtr rootNode = nullptr, bool checkComputed = true)
    {
        std::list<ComputationNodePtr> nodesRequirePreComputation;

        //find nodes from all available nodes
        if (rootNode == nullptr)
        {
            for (auto nodeIter = m_nameToNodeMap.begin(); nodeIter != m_nameToNodeMap.end(); nodeIter++)
            {
                ComputationNodePtr node = nodeIter->second;
                if (node->RequirePreCompute())
                {
                    PreComputedNode<ElemType> * preComputedNode = static_cast<PreComputedNode<ElemType> *>(node);
                    if (!checkComputed || !preComputedNode->HasComputed())
                    {
                        nodesRequirePreComputation.push_back(node);
                    }
                }
            }
        }
        else //for calculating a specific node
        {
            std::list<ComputationNodePtr>& nodes = GetEvalOrder(rootNode);
            for (auto nodeIter = nodes.begin(); nodeIter != nodes.end(); nodeIter++)
            {
                ComputationNodePtr node = *nodeIter;
                if (node->RequirePreCompute())
                {
                    PreComputedNode<ElemType> * preComputedNode = static_cast<PreComputedNode<ElemType> *>(node);
                    if (!checkComputed || !preComputedNode->HasComputed())
                    {
                        nodesRequirePreComputation.push_back(node);
                    }
                }
            }
        }

        return nodesRequirePreComputation;
    }

    // Validate - Validate the network
    void ValidateNetwork(bool allowFragment = false)
    {
        // currently only validates nodes, we should validate everything we can
        if (FeatureNodes().size() == 0 && !allowFragment)
        {
            throw std::runtime_error("No Feature nodes specified");
        }
        // first give criteria nodes as root node
        if (FinalCriterionNodes().size() > 0)
        {
            for (ComputationNodePtr node : FinalCriterionNodes())
            {
                if (!allowFragment) {
                    FormRecurentLoops(node);
                }
                PrintComputationTree(node, false);
                size_t actualMBSize = this->GetActualMBSize();
                this->SetActualMiniBatchSize(actualMBSize);
                ValidateNetwork(node);
            }
        }
        else if (!allowFragment)
        {
            throw std::runtime_error("No Criterion nodes specified");
        }

        // now output nodes
        if (OutputNodes().size() > 0)
        {
            for (ComputationNodePtr node : OutputNodes())
            {
                if (!allowFragment) {
                    FormRecurentLoops(node);
                }

                ValidateNetwork(node);
            }
        }
        else if (!allowFragment)
        {
            throw std::runtime_error("No Output nodes specified");
        }

<<<<<<< HEAD
        //return list of nodes that require precomputation and not precomputed yet.
        std::list<ComputationNodePtr> GetNodesRequireBatchMode(const ComputationNodePtr rootNode = nullptr, bool checkComputed = true)
        {
            std::list<ComputationNodePtr> nodesRequirePreComputation;

            if (rootNode == nullptr) //find nodes from all available nodes
            {
                for (auto nodeIter = m_nameToNodeMap.begin(); nodeIter != m_nameToNodeMap.end(); nodeIter++)
                {
                    ComputationNodePtr node = nodeIter->second;
                    if (node->RequireBatchMode())
                    {
                        BatchModeNode<ElemType> * preComputedNode = static_cast<BatchModeNode<ElemType> *> (node);
                        if (!checkComputed || !preComputedNode->HasComputed())
                            nodesRequirePreComputation.push_back(node);
                    }
                }
            }
            else //for calculating a specific node
            {
                std::list<ComputationNodePtr>&  nodes = GetEvalOrder(rootNode);
                for (auto nodeIter = nodes.begin(); nodeIter != nodes.end(); nodeIter++)
                {
                    ComputationNodePtr node = (*nodeIter);
                    if (node->RequireBatchMode())
                    {
                        BatchModeNode<ElemType> * preComputedNode = static_cast<BatchModeNode<ElemType> *> (node);
                        if (!checkComputed || !preComputedNode->HasComputed())
                            nodesRequirePreComputation.push_back(node);
                    }
                }
            }

            return nodesRequirePreComputation;
        }

        // Validate - Validate the network 
        void ValidateNetwork(bool allowFragment=false, const bool bAllowNoCriterion = false)
=======
        // now evaluation nodes
        if (EvaluationNodes().size() > 0)
>>>>>>> 85934cbe
        {
            for (ComputationNodePtr node : EvaluationNodes())
            {
                if (!allowFragment) {
                    FormRecurentLoops(node);
                }
<<<<<<< HEAD
            }
            else if (bAllowNoCriterion == true)
            {
                // do nothing
            }
            else if (!allowFragment)
            {
                throw std::runtime_error("No Criterion nodes specified");
            }
            // now output nodes
            if (OutputNodes().size() > 0)
            {
				for (ComputationNodePtr node : OutputNodes())
				{
					if (!allowFragment) FormRecurentLoops(node);
					ValidateNetwork(node);
				}
            }
            else if (!allowFragment)
            {
                throw std::runtime_error("No Output nodes specified");
            }
            // now evaluation nodes
            if (EvaluationNodes().size() > 0)
            {
				for (ComputationNodePtr node : EvaluationNodes())
				{
					if (!allowFragment) FormRecurentLoops(node);
					ValidateNetwork(node);
				}
=======
                ValidateNetwork(node);
>>>>>>> 85934cbe
            }
        }
    }

    void ValidateNetwork(const ComputationNodePtr rootNode)
    {
        fprintf(stderr, "\n\nValidating node %ls \n", rootNode->NodeName().c_str());

        std::list<ComputationNodePtr>& nodes = GetEvalOrder(rootNode);

        for (auto nodeIter = nodes.begin(); nodeIter != nodes.end(); nodeIter++)
        {
            (*nodeIter)->Validate();
        }

        fprintf(stderr, "\n\n");
    }

    void BuildAndValidateNetwork(const ComputationNodePtr rootNode)
    {
        const ComputationNodePtr key = rootNode;

        //not found
        if (m_built.find(key) == m_built.end())
        {
            m_built[key] = true;
            FormRecurentLoops(rootNode);
            ValidateNetwork(rootNode);
            CollectInputAndLeanableParameters(rootNode);
        }
    }

    //========================================
    // This function performs SVD decomposition for different groups of learnable  parameters
    // we perform SVD decomposition such that
    //  A \approx B*C, where rank(B)=rank(C)=r < rank(A)
    // After SVD decomposition, the node A will become an intermediate node whose children are B,C ;
    // B and C are two learnable parameters
    //========================================
    void PerformSVDecomposition(const map<wstring, float>& SVDConfig)
    {
        vector<pair<vector<wstring>, float> > nodeGroups;
        wregex NameFilter;

        for (auto e : SVDConfig)
        {
            wstring regexStr = e.first;
            float keepRatio = e.second;
            vector<wstring> NamesInGroup;

            NameFilter.assign(regexStr);

            for (auto n = m_nameToNodeMap.begin(); n != m_nameToNodeMap.end();  n++)
            {
<<<<<<< HEAD
                m_built[key] = true;
                FormRecurentLoops(rootNode);
                ValidateNetwork(rootNode);
                CollectInputAndLeanableParameters(rootNode);
                SetNodesReqMultiSeqHandling();
=======
                if (!regexStr.empty() && !regex_match(n->first, NameFilter))
                {
                    // if regexStr is not empty and the the node node does not match with the regexStr
                    continue;
                }

                ComputationNodePtr ptr = n->second;
                if (ptr->OperationName() != LearnableParameter<ElemType>::TypeName())
                {
                    continue;
                }

                Matrix<ElemType> W = ptr->FunctionValues();
                if (W.GetNumCols() == 1 || W.GetNumRows() == 1)
                {
                    continue;
                }

                // still here ?
                NamesInGroup.push_back(n->first);
>>>>>>> 85934cbe
            }
            nodeGroups.push_back(make_pair(NamesInGroup, keepRatio));
        }

<<<<<<< HEAD
        /** 
        call unit test of each node
        this adds a verification of the correctness of node operations. 
        */
        bool UnitTest(bool allowFragment = false)
        {
            // currently only validates nodes, we should validate everything we can
            if (FeatureNodes().size() == 0 && !allowFragment)
            {
                throw std::runtime_error("No Feature nodes specified");
            }
            // first give criteria nodes as root node
            if (FinalCriterionNodes().size() > 0)
            {
                for (auto node : FinalCriterionNodes())
                {
                    if (!allowFragment) FormRecurentLoops(node);
                    size_t actualMBSize = this->GetActualMBSize();
                    this->SetActualMiniBatchSize(actualMBSize);
                    if (UnitTest(node) == false)
                        return false;
                }
            }
            else if (!allowFragment)
            {
                throw std::runtime_error("No Criterion nodes specified");
            }
            // now output nodes
            if (OutputNodes().size() > 0)
            {
                for (auto node : OutputNodes())
                    if (UnitTest(node) == false)
                        return false;
            }
            else if (!allowFragment)
            {
                throw std::runtime_error("No Output nodes specified");
            }
            // now evaluation nodes
            if (EvaluationNodes().size() > 0)
            {
                for (auto node : EvaluationNodes())
                    if (UnitTest(node) == false)
                        return false;
            }
            return true;
        }

        bool UnitTest(const ComputationNodePtr rootNode)
        {
            fprintf(stderr, "\n\n Unit test node %ws \n", rootNode->NodeName().c_str());

            std::list<ComputationNodePtr>&  nodes = GetEvalOrder(rootNode);

            for (auto nodeIter = nodes.begin(); nodeIter != nodes.end(); nodeIter++)
            {
                if ((*nodeIter)->UnitTest() == false)
                    return false;
            }

            fprintf(stderr, "\n\n");

            return true;
        }

        //========================================
        // This function performs SVD decomposition for different groups of learnable  parameters 
        // we perform SVD decomposition such that 
        //  A \approx B*C, where rank(B)=rank(C)=r < rank(A)
        // After SVD decomposition, the node A will become an intermediate node whose children are B,C ; 
        // B and C are two learnable parameters 
        //========================================
        void PerformSVDecomposition(const map<wstring, float>& SVDConfig)   
=======
        size_t groupID = 0;
        for (auto& group : nodeGroups)
>>>>>>> 85934cbe
        {
            float keepratio = group.second;
            fprintf(stderr,
                    "--------------------------------------------------------------------------------------------\n");
            fprintf(stderr,
                    "ParameterSVD: start to process group %d with KeepRatio=%.2f\n",
                    (int) groupID++, keepratio);
            fprintf(stderr,
                    "--------------------------------------------------------------------------------------------\n");

            for (auto name : group.first)
            {
                if (m_nameToNodeMap.find(name) == m_nameToNodeMap.end())
                {
                    // could be deleted in the previous groups
                    continue;
                }

                ComputationNodePtr pNode = m_nameToNodeMap[name];
                //========================================
                // Step 1. do SVD decomposition
                //========================================
                Matrix<ElemType> A = pNode->FunctionValues();

                // it is a vector, no need to do it
                if (A.GetNumCols() == 1 || A.GetNumRows() == 1) {
                    continue;
                }

                size_t m = A.GetNumRows();
                size_t n = A.GetNumCols();

                Matrix<ElemType> S(-1), U(-1), VT(-1), W(-1);
                std::chrono::time_point < std::chrono::system_clock > stTime = std::chrono::system_clock::now();
                Matrix<ElemType>::SVD(A, S, U, VT, W);
                std::chrono::time_point < std::chrono::system_clock > enTime = std::chrono::system_clock::now();

                // A \in R^{mXn}
                // U \in R^{mXm}
                // VT \in R^{nXn}
                // S \in R^{min(m,n),1}
                // S is in descending order
                //
                ElemType totalenergy = 0.0f;
                for (size_t i = 0; i < S.GetNumRows(); i++)
                {
                    totalenergy += S(i, 0);
                }
                ElemType keepenergy = totalenergy * keepratio;
                ElemType runenergy = 0.0f;

                size_t r = 0;
                for (size_t indx = 0; indx < S.GetNumRows(); indx++)
                {
                    runenergy += S(indx, 0);
                    if (runenergy > keepenergy)
                    {
                        r = indx + 1;
                        break;
                    }
                }

                r = (r + 7) & (~7); //  to keep the number of rows/cols of resultant matrix a multipier of 8
                //  which can be helpful at runtime

                std::chrono::duration<double> elapsedtime = enTime - stTime;
                fprintf(stderr,
                        "Performing SVD for a %5d-by-%-5d matrix (node name: %-20ls) ---  computation time %5.2f secs ;  keep %4.1f%% energy ===> keep %5d svd values (reduce to %4.1f%% parameters) \n",
                        (int) m, (int) n, name.c_str(), elapsedtime.count(),
                        keepratio * 100, (int) r,
                        ((m + n) * r + 0.0f) / m / n * 100);

                // redU in R^ {mXr}
                Matrix<ElemType> redU = U.ColumnSlice(0, r);
                Matrix<ElemType> redVT(-1);

                // redVT in R^{rXn}
                redVT.Resize(r, n);
                redVT.AssignRowSliceValuesOf(VT, 0, r);

                Matrix<ElemType> redS(r, (size_t) 1);
                for (size_t i = 0; i < r; i++)
                {
                    ElemType sqrtsigma = (ElemType) sqrt((double) S(i, 0));
                    redS(i, 0) = sqrtsigma;
                }

                redU.RowElementMultiplyWith(redS.Transpose());
                redVT.ColumnElementMultiplyWith(redS);

                //========================================
                // Step 2. create two new Parameter nodes and one Times node
                //========================================
                wstring LeftChildName = name + L"-U";
                wstring rightChildName = name + L"-V";
                ComputationNodePtr pLeft = Parameter(m, r, LeftChildName);
                ComputationNodePtr pRight = Parameter(r, n, rightChildName);

                pLeft->FunctionValues() = redU;
                pRight->FunctionValues() = redVT;

                ComputationNodePtr pTimes = Times(pLeft, pRight, name + L"-SVD");

                //========================================
                // Step 3. remove old node
                //========================================
                ReplaceLeafNode(name, pTimes);
            }
        }
        RebuildNetwork(m_finalCriteria[0]);
    }

<<<<<<< HEAD
    public:
        virtual void GetHistory(map<wstring, Matrix<ElemType>>& history, bool bLastTime = false)
        {
            //put all node info first
            Matrix<ElemType> hist;
            for (auto nodeIter = m_nameToNodeMap.begin(); nodeIter != m_nameToNodeMap.end(); nodeIter++)
            {
                ComputationNodePtr nodePtr = nodeIter->second;
                if (nodePtr->GetHistory(hist, bLastTime))
                {
                    history[nodeIter->first] = hist;
                }
            }
        };

        void SetHistory(map<wstring, Matrix<ElemType>>& history)
        {
            //put all node info first
            for (auto nodeIter = m_nameToNodeMap.begin(); nodeIter != m_nameToNodeMap.end(); nodeIter++)
            {
                ComputationNodePtr nodePtr = nodeIter->second;
                if (history.find(nodeIter->first) != history.end())
                {
                    nodePtr->SetHistory(history[nodeIter->first]);
                }
            }
        };
    protected:
        // Copy constructor, should never be called.
=======
protected:
    // Copy constructor, should never be called.
>>>>>>> 85934cbe
#pragma warning (push)
#pragma warning (disable: 4702) // this function is flagged but unclear why
    ComputationNetwork(const ComputationNetwork<ElemType>& /*deepCopyFrom*/)
    {
        //assert(false);
        throw std::logic_error(
            "'ComputationNetwork(const ComputationNetwork<ElemType>& deepCopyFrom)' should never be called.");
    }
#pragma warning (pop)

    // Assignment operator, should never be called.
    ComputationNetwork<ElemType>& operator=(const ComputationNetwork<ElemType>& /*deepCopyFrom*/)
    {
        throw std::logic_error(
            "'ComputationNetwork<ElemType>& operator=(const ComputationNetwork<ElemType>& deepCopyFrom)' should never be called.");
    }

    void ClearCalcOrderCaches()
    {
        for (typename std::map<const ComputationNodePtr, std::list<ComputationNodePtr>>::iterator it = m_cacheEvalOrders.begin(); it != m_cacheEvalOrders.end(); ++it)
        {
            for (auto iter2 = m_cacheEvalOrders[it->first].begin(); iter2 != m_cacheEvalOrders[it->first].end(); iter2++)
            {
                (*iter2)->clearCache();
            }
        }
        m_cacheEvalOrders.clear();
        m_cacheGradientCalcOrders.clear();
    }

    void MergeRecurrentLoops(const ComputationNodePtr /*rootNode*/)
    {
        /// merge loops if they have the same source node
        std::vector<RecurrentInfo> m_recurrentInfoTmp;
        int iLoopId = 0;
        for (auto iter = m_recurrentInfo.begin(); iter != m_recurrentInfo.end(); iter++)
        {
            if (m_recurrentInfoTmp.size() == 0)
            {
                RecurrentInfo rInfo;
                rInfo.m_recurrentNodes = (*iter).m_recurrentNodes;
                rInfo.m_sourceNode = (*iter).m_sourceNode;
                rInfo.m_loopId = iLoopId++;
                rInfo.Reset();
                m_recurrentInfoTmp.push_back(rInfo);
            }
            else
            {
                bool bFound = false;
                for (auto iter2 = m_recurrentInfoTmp.begin(); iter2 != m_recurrentInfoTmp.end(); iter2++)
                {
                    if ((*iter2).m_sourceNode == (*iter).m_sourceNode)
                    {
                        bFound = true;
                        break;
                    }
                }

                if (bFound == false)
                {
                    RecurrentInfo rInfo;
                    rInfo.m_recurrentNodes = (*iter).m_recurrentNodes;
                    rInfo.m_sourceNode = (*iter).m_sourceNode;
                    rInfo.m_loopId = iLoopId++;
                    rInfo.Reset();
                    m_recurrentInfoTmp.push_back(rInfo);
                }
                else
                {
                    for (auto iter2 = m_recurrentInfoTmp.begin(); iter2 != m_recurrentInfoTmp.end(); iter2++)
                    {
                        if ((*iter2).m_sourceNode == (*iter).m_sourceNode)
                        {
                            for (auto iter3 = (*iter).m_recurrentNodes.begin(); iter3 != (*iter).m_recurrentNodes.end(); iter3++)
                            {
                                (*iter2).m_recurrentNodes.push_back(*iter3);
                            }
                        }
                    }
                }
            }
        }

        for (auto iter = m_recurrentInfoTmp.begin(); iter != m_recurrentInfoTmp.end(); iter++)
        {
            // sort the recurrent nodes in their ascending name, which is the same as visiting nodes in G^R
            if ((*iter).m_recurrentNodes.size() > 1)
            {
                std::sort((*iter).m_recurrentNodes.begin(),
                          (*iter).m_recurrentNodes.end(),
                          (*iter).m_recurrentNodes[0]->IsSmaller);
            }
        }

        /// debug purpose
        for (auto iter = m_recurrentInfoTmp.begin(); iter != m_recurrentInfoTmp.end(); iter++)
        {
            fprintf(stderr, " nodes in the recurrent loops : \n");
            for (auto itr = (*iter).m_recurrentNodes.begin(); itr != (*iter).m_recurrentNodes.end(); itr++)
            {
                fprintf(stderr, "%ls\t", (*itr)->NodeName().c_str());
            }
        }

        m_recurrentInfo.clear();
        for (auto iter = m_recurrentInfoTmp.begin(); iter != m_recurrentInfoTmp.end(); iter++)
        {
            RecurrentInfo rInfo;
            rInfo.m_recurrentNodes.clear();
            rInfo.m_sourceNode = (*iter).m_sourceNode;
            rInfo.m_loopId = (*iter).m_loopId;
            rInfo.Reset();

            ComputationNodePtr lastOne = nullptr;
            for (auto itr = (*iter).m_recurrentNodes.begin(); itr != (*iter).m_recurrentNodes.end(); itr++)
            {
                if (lastOne != nullptr && lastOne->NodeName() == (*itr)->NodeName())
                {
                    continue;
                }
                rInfo.m_recurrentNodes.push_back(*itr);
                lastOne = *itr;
            }

            m_recurrentInfo.push_back(rInfo);
        }

        /// debug purpose
        for (auto iter = m_recurrentInfo.begin(); iter != m_recurrentInfo.end(); iter++)
        {
            fprintf(stderr, " nodes in the recurrent loops : \n");
            for (auto itr = (*iter).m_recurrentNodes.begin(); itr != (*iter).m_recurrentNodes.end(); itr++)
            {
                fprintf(stderr, "%ls\t", (*itr)->NodeName().c_str());
            }
        }
    }

    // get the strong connected component from the graph
    void getStrongSCC(const ComputationNodePtr rootNode)
    {
        std::unordered_set<ComputationNodePtr> visited;
        std::list<ComputationNodePtr> sccStack;
        size_t index = 0;
        size_t loopId = 0;
        if (rootNode->isVisisted() == false)
        {
            strongSCC(rootNode, sccStack, index, loopId);
        }
    }

    void strongSCC(ComputationNodePtr cur,
                   std::list<ComputationNodePtr>& sccStack,
                   size_t& index, size_t& loopId)
    {
        cur->SetIndex(index);
        cur->Setlowlink(index);
        index++;

        cur->SetVisited(true);
        sccStack.push_back(cur);
        cur->SetInStack(true);

        for (int i = 0; i < cur->ChildrenSize(); i++)
        {
            if (cur->Inputs(i)->isVisisted() == false)
            {
                strongSCC(cur->Inputs(i), sccStack, index, loopId);
                cur->Setlowlink(min(cur->Getlowlink(), cur->Inputs(i)->Getlowlink()));
            }
            else if (cur->Inputs(i)->isInStack())
            {
                cur->Setlowlink(min(cur->Getlowlink(), cur->Inputs(i)->Getlowlink()));
            }
        }

        if (cur->Getlowlink() == cur->GetIndex())
        {
            RecurrentInfo rInfo;
            rInfo.m_loopId = loopId;
            rInfo.m_sourceNode = cur;
            size_t sccSize = 0;
            for (;;)
            {
                ComputationNodePtr w = sccStack.back();
                sccStack.pop_back();
                w->SetInStack(false);
                rInfo.m_recurrentNodes.push_back(w);
                sccSize++;
                if (w == cur)
                {
                    break;
                }
            }
            rInfo.Reset();
            if (sccSize > 1)
            {
                loopId++;
                m_recurrentInfo.push_back(rInfo);
            }
        }
    }

    void getLoopForwordOrder(std::unordered_set<ComputationNodePtr>& visited,
                             std::unordered_set<ComputationNodePtr>& recStack,
                             std::list<ComputationNodePtr>& nodesStack,
                             ComputationNodePtr cur)
    {
        if (visited.find(cur) == visited.end())
        {
            visited.insert(cur);
            recStack.insert(cur);

            if (cur->OperationName() != L"Delay")
            {
                for (size_t i = 0; i < cur->ChildrenSize(); i++)
                {
                    if (cur->Inputs(i)->LoopId() == cur->LoopId())
                    {
                        getLoopForwordOrder(visited, recStack, nodesStack, cur->Inputs(i));
                    }
                }
            }
            recStack.erase(cur);
            nodesStack.push_back(cur);
        }
        else
        {
            if (!(recStack.find(cur) == recStack.end()))
            {
                throw std::logic_error("There is infinite Loop which cannot be unrolled!!");
            }

        }
    }
    //must be called before ValidateNetwork
    void FormRecurentLoops(const ComputationNodePtr rootNode)
    {
        std::vector<ComputationNodePtr> sourceLoopNodes;

        getStrongSCC(rootNode);
        std::list<ComputationNodePtr>& nodes = GetEvalOrder(rootNode, sourceLoopNodes);
        std::list<ComputationNodePtr> nodesForGrad;

        /// debug purpose
        for (auto iter = m_recurrentInfo.begin(); iter != m_recurrentInfo.end(); iter++)
        {
            fprintf(stderr, " nodes in the recurrent loops : \n");
            size_t max_visitedOrderInLoop = 0;
            for (auto itr = (*iter).m_recurrentNodes.begin(); itr != (*iter).m_recurrentNodes.end(); itr++)
            {
                fprintf(stderr, "%ls\t", (*itr)->NodeName().c_str());
                if (max_visitedOrderInLoop < (*itr)->GetVisitedOrder())
                {
                    max_visitedOrderInLoop = (*itr)->GetVisitedOrder();
                }
            }
            for (auto itr = (*iter).m_recurrentNodes.begin(); itr != (*iter).m_recurrentNodes.end(); itr++)
            {
                (*itr)->SetVisitedOrder(max_visitedOrderInLoop);
            }
        }

        for (auto iter = m_recurrentInfo.begin(); iter != m_recurrentInfo.end(); iter++)
        {
            // sort the recurrent nodes in their ascending name, which is the same as visiting nodes in G^R
            if ((*iter).m_recurrentNodes.size() > 1)
            {
                /// it is done in the mergerecurrentloops function, but just keep the code
                std::sort((*iter).m_recurrentNodes.begin(),
                          (*iter).m_recurrentNodes.end(),
                          (*iter).m_recurrentNodes[0]->IsSmaller);

                for (auto nodeRecIter = (*iter).m_recurrentNodes.begin(); nodeRecIter != (*iter).m_recurrentNodes.end(); nodeRecIter++)
                {
                    (*nodeRecIter)->SetLoop(true);
                    (*nodeRecIter)->SetLoopId((*iter).m_loopId);
                }
            }
        }

        for (auto iter = m_recurrentInfo.begin(); iter != m_recurrentInfo.end(); iter++)
        {
            // sort the recurrent nodes in their ascending name, which is the same as visiting nodes in G^R
            (*iter).m_recurrentNodesForForward.clear();
            if ((*iter).m_recurrentNodes.size() > 1)
            {
                std::list<ComputationNodePtr> result;
                std::unordered_set<ComputationNodePtr> visited;
                std::unordered_set<ComputationNodePtr> recStack;

                for (size_t j = 0; j < (*iter).m_recurrentNodes.size(); j++)
                {
                    ComputationNodePtr nodeRecIter = (*iter).m_recurrentNodes[j];
                    for (size_t i = 0; i < nodeRecIter->ChildrenSize(); i++)
                    {
                        if ((nodeRecIter->Inputs(i)->LoopId() == nodeRecIter->LoopId()) && (nodeRecIter->OperationName() != L"Delay"))
                        {
                            nodeRecIter->Inputs(i)->SetIndexInLoop(nodeRecIter->Inputs(i)->GetIndexInLoop() + 1);
                        }
                    }
                }

                //for (auto nodeRecIter = startNodes.begin(); nodeRecIter != startNodes.end(); nodeRecIter++)

                for (size_t i = 0; i < (*iter).m_recurrentNodes.size(); i++)
                {
                    ComputationNodePtr nodeRecIter = (*iter).m_recurrentNodes[i];
                    if (visited.find(nodeRecIter) == visited.end() && nodeRecIter->GetIndexInLoop() == 0)
                        getLoopForwordOrder(visited, recStack, result, nodeRecIter);
                }

                for (size_t i = 0; i < (*iter).m_recurrentNodes.size(); i++)
                {
                    (*iter).m_recurrentNodesForForward.push_back(result.front());
                    result.pop_front();
                }

                (*iter).m_recurrentNodes = (*iter).m_recurrentNodesForForward;
            }
        }

        if (m_recurrentInfo.size() > 0)
        {
            std::map<int, std::list<ComputationNodePtr>> recurrentNodes;
            std::list<ComputationNodePtr> noRecurrentNodes;

            noRecurrentNodes = rootNode->ReshuffleNodes(recurrentNodes);

            nodes.sort(IsSmaller);

            ReorderLoops(nodes, recurrentNodes, noRecurrentNodes);

            m_cacheEvalOrders[rootNode] = nodes;
            nodesForGrad = nodes;
            nodesForGrad.reverse();
            m_cacheGradientCalcOrders[rootNode] = nodesForGrad;

#ifdef DISPLAY_DEBUG
            fprintf(stderr, "Reordered nodes\n");
            for (auto itr = nodes.begin(); itr != nodes.end(); itr++)
            {
                fprintf (stderr, "%ls\n", (*itr)->NodeName().c_str() );
            }
#endif
        }
    }

    void ReorderLoops(std::list<ComputationNodePtr>& nodes,
                      const std::map<int, std::list<ComputationNodePtr>>& /*recurrentNodes*/,
                      const std::list<ComputationNodePtr> & /*noRecurrentNodes*/)
    {
        std::list<ComputationNodePtr> newList;

        std::list<ComputationNodePtr> vTmp;
        std::list<ComputationNodePtr> vRecurrentTmp;
        //int  prevId = -1;
        vector<bool> accessed;
        accessed.assign(m_recurrentInfo.size(), false);
        for (auto nodeIter = nodes.begin(); nodeIter != nodes.end(); nodeIter++)
        {
            int iId = FindInRecurrentLoop(*nodeIter);
            if (iId >= 0)
            {

                if (!accessed[iId])
                {
                    newList.insert(newList.end(),
                                   m_recurrentInfo[iId].m_recurrentNodes.begin(),
                                   m_recurrentInfo[iId].m_recurrentNodes.end());
                    accessed[iId] = true;
                }
            }
            else
            {
                newList.push_back(*nodeIter);
            }
        }

        if (vRecurrentTmp.size() > 0)
        {
            newList.insert(newList.end(), vRecurrentTmp.begin(), vRecurrentTmp.end());
            vRecurrentTmp.clear();
        }

        if (vTmp.size() > 0)
        {
            newList.insert(newList.end(), vTmp.begin(), vTmp.end());
            vTmp.clear();
        }

        nodes = newList;
    }

    void CollectInputAndLeanableParameters(const ComputationNodePtr rootNode)
    {
        //not found
        if (m_inputs.find(rootNode) == m_inputs.end())
        {
<<<<<<< HEAD
            try{
                std::list<ComputationNodePtr>& allNodes = GetGradientCalcOrder(rootNode);

                for (auto nodeIter = allNodes.begin(); nodeIter != allNodes.end(); nodeIter++)
                {
                    (*nodeIter)->ClearGradientForChildren(m_actMiniBSize);
                }
                for (auto nodeIter = m_recurrentInfo.begin(); nodeIter != m_recurrentInfo.end(); nodeIter++)
                {
                    (*nodeIter).m_completedGradient = false;
                }
                for (int i = 0; i < m_recurrentInfo.size(); i++)
                {
                    m_recurrentInfo[i].m_completedGradient = false;
                }
            }
            catch (...)
            {
                fprintf(stderr, "Error in ClearGradientForAllNodes");
                throw;
=======
            std::list<ComputationNodePtr> inputs;

            std::list<ComputationNodePtr>& nodes = GetEvalOrder(rootNode);
            for (auto nodeIter = nodes.begin(); nodeIter != nodes.end();
                    nodeIter++)
            {
                ComputationNodePtr node = (*nodeIter);
                if (node->OperationName() == InputValue<ElemType>::TypeName() /*L"InputValue"*/ ||
                    node->OperationName() == SparseInputValue<ElemType>::TypeName())
                {
                    inputs.push_back(node);
                }
            }
            m_inputs[rootNode] = inputs;
        }

        //not found
        if (m_learnableParameters.find(rootNode) == m_learnableParameters.end())
        {
            std::list<std::wstring> learnableParameterNames;
            std::list<ComputationNodePtr> learnableParameters;

            std::list<ComputationNodePtr>& nodes = GetEvalOrder(rootNode);
            ;
            for (auto nodeIter = nodes.begin(); nodeIter != nodes.end(); nodeIter++)
            {
                ComputationNodePtr node = (*nodeIter);
                if ((node->OperationName() == LearnableParameter<ElemType>::TypeName() && node->NeedGradient()) ||
                    (node->OperationName() == SparseLearnableParameter<ElemType>::TypeName() && node->NeedGradient()))
                {
                    learnableParameterNames.push_back(node->NodeName());
                }
            }

            //we need to sort it so that we get consistent order when load it from saved file
            learnableParameterNames.sort();
            for (auto nodeNameIter = learnableParameterNames.begin(); nodeNameIter != learnableParameterNames.end(); nodeNameIter++)
            {
                learnableParameters.push_back(GetNodeFromName((*nodeNameIter)));
>>>>>>> 85934cbe
            }

            m_learnableParameters[rootNode] = learnableParameters;
        }
    }

    void AddNodeToNet(const ComputationNodePtr nodePtr)
    {
        //found
        if (m_nameToNodeMap.find(nodePtr->NodeName()) != m_nameToNodeMap.end())
        {
            throw std::runtime_error("Duplicated computation node name.");
        }

        m_nameToNodeMap[nodePtr->NodeName()] = nodePtr;
    }

public:
    // public so PTask can use eval/gradient order, and pre-compute matrix sizes
    void ClearGradientForAllNodes(const ComputationNodePtr rootNode)
    {
        std::list<ComputationNodePtr>& allNodes = GetGradientCalcOrder(
                rootNode);

        for (auto nodeIter = allNodes.begin(); nodeIter != allNodes.end(); nodeIter++)
        {
            (*nodeIter)->ClearGradientForChildren(m_actMiniBSize);
        }

        for (auto nodeIter = m_recurrentInfo.begin(); nodeIter != m_recurrentInfo.end(); nodeIter++)
        {
            (*nodeIter).m_completedGradient = false;
        }

        for (int i = 0; i < m_recurrentInfo.size(); i++)
        {
            m_recurrentInfo[i].m_completedGradient = false;
        }
    }

    std::list<ComputationNodePtr>& GetEvalOrder(const ComputationNodePtr rootNode)
    {
        if (!rootNode)
        {
            throw std::logic_error("rootNode is pointing to a nullptr.");
        }

        return GetCalcOrder(rootNode, m_cacheEvalOrders, true);
    }

    std::list<ComputationNodePtr>& GetEvalOrder(const ComputationNodePtr rootNode,
                                                std::vector<ComputationNodePtr>& recurrentNodes)
    {
        if (!rootNode)
        {
            throw std::logic_error("rootNode is pointing to a nullptr.");
        }

        return GetCalcOrder(rootNode, m_cacheEvalOrders, true, recurrentNodes);
    }

    std::list<ComputationNodePtr>& GetGradientCalcOrder(const ComputationNodePtr rootNode)
    {
        if (!rootNode)
        {
            throw std::logic_error("rootNode is pointing to a nullptr.");
        }

<<<<<<< HEAD
        /**
        The below is used for sentence boundary information passed from reader. 
        This information can be used to reset RNN state or disregard gradient proprogation such as those
        used in reinforcement learning
        */
        Matrix<ElemType> mSentenceBoundary;  /// sentence boudary information. passed from reader
        Matrix<ElemType> mExistsBeginOrNoLabels;  /// whether there is a sentence begining or no_label at a time. note that one time can include many sentences. 
=======
        return GetCalcOrder(rootNode, m_cacheGradientCalcOrders, false);
    }

    vector<size_t> m_sentenceEnd;

>>>>>>> 85934cbe
protected:
    std::list<ComputationNodePtr>& GetCalcOrder(const ComputationNodePtr rootNode,
                                                std::map<const ComputationNodePtr, std::list<ComputationNodePtr>>& orderMap,
                                                const bool forwardCompute)
    {
        const ComputationNodePtr key = rootNode;

        //not found
        if (orderMap.find(key) == orderMap.end())
        {
            orderMap[key] = rootNode->EnumerateNodes(forwardCompute);
        }
        return orderMap[key];
    }

    std::list<ComputationNodePtr>& GetCalcOrder(const ComputationNodePtr rootNode,
                                                std::map<const ComputationNodePtr, std::list<ComputationNodePtr>>& orderMap,
                                                const bool forwardCompute,
                                                std::vector<ComputationNodePtr> & rootRecurrentNodes)
    {
        const ComputationNodePtr key = rootNode;
        std::list<ComputationNodePtr> listNodes;

        //not found
        if (orderMap.find(key) == orderMap.end())
        {
            rootRecurrentNodes.clear();
            listNodes = rootNode->EnumerateNodes(forwardCompute, rootRecurrentNodes);

            orderMap[key] = listNodes;

        }
        return orderMap[key];
    }

    DEVICEID_TYPE m_deviceId;
    unsigned long m_randomSeedOffset;

<<<<<<< HEAD
        std::vector<ComputationNodePtr> m_features;
        std::vector<ComputationNodePtr> m_labels;
        std::vector<ComputationNodePtr> m_finalCriteria;
        std::vector<ComputationNodePtr> m_evalNodes;
        std::vector<ComputationNodePtr> m_outputNodes;
        std::vector<ComputationNodePtr> m_nodesReqMultiSeqHandling;
        std::vector<RecurrentInfo>      m_recurrentInfo;
=======
    std::vector<ComputationNodePtr> m_features;
    std::vector<ComputationNodePtr> m_labels;
    std::vector<ComputationNodePtr> m_finalCriteria;
    std::vector<ComputationNodePtr> m_evalNodes;
    std::vector<ComputationNodePtr> m_outputNodes;
    std::vector<RecurrentInfo> m_recurrentInfo;
>>>>>>> 85934cbe

    int m_actMiniBSize;
    size_t m_nbrSlicesInEachRecurrentIteration;

    std::map<const ComputationNodePtr, bool> m_built;
    std::map<const std::wstring, ComputationNodePtr, nocase_compare> m_nameToNodeMap;

    std::map<const ComputationNodePtr, std::list<ComputationNodePtr>> m_cacheEvalOrders;
    std::map<const ComputationNodePtr, std::list<ComputationNodePtr>> m_cacheGradientCalcOrders;

    std::map<const ComputationNodePtr, std::list<ComputationNodePtr>> m_inputs;
    std::map<const ComputationNodePtr, std::list<ComputationNodePtr>> m_learnableParameters;
};

template class ComputationNetwork<float> ;
template class ComputationNetwork<double> ;

}}}
<|MERGE_RESOLUTION|>--- conflicted
+++ resolved
@@ -1,4420 +1,3664 @@
-#pragma warning (disable: 4702) // this function is flagged but unclear why
-//
-// <copyright file="ComputationNetwork.h" company="Microsoft">
-//     Copyright (c) Microsoft Corporation.  All rights reserved.
-// </copyright>
-//
-#pragma once
-
-//The basic idea of this implementation is learned from Brian Guenter <bguenter@microsoft.com>
-
-#include <map>
-#include <string>
-#include <stdexcept>
-#include <list>
-#include <vector>
-#include <algorithm>
-#include <fstream>
-#include <sstream>
-#include <stdlib.h>
-#include <iostream>
-#include <regex>
-#include <chrono>
-
-#include "File.h"
-#include "Matrix.h"
-#include "commandArgUtil.h" // for nocase_compare
-
-#include "ComputationNode.h"
-#include "InputAndParamNodes.h"
-#include "LinearAlgebraNodes.h"
-#include "NonlinearityNodes.h"
-#include "ConvolutionalNodes.h"
-#include "RecurrentNodes.h"
-#include "DecoderNode.h"
-#include "TrainingCriterionNodes.h"
-#include "CompositeComputationNodes.h"
-#include "EvaluationCriterionNodes.h"
-
-namespace Microsoft { namespace MSR { namespace CNTK {
-
-template<class ElemType>
-class ComputationNetwork
-{
-protected:
-    typedef ComputationNode<ElemType>* ComputationNodePtr;
-    typedef std::pair<ComputationNodePtr, ComputationNodePtr> ComputationArc;
-    typedef struct stRecurrentInfo
-    {
-        std::vector<ComputationNodePtr> m_recurrentNodes;
-        std::vector<ComputationNodePtr> m_recurrentNodesForForward;
-        ComputationNodePtr m_sourceNode;
-        int m_loopId;bool m_completedGradient;
-        bool m_completedEvaluate;
-        bool m_loopClosed;
-
-        void Reset()
-        {
-            m_completedGradient = false;
-            m_completedEvaluate = false;
-            m_loopClosed = false;
-        }
-    } RecurrentInfo;
-
-<<<<<<< HEAD
-    public:
-        ComputationNetwork(DEVICEID_TYPE deviceId = AUTOPLACEMATRIX) : m_deviceId(deviceId), mSentenceBoundary(deviceId), mExistsBeginOrNoLabels(deviceId)
-=======
-public:
-    ComputationNetwork(DEVICEID_TYPE deviceId = AUTOPLACEMATRIX)
-        : m_deviceId(deviceId)
-    {
-        m_randomSeedOffset = 0;
-        m_actMiniBSize = 0;
-        if (m_deviceId == AUTOPLACEMATRIX)
->>>>>>> 85934cbe
-        {
-            m_deviceId = Matrix<ElemType>::GetBestGPUDeviceId();
-        }
-        m_nbrSlicesInEachRecurrentIteration = 1;
-    }
-
-    virtual ~ComputationNetwork()
-    {
-        ClearNet();
-    }
-
-    static bool IsSmaller(const ComputationNodePtr lhs, const ComputationNodePtr rhs)
-    {
-        return lhs->GetVisitedOrder() < rhs->GetVisitedOrder();
-    }
-
-    void ClearNet()
-    {
-        m_features.clear();
-        m_labels.clear();
-        m_finalCriteria.clear();
-        m_evalNodes.clear();
-        m_outputNodes.clear();
-        m_recurrentInfo.clear();
-
-        m_built.clear();
-
-        m_cacheEvalOrders.clear();
-        m_cacheGradientCalcOrders.clear();
-
-        m_inputs.clear();
-        m_learnableParameters.clear();
-
-        for (auto nodeIter = m_nameToNodeMap.begin(); nodeIter != m_nameToNodeMap.end(); nodeIter++)
-        {
-            delete nodeIter->second;
-        }
-        m_nameToNodeMap.clear();
-    }
-
-    //if node name is not found, dump all nodes
-    //otherwise dump just that node
-    void DumpNodeInfoToFile(const std::wstring nodeName, const bool printValues, const std::wstring outputFile)
-    {
-        if (NodeNameExist(nodeName))
-        {
-            ValidateNetwork(true); //some internal values in the nodes are computed during validation
-
-            File fstream(outputFile,
-                         FileOptions::fileOptionsText | FileOptions::fileOptionsWrite);
-
-            const ComputationNodePtr nodePtr = GetNodeFromName(nodeName);
-            nodePtr->DumpNodeInfo(printValues, fstream);
-        }
-        else  //node name is not found, dump all nodes
-        {
-            fprintf(stderr, "Warning: node name %ls does not exist in the network. dumping all nodes.\n",
-                    nodeName.c_str());
-            DumpAllNodesToFile(printValues, outputFile);
-        }
-    }
-
-    //dump all nodes in the network to file
-    void DumpAllNodesToFile(const bool printValues,
-                            const std::wstring outputFile,
-                            const bool validateBeforeDump = true)
-    {
-        if (validateBeforeDump) {
-            //some internal values in the nodes are computed during validation
-            ValidateNetwork();
-        }
-
-        File fstream(outputFile,
-                     FileOptions::fileOptionsText | FileOptions::fileOptionsWrite);
-
-        for (auto nodeIter = m_nameToNodeMap.begin(); nodeIter != m_nameToNodeMap.end(); nodeIter++)
-        {
-<<<<<<< HEAD
-            m_features.clear();
-            m_labels.clear();
-            m_finalCriteria.clear();
-            m_nodesReqMultiSeqHandling.clear();
-            m_evalNodes.clear();
-            m_outputNodes.clear();
-            m_recurrentInfo.clear();
-=======
-            ComputationNodePtr nodePtr = nodeIter->second;
-            nodePtr->DumpNodeInfo(printValues, fstream);
-        }
-    }
->>>>>>> 85934cbe
-
-    void DumpNodeInfoToFile(const vector<ComputationNode<ElemType>*>& nodes,
-                            const bool printValues,
-                            const std::wstring outputFile)
-    {
-        ValidateNetwork(); //some internal values in the nodes are computed during validation
-
-        File fstream(outputFile,
-                     FileOptions::fileOptionsText | FileOptions::fileOptionsWrite);
-
-        for (auto nodeIter = nodes.begin(); nodeIter != nodes.end(); nodeIter++)
-        {
-            ComputationNodePtr nodePtr = *nodeIter;
-            nodePtr->DumpNodeInfo(printValues, fstream);
-        }
-    }
-
-private:
-    // [erw] added for Toplological Plot only
-    class DotGraphConfigure
-    {
-    public:
-        wstring m_LearnableParameterStyle;
-        wstring m_featuresStyle;
-        wstring m_CriteriaStyle;
-        wstring m_labelsStyle;
-        wstring m_normalNodeStyle;
-        wstring m_PrecomputingNodeStyle;
-        wstring m_DelayNodeStyle;
-
-        DotGraphConfigure()
-        {
-            m_LearnableParameterStyle = L"node [ shape = box     , color = gray , style = \"filled, rounded\"  ]; ";
-            m_featuresStyle = L"node [ shape = ellipse , color = red  , fillcolor = white ]; ";
-            m_CriteriaStyle = L"node [ shape = doublecircle , color =  red , fillcolor = white  ]; ";
-            m_normalNodeStyle = L"node [ shape = ellipse, color = blue, fillcolor = white, style = solid ]; ";
-            m_PrecomputingNodeStyle = L"node [ shape = box    , color = black, style = \"dashed, filled\",  fillcolor= limegreen ] ;";
-            m_labelsStyle = L"node [ shape = diamond, color = brown, style = bold ] ;  ";
-            m_DelayNodeStyle = L"node [ shape = box3d  , color = lightgray, style = \"filled\" , fillcolor = white ] ";
-        }
-    };
-    wstring FormSpecialNodes(wstring style, std::vector<ComputationNodePtr>& specialNodes)
-    {
-        if (specialNodes.empty())
-        {
-            return L"";
-        }
-
-        wstring str = style;
-
-        for (auto x : specialNodes)
-        {
-            str = str + msra::strfun::wstrprintf(L"\"%ls\" ", x->GetName().c_str());
-        }
-        return str + L"; \n";
-    }
-public:
-
-    void DescribeNetworkUsingDot(std::list<ComputationArc>& arcs,
-                                 std::wstring outFile,
-                                 DotGraphConfigure dotcfg = DotGraphConfigure())
-    {
-        File fstream(outFile,
-                     FileOptions::fileOptionsText | FileOptions::fileOptionsWrite);
-        wstring line;
-
-        // get precompute node
-        std::vector<ComputationNodePtr> PreComputedNodes;
-        std::vector<ComputationNodePtr> allnodes = GetAllNodes();
-        for (auto n : allnodes)
-        {
-            if (n->RequirePreCompute())
-            {
-                PreComputedNodes.push_back(n);
-            }
-        }
-
-        // get delay node
-        std::vector<ComputationNodePtr> DelayNodes;
-        for (auto n : allnodes)
-        {
-            if (n->OperationName() == L"Delay")
-            {
-                DelayNodes.push_back(n);
-            }
-        }
-
-        // get learnableParameters
-        std::vector<ComputationNodePtr> learnableParameters;
-        for (auto n : allnodes)
-        {
-            if (n->OperationName() == L"LearnableParameter")
-            {
-                learnableParameters.push_back(n);
-            }
-        }
-
-        fstream << "strict digraph {\n";
-        fstream << "rankdir = BT ;  \n";
-
-<<<<<<< HEAD
-private:	// [erw] added for Toplological Plot only
-		class DotGraphConfigure
-		{
-		public: 
-			wstring m_LearnableParameterStyle ; 
-			wstring m_featuresStyle; 
-			wstring m_CriteriaStyle;
-            wstring m_nodesReqMultiSeqHandlingStyle;
-			wstring m_labelsStyle; 
-			wstring m_normalNodeStyle; 
-			wstring m_PrecomputingNodeStyle;
-			wstring m_DelayNodeStyle;
-
-			DotGraphConfigure()
-			{
-				m_LearnableParameterStyle	= L"node [ shape = box     , color = gray , style = \"filled, rounded\"  ]; "; 
-				m_featuresStyle				= L"node [ shape = ellipse , color = red  , fillcolor = white ]; "; 
-				m_CriteriaStyle				= L"node [ shape = doublecircle , color =  red , fillcolor = white  ]; ";
-                m_nodesReqMultiSeqHandlingStyle = L"node [ shape = doublecircle , color =  brown , fillcolor = white  ]; ";
-                m_normalNodeStyle = L"node [ shape = ellipse, color = blue, fillcolor = white, style = solid ]; ";
-				m_PrecomputingNodeStyle		= L"node [ shape = box    , color = black, style = \"dashed, filled\",  fillcolor= limegreen ] ;";
-				m_labelsStyle				= L"node [ shape = diamond, color = brown, style = bold ] ;  ";
-				m_DelayNodeStyle			= L"node [ shape = box3d  , color = lightgray, style = \"filled\" , fillcolor = white ] ";
-			}
-		};
-		wstring FormSpecialNodes(wstring style, std::vector<ComputationNodePtr>& specialNodes)
-		{
-            if (specialNodes.empty())
-            {
-                return L"";
-            }
-			wstring str = style; 
-			for (auto x : specialNodes){
-				str = str + msra::strfun::wstrprintf(L"\"%ls\" ", x->GetName().c_str());
-			}
-			return str + L"; \n";
-		}
-public:
-=======
-        //////////////////////////////////////////////////////////////////////////
-        //	special nodes
-        //////////////////////////////////////////////////////////////////////////
-        fstream << L"// special nodes \n";
-
-        // learnable parameters:
-        fstream << FormSpecialNodes(dotcfg.m_LearnableParameterStyle,
-                                    learnableParameters);
-        // features
-        fstream << FormSpecialNodes(dotcfg.m_featuresStyle, m_features);
->>>>>>> 85934cbe
-
-        // labels
-        fstream << FormSpecialNodes(dotcfg.m_labelsStyle, m_labels);
-
-<<<<<<< HEAD
-		void DescribeNetworkUsingDot(std::list<ComputationArc>& arcs, std::wstring outFile, DotGraphConfigure dotcfg = DotGraphConfigure())
-		{
-			File fstream(outFile, FileOptions::fileOptionsText | FileOptions::fileOptionsWrite);
-			wstring line;
-
-			// get precompute node 
-			std::vector<ComputationNodePtr>	PreComputedNodes;
-			std::vector<ComputationNodePtr>	allnodes = GetAllNodes();
-			for (auto n : allnodes)
-			{
-				if (n->RequirePreCompute())
-				{
-					PreComputedNodes.push_back(n);
-				}
-			}
-			// get delay node 
-			std::vector<ComputationNodePtr> DelayNodes; 
-			for (auto n : allnodes)
-			{
-				if (n->OperationName() == L"Delay")
-				{
-					DelayNodes.push_back(n);
-				}
-			}
-			// get learnableParameters 
-			std::vector<ComputationNodePtr> learnableParameters; 
-			for (auto n : allnodes)
-			{
-				if (n->OperationName() == L"LearnableParameter")
-				{
-					learnableParameters.push_back(n);
-				}
-			}
-
-			fstream << "strict digraph {\n";
-			fstream << "rankdir = BT ;  \n";
-			//////////////////////////////////////////////////////////////////////////
-			//	special nodes  
-			//////////////////////////////////////////////////////////////////////////
-			fstream << L"// special nodes \n";
-			// learnable parameters: 
-			fstream << FormSpecialNodes(dotcfg.m_LearnableParameterStyle, learnableParameters);
-			// features  
-			fstream << FormSpecialNodes(dotcfg.m_featuresStyle, m_features);
-			// labels 
-			fstream << FormSpecialNodes(dotcfg.m_labelsStyle, m_labels);
-			// critera 
-			fstream << FormSpecialNodes(dotcfg.m_CriteriaStyle, m_finalCriteria);
-            // nodes that requires multi sequence handling 
-            fstream << FormSpecialNodes(dotcfg.m_nodesReqMultiSeqHandlingStyle, m_nodesReqMultiSeqHandling);            
-			// pre-compute nodes
-			fstream << FormSpecialNodes(dotcfg.m_PrecomputingNodeStyle, PreComputedNodes);
-			// delay nodes 
-			fstream << FormSpecialNodes(dotcfg.m_DelayNodeStyle, DelayNodes);
-			// normal nodes 
-			fstream << dotcfg.m_normalNodeStyle << L"\n";
-
-			//////////////////////////////////////////////////////////////////////////
-			//	add labels for each node 
-			//////////////////////////////////////////////////////////////////////////
-			fstream << L"\n// add labels and operation name\n";
-			for (auto x : allnodes)
-			{
-				line.clear(); 
-                size_t nrows = x->FunctionValues().GetNumRows();
-                size_t ncols = x->FunctionValues().GetNumCols();
-				line = msra::strfun::wstrprintf(L" \"%ls\" [ label = \"%ls [%d,%d]\\n%ls\" ] ;\n", 
-                    x->GetName().c_str(), x->GetName().c_str(), nrows, ncols,  x->OperationName().c_str());
-				fstream << line;
-			}
-
-			//////////////////////////////////////////////////////////////////////////
-			//	sub-graph 
-			//////////////////////////////////////////////////////////////////////////
-			// subgraph source 
-			fstream << L"subgraph {\n"; 
-			fstream << L"\t\t rank=source ; ";
-			line.clear(); 
-			for (auto x : m_features)
-			{
-				line = line + msra::strfun::wstrprintf(L"\"%ls\" ", x->GetName().c_str());
-			}
-			fstream << line << L"\n}\n"; 
-			// subgraph eval/output/criteria
-			fstream << L"subgraph {\n"; 
-			fstream << L"\t\t rank=sink ; ";
-			line.clear(); 
-			for (auto x : m_finalCriteria)
-			{
-				line = line + msra::strfun::wstrprintf(L"\"%ls\" ", x->GetName().c_str());
-			}
-            for (auto x : m_nodesReqMultiSeqHandling)
-            {
-                line = line + msra::strfun::wstrprintf(L"\"%ls\" ", x->GetName().c_str());
-            }
-            for (auto x : m_outputNodes)
-			{
-				line = line + msra::strfun::wstrprintf(L"\"%ls\" ", x->GetName().c_str());
-			}
-			for (auto x : m_evalNodes)
-			{
-				line = line + msra::strfun::wstrprintf(L"\"%ls\" ", x->GetName().c_str());
-			}
-			fstream << line << L"\n}\n"; 
-
-			//////////////////////////////////////////////////////////////////////////
-			//	specify arc connections
-			//////////////////////////////////////////////////////////////////////////
-			for (auto x = arcs.begin(); x != arcs.end(); x++)
-			{
-				ComputationNodePtr src = (*x).first; 
-				ComputationNodePtr des = (*x).second; 
-
-				std::wstring srcname = src->GetName();  
-				std::wstring desname = des->GetName();
-				
-
-				if (des->OperationName() == L"Delay")
-				{
-					// special treament for arc with Delay node as the children 
-					// create a dummy node 
-					ComputationNodePtr delayedNode = des;
-					wstring dummyName = des->GetName() + L".dummy";
-                    wstring out = msra::strfun::wstrprintf(L"node [ shape = box3d  , color = lightgray, style = \"filled\" , label = \"%ls\" ] ; \"%ls\"\n",
-						(delayedNode->GetName() + L"\\n(delayed)").c_str(), dummyName.c_str());
-					line = out; 
-					line += msra::strfun::wstrprintf(L"\"%ls\" -> \"%ls\" ; \n", dummyName.c_str(), srcname.c_str());
-				}
-				else
-				{
-					line = msra::strfun::wstrprintf(L"\"%ls\" -> \"%ls\" ; \n", desname.c_str(), srcname.c_str());
-				}
-
-
-				fstream << line; 
-			}
-			fstream << L"\n}\n";
-
-
-			
-		}
-		void PlotNetworkTopology(const std::wstring outputFile) //  [1/13/2015 erw] plot network topology using dot language 
-		{
-			BuildAndValidateNetwork(m_evalNodes[0]); 
-
-			//////////////////////////////////////////////////////////////////////////
-			//	step 1.		get all the arcs in the network 
-			//////////////////////////////////////////////////////////////////////////
-			std::unordered_set<ComputationNodePtr>	visited; 
-			std::list<ComputationArc>		arcs;
-
-			for (size_t i = 0; i < m_finalCriteria.size(); i++)
-			{
-				m_finalCriteria[i]->EnumerateArcs(visited, arcs);
-			}
-            for (size_t i = 0; i < m_nodesReqMultiSeqHandling.size(); i++)
-            {
-                m_nodesReqMultiSeqHandling[i]->EnumerateArcs(visited, arcs);
-            }
-            for (size_t i = 0; i < m_outputNodes.size(); i++)
-			{
-				m_outputNodes[i]->EnumerateArcs(visited, arcs); 
-			}
-			for (size_t i = 0; i < m_evalNodes.size(); i++)
-			{
-				m_evalNodes[i]->EnumerateArcs(visited, arcs);
-			}
-
-			//////////////////////////////////////////////////////////////////////////
-			//	step 2.		output dot description
-			//////////////////////////////////////////////////////////////////////////
-			DescribeNetworkUsingDot(arcs, outputFile);
-
-		}
-
-        void SetDeviceID(const DEVICEID_TYPE deviceId=AUTOPLACEMATRIX)
-        {
-            m_deviceId = deviceId;  
-            if (m_deviceId == AUTOPLACEMATRIX)
-                m_deviceId = Matrix<ElemType>::GetBestGPUDeviceId();
-        }
-
-        DEVICEID_TYPE GetDeviceID() {return m_deviceId;}
-        unsigned long GetRandomSeedOffset() {return m_randomSeedOffset;}
-        void SetRandomSeedOffset(unsigned long value) {m_randomSeedOffset = value;}
-
-        void SaveToFile(const std::wstring& fileName, const FileOptions fileFormat = FileOptions::fileOptionsBinary) const
-        {
-            File fstream(fileName, fileFormat | FileOptions::fileOptionsWrite);
-            fstream.PutMarker(FileMarker::fileMarkerBeginSection, L"BCN");
-
-            //model version
-            fstream.PutMarker(FileMarker::fileMarkerBeginSection, L"BVersion");
-            fstream << (size_t)CURRENT_CNTK_MODEL_VERSION;
-            fstream.PutMarker(FileMarker::fileMarkerEndSection, L"EVersion");
-
-            fstream << (size_t)m_nameToNodeMap.size();
-
-            //put all node info first
-            fstream.PutMarker(FileMarker::fileMarkerBeginSection, L"BNodeList");
-            for (auto nodeIter=m_nameToNodeMap.begin(); nodeIter != m_nameToNodeMap.end(); nodeIter++)
-            {
-                ComputationNodePtr nodePtr = nodeIter->second;
-                nodePtr->SaveToFile(fstream); 
-            }
-            fstream.PutMarker(FileMarker::fileMarkerEndSection, L"ENodeList");
-
-            //put relationship
-            fstream.PutMarker(FileMarker::fileMarkerBeginSection, L"BRelation");
-            for (auto nodeIter=m_nameToNodeMap.begin(); nodeIter != m_nameToNodeMap.end(); nodeIter++)
-            {
-                ComputationNodePtr nodePtr = nodeIter->second;
-                fstream << nodePtr->NodeName() << nodePtr->ChildrenSize();
-                for (size_t i=0; i<nodePtr->ChildrenSize(); i++)
-                {
-					if (nodePtr->Inputs(i) == nullptr)
-					{
-						fprintf(stderr, "Warning: node %ls 's child is null, please check your ndl/mel file.\n", nodePtr->NodeName().c_str());
-					}
-					else
-					{
-						fstream << nodePtr->Inputs(i)->NodeName();
-					}
-                }
-            }
-            fstream.PutMarker(FileMarker::fileMarkerEndSection, L"ERelation");
-=======
-        // critera
-        fstream << FormSpecialNodes(dotcfg.m_CriteriaStyle, m_finalCriteria);
->>>>>>> 85934cbe
-
-        // pre-compute nodes
-        fstream << FormSpecialNodes(dotcfg.m_PrecomputingNodeStyle,
-                                    PreComputedNodes);
-        // delay nodes
-        fstream << FormSpecialNodes(dotcfg.m_DelayNodeStyle, DelayNodes);
-
-        // normal nodes
-        fstream << dotcfg.m_normalNodeStyle << L"\n";
-
-        //////////////////////////////////////////////////////////////////////////
-        //	add labels for each node
-        //////////////////////////////////////////////////////////////////////////
-        fstream << L"\n// add labels and operation name\n";
-        for (auto x : allnodes)
-        {
-            line.clear();
-            size_t nrows = x->FunctionValues().GetNumRows();
-            size_t ncols = x->FunctionValues().GetNumCols();
-            line = msra::strfun::wstrprintf(L" \"%ls\" [ label = \"%ls [%d,%d]\\n%ls\" ] ;\n",
-                                            x->GetName().c_str(), x->GetName().c_str(), nrows, ncols,
-                                            x->OperationName().c_str());
-            fstream << line;
-        }
-
-        //////////////////////////////////////////////////////////////////////////
-        //	sub-graph
-        //////////////////////////////////////////////////////////////////////////
-        // subgraph source
-        fstream << L"subgraph {\n";
-        fstream << L"\t\t rank=source ; ";
-        line.clear();
-        for (auto x : m_features)
-        {
-            line = line + msra::strfun::wstrprintf(L"\"%ls\" ", x->GetName().c_str());
-        }
-        fstream << line << L"\n}\n";
-
-        // subgraph eval/output/criteria
-        fstream << L"subgraph {\n";
-        fstream << L"\t\t rank=sink ; ";
-        line.clear();
-        for (auto x : m_finalCriteria)
-        {
-            line = line + msra::strfun::wstrprintf(L"\"%ls\" ", x->GetName().c_str());
-        }
-
-        for (auto x : m_outputNodes)
-        {
-            line = line + msra::strfun::wstrprintf(L"\"%ls\" ", x->GetName().c_str());
-        }
-
-        for (auto x : m_evalNodes)
-        {
-            line = line + msra::strfun::wstrprintf(L"\"%ls\" ", x->GetName().c_str());
-        }
-
-        fstream << line << L"\n}\n";
-
-        //////////////////////////////////////////////////////////////////////////
-        //	specify arc connections
-        //////////////////////////////////////////////////////////////////////////
-        for (auto x = arcs.begin(); x != arcs.end(); x++)
-        {
-            ComputationNodePtr src = (*x).first;
-            ComputationNodePtr des = (*x).second;
-
-            std::wstring srcname = src->GetName();
-            std::wstring desname = des->GetName();
-
-<<<<<<< HEAD
-            fstream.PutMarker(FileMarker::fileMarkerBeginSection, L"BNodesReqMultiSeqHandling");
-            fstream << m_nodesReqMultiSeqHandling.size();
-            for (size_t i = 0; i<m_nodesReqMultiSeqHandling.size(); i++)
-            {
-                fstream << m_nodesReqMultiSeqHandling[i]->NodeName();
-            }
-            fstream.PutMarker(FileMarker::fileMarkerEndSection, L"ENodesReqMultiSeqHandling");
-
-            fstream.PutMarker(FileMarker::fileMarkerBeginSection, L"BEvalNodes");
-            fstream << m_evalNodes.size();
-            for (size_t i=0; i<m_evalNodes.size(); i++)
-=======
-            if (des->OperationName() == L"Delay")
->>>>>>> 85934cbe
-            {
-                // special treament for arc with Delay node as the children
-                // create a dummy node
-                ComputationNodePtr delayedNode = des;
-                wstring dummyName = des->GetName() + L".dummy";
-                wstring out = msra::strfun::wstrprintf(L"node [ shape = box3d  , color = lightgray, style = \"filled\" , label = \"%ls\" ] ; \"%ls\"\n",
-                                                       (delayedNode->GetName() + L"\\n(delayed)").c_str(),
-                                                       dummyName.c_str());
-                line = out;
-                line += msra::strfun::wstrprintf(L"\"%ls\" -> \"%ls\" ; \n", dummyName.c_str(), srcname.c_str());
-            }
-            else
-            {
-                line = msra::strfun::wstrprintf(L"\"%ls\" -> \"%ls\" ; \n", desname.c_str(), srcname.c_str());
-            }
-
-            fstream << line;
-        }
-        fstream << L"\n}\n";
-
-    }
-    void PlotNetworkTopology(const std::wstring outputFile) //  [1/13/2015 erw] plot network topology using dot language
-    {
-        BuildAndValidateNetwork(m_evalNodes[0]);
-
-        //////////////////////////////////////////////////////////////////////////
-        //	step 1.		get all the arcs in the network
-        //////////////////////////////////////////////////////////////////////////
-        std::unordered_set<ComputationNodePtr> visited;
-        std::list<ComputationArc> arcs;
-
-        for (size_t i = 0; i < m_finalCriteria.size(); i++)
-        {
-            m_finalCriteria[i]->EnumerateArcs(visited, arcs);
-        }
-
-        for (size_t i = 0; i < m_outputNodes.size(); i++)
-        {
-            m_outputNodes[i]->EnumerateArcs(visited, arcs);
-        }
-
-        for (size_t i = 0; i < m_evalNodes.size(); i++)
-        {
-            m_evalNodes[i]->EnumerateArcs(visited, arcs);
-        }
-
-        //////////////////////////////////////////////////////////////////////////
-        //	step 2.		output dot description
-        //////////////////////////////////////////////////////////////////////////
-        DescribeNetworkUsingDot(arcs, outputFile);
-
-    }
-
-    void SetDeviceID(const DEVICEID_TYPE deviceId = AUTOPLACEMATRIX)
-    {
-        m_deviceId = deviceId;
-        if (m_deviceId == AUTOPLACEMATRIX) {
-            m_deviceId = Matrix<ElemType>::GetBestGPUDeviceId();
-        }
-    }
-
-    DEVICEID_TYPE GetDeviceID()
-    {
-        return m_deviceId;
-    }
-
-    unsigned long GetRandomSeedOffset()
-    {
-        return m_randomSeedOffset;
-    }
-
-    void SetRandomSeedOffset(unsigned long value)
-    {
-        m_randomSeedOffset = value;
-    }
-
-    void SaveToFile(const std::wstring& fileName, const FileOptions fileFormat = FileOptions::fileOptionsBinary) const
-    {
-        File fstream(fileName, fileFormat | FileOptions::fileOptionsWrite);
-        fstream.PutMarker(FileMarker::fileMarkerBeginSection, L"BCN");
-
-        //model version
-        fstream.PutMarker(FileMarker::fileMarkerBeginSection, L"BVersion");
-        fstream << (size_t) CURRENT_CNTK_MODEL_VERSION;
-        fstream.PutMarker(FileMarker::fileMarkerEndSection, L"EVersion");
-
-        fstream << (size_t) m_nameToNodeMap.size();
-
-        //put all node info first
-        fstream.PutMarker(FileMarker::fileMarkerBeginSection, L"BNodeList");
-        for (auto nodeIter = m_nameToNodeMap.begin(); nodeIter != m_nameToNodeMap.end(); nodeIter++)
-        {
-            ComputationNodePtr nodePtr = nodeIter->second;
-            nodePtr->SaveToFile(fstream);
-        }
-
-        fstream.PutMarker(FileMarker::fileMarkerEndSection, L"ENodeList");
-
-        //put relationship
-        fstream.PutMarker(FileMarker::fileMarkerBeginSection, L"BRelation");
-        for (auto nodeIter = m_nameToNodeMap.begin(); nodeIter != m_nameToNodeMap.end(); nodeIter++)
-        {
-            ComputationNodePtr nodePtr = nodeIter->second;
-            fstream << nodePtr->NodeName() << nodePtr->ChildrenSize();
-            for (size_t i = 0; i < nodePtr->ChildrenSize(); i++)
-            {
-                if (nodePtr->Inputs(i) == nullptr)
-                {
-                    fprintf(stderr, "Warning: node %ls 's child is null, please check your ndl/mel file.\n",
-                            nodePtr->NodeName().c_str());
-                }
-                else
-                {
-                    fstream << nodePtr->Inputs(i)->NodeName();
-                }
-            }
-        }
-        fstream.PutMarker(FileMarker::fileMarkerEndSection, L"ERelation");
-
-        fstream.PutMarker(FileMarker::fileMarkerBeginSection, L"BRootNodes");
-
-        fstream.PutMarker(FileMarker::fileMarkerBeginSection, L"BFeatureNodes");
-        fstream << m_features.size();
-        for (size_t i = 0; i < m_features.size(); i++)
-        {
-            fstream << m_features[i]->NodeName();
-        }
-        fstream.PutMarker(FileMarker::fileMarkerEndSection, L"EFeatureNodes");
-
-        fstream.PutMarker(FileMarker::fileMarkerBeginSection, L"BLabelNodes");
-        fstream << m_labels.size();
-        for (size_t i = 0; i < m_labels.size(); i++)
-        {
-            fstream << m_labels[i]->NodeName();
-        }
-        fstream.PutMarker(FileMarker::fileMarkerEndSection, L"ELabelNodes");
-
-        fstream.PutMarker(FileMarker::fileMarkerBeginSection, L"BCriteriaNodes");
-        fstream << m_finalCriteria.size();
-        for (size_t i = 0; i < m_finalCriteria.size(); i++)
-        {
-            fstream << m_finalCriteria[i]->NodeName();
-        }
-        fstream.PutMarker(FileMarker::fileMarkerEndSection, L"ECriteriaNodes");
-
-        fstream.PutMarker(FileMarker::fileMarkerBeginSection, L"BEvalNodes");
-        fstream << m_evalNodes.size();
-        for (size_t i = 0; i < m_evalNodes.size(); i++)
-        {
-            fstream << m_evalNodes[i]->NodeName();
-        }
-        fstream.PutMarker(FileMarker::fileMarkerEndSection, L"EEvalNodes");
-
-        fstream.PutMarker(FileMarker::fileMarkerBeginSection, L"BOutputNodes");
-        fstream << m_outputNodes.size();
-        for (size_t i = 0; i < m_outputNodes.size(); i++)
-        {
-            fstream << m_outputNodes[i]->NodeName();
-        }
-        fstream.PutMarker(FileMarker::fileMarkerEndSection, L"EOutputNodes");
-
-        fstream.PutMarker(FileMarker::fileMarkerEndSection, L"ERootNodes");
-
-        fstream.PutMarker(FileMarker::fileMarkerEndSection, L"ECN");
-    }
-
-    void LoadPersistableParametersFromFile(const std::wstring& fileName, const bool requireValidation = true,
-                                           const FileOptions fileFormat = FileOptions::fileOptionsBinary)
-    {
-        File fstream(fileName, fileFormat | FileOptions::fileOptionsRead);
-
-<<<<<<< HEAD
-        virtual void LoadFromFile(const std::wstring& fileName, const FileOptions fileFormat = FileOptions::fileOptionsBinary, 
-            const bool bAllowNoCriterionNode = false)
-=======
-        fstream.GetMarker(FileMarker::fileMarkerBeginSection, L"BCN");
-
-        //model version
-        size_t modelVersion = CNTK_MODEL_VERSION_1; //if version info is not there it is version 1
-        if (fstream.TryGetMarker(FileMarker::fileMarkerBeginSection, L"BVersion"))
->>>>>>> 85934cbe
-        {
-            fstream >> modelVersion;
-            fstream.GetMarker(FileMarker::fileMarkerEndSection, L"EVersion");
-        }
-
-        size_t numNodes;
-        fstream >> numNodes;
-
-        //get all node info first
-        fstream.GetMarker(FileMarker::fileMarkerBeginSection, L"BNodeList");
-        for (size_t i = 0; i < numNodes; i++)
-        {
-            std::wstring opName, nodeName;
-            fstream >> opName >> nodeName;
-            ComputationNodePtr nodePtr = GetNodeFromName(nodeName);
-            nodePtr->LoadFromFile(fstream, modelVersion, m_deviceId);
-        }
-
-        fstream.GetMarker(FileMarker::fileMarkerEndSection, L"ENodeList");
-
-        size_t actualMBSize = GetActualMBSize();
-        SetActualMiniBatchSize(actualMBSize);
-
-        if (requireValidation)
-        {
-            ValidateNetwork();
-        }
-    }
-
-    size_t GetActualMBSize()
-    {
-        size_t actualMBSize = 0;
-
-        std::vector<ComputationNodePtr> featureNodes = FeatureNodes();
-        for (auto nodeIter = featureNodes.begin(); nodeIter != featureNodes.end(); nodeIter++)
-        {
-            actualMBSize = max(actualMBSize, ((*nodeIter)->FunctionValues()).GetNumCols());
-        }
-
-        return actualMBSize;
-    }
-
-    virtual void LoadFromFile(const std::wstring& fileName, const FileOptions fileFormat = FileOptions::fileOptionsBinary)
-    {
-        ClearNet();
-
-        File fstream(fileName, fileFormat | FileOptions::fileOptionsRead);
-
-        fstream.GetMarker(FileMarker::fileMarkerBeginSection, L"BCN");
-
-        //model version
-        size_t modelVersion = CNTK_MODEL_VERSION_1; //if version info is not there it is version 1
-        if (fstream.TryGetMarker(FileMarker::fileMarkerBeginSection, L"BVersion"))
-        {
-            fstream >> modelVersion;
-            fstream.GetMarker(FileMarker::fileMarkerEndSection, L"EVersion");
-        }
-
-        size_t numNodes;
-        fstream >> numNodes;
-
-        //get all node info first
-        fstream.GetMarker(FileMarker::fileMarkerBeginSection, L"BNodeList");
-        for (size_t i = 0; i < numNodes; i++)
-        {
-            std::wstring opName, nodeName;
-            fstream >> opName >> nodeName;
-
-            CreateNodeFromFile(opName, nodeName, fstream, modelVersion);
-        }
-        fstream.GetMarker(FileMarker::fileMarkerEndSection, L"ENodeList");
-
-        //put relationship
-        fstream.GetMarker(FileMarker::fileMarkerBeginSection, L"BRelation");
-        for (size_t i = 0; i < numNodes; i++)
-        {
-            std::wstring nodeName;
-            size_t numChildren;
-            fstream >> nodeName >> numChildren;
-            if (numChildren > 0)
-            {
-                std::vector<std::wstring> childrenNames;
-                childrenNames.resize(numChildren);
-                for (size_t j = 0; j < numChildren; j++)
-                {
-                    fstream >> childrenNames[j];
-                }
-
-                ComputationNodePtr nodePtr = GetNodeFromName(nodeName);
-                std::vector<ComputationNodePtr> childrenNodes;
-                childrenNodes.resize(numChildren);
-                for (int j = 0; j < numChildren; j++)
-                {
-                    childrenNodes[j] = GetNodeFromName(childrenNames[j]);
-                }
-
-                if (nodePtr->OperationName() == RowStackNode<ElemType>::TypeName()) {
-                    //allow for variable input nodes
-                    nodePtr->AttachInputs(childrenNodes);
-                }
-                else
-                {
-                    //fixed input nodes
-                    switch (numChildren)
-                    {
-                        case 1:
-                            nodePtr->AttachInputs(childrenNodes[0]);
-                            break;
-
-                        case 2:
-                            nodePtr->AttachInputs(childrenNodes[0], childrenNodes[1]);
-                            break;
-                        case 3:
-                            nodePtr->AttachInputs(childrenNodes[0],childrenNodes[1],
-                                                  childrenNodes[2]);
-                            break;
-                        case 4:
-                            nodePtr->AttachInputs(childrenNodes[0], childrenNodes[1],
-                                                  childrenNodes[2], childrenNodes[3]);
-                            break;
-                        case 5:
-                            nodePtr->AttachInputs(childrenNodes[0], childrenNodes[1], childrenNodes[2],
-                                                  childrenNodes[3], childrenNodes[4]);
-                            break;
-                        case 6:
-                            nodePtr->AttachInputs(childrenNodes[0], childrenNodes[1], childrenNodes[2],
-                                                  childrenNodes[3], childrenNodes[4], childrenNodes[5]);
-                            break;
-
-                        default:
-                            throw std::logic_error("Invalid number of children.");
-                    }
-                }
-            }
-        }
-
-        fstream.GetMarker(FileMarker::fileMarkerEndSection, L"ERelation");
-
-        fstream.GetMarker(FileMarker::fileMarkerBeginSection, L"BRootNodes");
-        {
-            std::wstring nodeName;
-            size_t num;
-
-            fstream.GetMarker(FileMarker::fileMarkerBeginSection, L"BFeatureNodes");
-            fstream >> num;
-
-            for (size_t i = 0; i < num; i++)
-            {
-                fstream >> nodeName;
-                m_features.push_back(GetNodeFromName(nodeName));
-            }
-
-<<<<<<< HEAD
-                if (fstream.TryGetMarker(FileMarker::fileMarkerBeginSection, L"BNodesReqMultiSeqHandling"))
-                {
-                    fstream >> num;
-                    for (size_t i = 0; i<num; i++)
-                    {
-                        fstream >> nodeName;
-                        m_nodesReqMultiSeqHandling.push_back(GetNodeFromName(nodeName));
-                    }
-                    fstream.GetMarker(FileMarker::fileMarkerEndSection, L"ENodesReqMultiSeqHandling");
-                }
-
-                fstream.GetMarker(FileMarker::fileMarkerBeginSection, L"BEvalNodes");
-                fstream >> num;
-                for (size_t i=0; i<num; i++)
-                {
-                    fstream >> nodeName;
-                    m_evalNodes.push_back(GetNodeFromName(nodeName));
-                }
-                fstream.GetMarker(FileMarker::fileMarkerEndSection, L"EEvalNodes");
-=======
-            fstream.GetMarker(FileMarker::fileMarkerEndSection, L"EFeatureNodes");
->>>>>>> 85934cbe
-
-            fstream.GetMarker(FileMarker::fileMarkerBeginSection, L"BLabelNodes");
-            fstream >> num;
-            for (size_t i = 0; i < num; i++)
-            {
-                fstream >> nodeName;
-                m_labels.push_back(GetNodeFromName(nodeName));
-            }
-
-            fstream.GetMarker(FileMarker::fileMarkerEndSection, L"ELabelNodes");
-
-            fstream.GetMarker(FileMarker::fileMarkerBeginSection, L"BCriteriaNodes");
-            fstream >> num;
-            for (size_t i = 0; i < num; i++)
-            {
-                fstream >> nodeName;
-                m_finalCriteria.push_back(GetNodeFromName(nodeName));
-            }
-
-            fstream.GetMarker(FileMarker::fileMarkerEndSection, L"ECriteriaNodes");
-
-            fstream.GetMarker(FileMarker::fileMarkerBeginSection, L"BEvalNodes");
-            fstream >> num;
-            for (size_t i = 0; i < num; i++)
-            {
-                fstream >> nodeName;
-                m_evalNodes.push_back(GetNodeFromName(nodeName));
-            }
-            fstream.GetMarker(FileMarker::fileMarkerEndSection, L"EEvalNodes");
-
-<<<<<<< HEAD
-            ValidateNetwork(false, bAllowNoCriterionNode);  //some internal values in the nodes are computed during validation
-
-=======
-            fstream.GetMarker(FileMarker::fileMarkerBeginSection, L"BOutputNodes");
-            fstream >> num;
-            for (size_t i = 0; i < num; i++)
-            {
-                fstream >> nodeName;
-                m_outputNodes.push_back(GetNodeFromName(nodeName));
-            }
-            fstream.GetMarker(FileMarker::fileMarkerEndSection, L"EOutputNodes");
->>>>>>> 85934cbe
-        }
-
-        fstream.GetMarker(FileMarker::fileMarkerEndSection, L"ERootNodes");
-
-        fstream.GetMarker(FileMarker::fileMarkerEndSection, L"ECN");
-
-        //some internal values in the nodes are computed during validation
-        ValidateNetwork();
-    }
-
-#pragma region Network Modification
-
-    void SetLeanableNodesBelowNeedGradient(const bool needGradient, const ComputationNodePtr rootNode = nullptr)
-    {
-        //find nodes from all available nodes
-        if (rootNode == nullptr)
-        {
-            for (auto nodeIter = m_nameToNodeMap.begin(); nodeIter != m_nameToNodeMap.end(); nodeIter++)
-            {
-                ComputationNodePtr node = nodeIter->second;
-                if (node->OperationName() == LearnableParameter<ElemType>::TypeName())
-                {
-                    node->NeedGradient() = needGradient;
-                }
-            }
-        }
-        else
-        {
-            //for calculating a specific node
-            std::list<ComputationNodePtr>& nodes = GetEvalOrder(rootNode);
-            for (auto nodeIter = nodes.begin(); nodeIter != nodes.end(); nodeIter++)
-            {
-                ComputationNodePtr node = (*nodeIter);
-                if (node->OperationName() == LearnableParameter<ElemType>::TypeName())
-                {
-                    node->NeedGradient() = needGradient;
-                }
-            }
-        }
-    }
-
-    // Read a matrix stored in text format from 'filePath' (whitespace-separated columns, newline-separated rows),
-    // and return a flat array containing the contents of this file in column-major format.
-    // filePath: path to file containing matrix in text format.
-    // numRows/numCols: after this function is called, these parameters contain the number of rows/columns in the matrix.
-    // returns: a flat array containing the contents of this file in column-major format
-    // NOTE: caller is responsible for deleting the returned buffer once it is finished using it.
-    ElemType* LoadArrayFromTextFile(const std::string filePath, size_t& numRows, size_t& numCols)
-    {
-        size_t r = 0;
-        size_t numColsInFirstRow = 0;
-
-        // NOTE: Not using the Microsoft.MSR.CNTK.File API here because it
-        // uses a buffer of fixed size, which doesn't allow very long rows.
-        // See fileutil.cpp fgetline method (std::string fgetline (FILE * f) { fixed_vector<char> buf (1000000); ... })
-        std::ifstream myfile(filePath);
-
-        // load matrix into vector of vectors (since we don't know the size in advance).
-        std::vector<std::vector<ElemType>> elements;
-        if (myfile.is_open())
-        {
-            std::string line;
-            while (std::getline(myfile, line))
-            {
-                // Break on empty line.  This allows there to be an empty line at the end of the file.
-                if (line == "")
-                {
-                    break;
-                }
-
-                istringstream iss(line);
-                ElemType element;
-                int numElementsInRow = 0;
-                elements.push_back(std::vector<ElemType>());
-                while (iss >> element)
-                {
-                    elements[r].push_back(element);
-                    numElementsInRow++;
-                }
-
-                if (r == 0)
-                {
-                    numColsInFirstRow = numElementsInRow;
-                }
-                else if (numElementsInRow != numColsInFirstRow)
-                {
-                    throw std::runtime_error(
-                        "The rows in the provided file do not all have the same number of columns: " + filePath);
-                }
-
-                r++;
-            }
-            myfile.close();
-        }
-        else
-        {
-            throw std::runtime_error("Unable to open file");
-        }
-
-        numRows = r;
-        numCols = numColsInFirstRow;
-
-        ElemType* pArray = new ElemType[numRows * numCols];
-
-        // Perform transpose when copying elements from vectors to ElemType[],
-        // in order to store in column-major format.
-        for (int i = 0; i < numCols; i++)
-        {
-            for (int j = 0; j < numRows; j++)
-            {
-                pArray[i * numRows + j] = elements[j][i];
-            }
-        }
-
-        return pArray;
-    }
-
-    void InitLearnableParametersFromFile(const ComputationNodePtr node,
-                                         const std::string initFromFilePath)
-    {
-        size_t numRows = 0;
-        size_t numCols = 0;
-        ElemType *pArray = LoadArrayFromTextFile(initFromFilePath, numRows, numCols);
-        node->FunctionValues().SetValue(numRows, numCols, pArray, matrixFlagNormal, this->GetDeviceID());
-        delete[] pArray;
-    }
-
-    void InitLearnableParameters(const ComputationNodePtr node,
-                                 const bool uniformInit,
-                                 const unsigned long randomSeed,
-                                 const ElemType initValueScale)
-    {
-        size_t inputSize = node->FunctionValues().GetNumCols();
-
-        // the random seed offset is set via the "randomSeedOffset" parameter in config
-        if (uniformInit)
-        {
-            ElemType randRange = 0.05f * initValueScale; //initValueScale/sqrt(inputSize);
-            node->FunctionValues().SetUniformRandomValue(-randRange, randRange, GetRandomSeedOffset() + randomSeed);
-        }
-        else
-        {
-            ElemType randInitstd = 0.2f * initValueScale / sqrt(ElemType(inputSize));
-            node->FunctionValues().SetGaussianRandomValue(0, randInitstd, GetRandomSeedOffset() + randomSeed);
-        }
-    }
-
-    void DeleteNode(const std::wstring nodeName)
-    {
-        //so that deleted node will not be referenced
-        ClearCaches();
-
-        ComputationNodePtr nodeToDelete = GetNodeFromName(nodeName);
-
-        //first delete links, if this node is involved, the whole connection will be removed
-        for (auto nodeIter = m_nameToNodeMap.begin(); nodeIter != m_nameToNodeMap.end(); nodeIter++)
-        {
-            ComputationNodePtr node = nodeIter->second;
-            for (size_t i = 0; i < node->ChildrenSize(); i++)
-            {
-                ComputationNodePtr child = node->Inputs(i);
-
-                //nodeToDelete is a child
-                if (child == nodeToDelete)
-                {
-                    // this used to call DetatchInputs(), but it's better for MEL to retain other inputs
-                    node->SetInput(i, NULL);
-                    break;
-                }
-            }
-        }
-
-<<<<<<< HEAD
-            nodeToDelete->DetachInputs(); //nodeToDelete is a parent
-			auto search = std::find(m_labels.begin(), m_labels.end(), nodeToDelete);
-			if (search != m_labels.end())
-			{
-				m_labels.erase(search);
-			}
-			search = std::find(m_features.begin(), m_features.end(), nodeToDelete);
-			if (search != m_features.end())
-			{
-				m_features.erase(search);
-			}
-			search = std::find(m_finalCriteria.begin(), m_finalCriteria.end(), nodeToDelete);
-			if (search != m_finalCriteria.end())
-			{
-				m_finalCriteria.erase(search);
-			}
-            search = std::find(m_nodesReqMultiSeqHandling.begin(), m_nodesReqMultiSeqHandling.end(), nodeToDelete);
-            if (search != m_nodesReqMultiSeqHandling.end())
-            {
-                m_nodesReqMultiSeqHandling.erase(search);
-            }
-            search = std::find(m_evalNodes.begin(), m_evalNodes.end(), nodeToDelete);
-			if (search != m_evalNodes.end())
-			{
-				m_evalNodes.erase(search);
-			}
-=======
-        //nodeToDelete is a parent
-        nodeToDelete->DetachInputs();
->>>>>>> 85934cbe
-
-        auto search = std::find(m_labels.begin(), m_labels.end(), nodeToDelete);
-        if (search != m_labels.end())
-        {
-            m_labels.erase(search);
-        }
-
-        search = std::find(m_features.begin(), m_features.end(), nodeToDelete);
-        if (search != m_features.end())
-        {
-            m_features.erase(search);
-        }
-
-        search = std::find(m_finalCriteria.begin(), m_finalCriteria.end(), nodeToDelete);
-        if (search != m_finalCriteria.end())
-        {
-            m_finalCriteria.erase(search);
-        }
-
-        search = std::find(m_evalNodes.begin(), m_evalNodes.end(), nodeToDelete);
-        if (search != m_evalNodes.end())
-        {
-            m_evalNodes.erase(search);
-        }
-
-        search = std::find(m_outputNodes.begin(), m_outputNodes.end(), nodeToDelete);
-        if (search != m_outputNodes.end())
-        {
-            m_outputNodes.erase(search);
-        }
-
-        // ? how to deal with m_recurrentInfo, when we delete a node.
-
-        //delete the node itself
-        m_nameToNodeMap.erase(nodeName);
-        delete nodeToDelete;
-    }
-
-    // RenameNode - Rename a node to another name
-    // nodeNameOrig - original node name
-    // nodeNameNew - new node name
-    void RenameNode(const std::wstring& nodeNameOrig, const std::wstring& nodeNameNew)
-    {
-        //so that renamed node will not be referenced
-        ClearCaches();
-
-        ComputationNodePtr nodeToRename = GetNodeFromName(nodeNameOrig);
-
-        auto iter = m_nameToNodeMap.find(nodeNameNew);
-        if (iter != m_nameToNodeMap.end()) {
-            //found
-            throw std::runtime_error("RenameNode: Target name already exists.");
-        }
-
-        //rename the node and update the mapping table
-        nodeToRename->NodeName() = nodeNameNew;
-        m_nameToNodeMap.erase(nodeNameOrig);
-        m_nameToNodeMap[nodeNameNew] = nodeToRename;
-
-    }
-
-    ComputationNodePtr SetNodeValue(const std::wstring nodeName, const ElemType value)
-    {
-        ComputationNodePtr pNode = GetNodeFromName(nodeName);
-
-        if (pNode->OperationName() == LearnableParameter<ElemType>::TypeName())
-        {
-            pNode->FunctionValues().SetValue(value);
-        }
-        else if (pNode->RequirePreCompute())
-        {
-            PreComputedNode<ElemType> * preComputedNode = static_cast<PreComputedNode<ElemType> *>(pNode);
-            pNode->FunctionValues().SetValue(value);
-            preComputedNode->MarkComputed(true);
-        }
-        else
-        {
-            throw std::logic_error(
-                "Only values of learnable parameters and precomputed nodes can be set.");
-        }
-
-        return pNode;
-    }
-
-    ComputationNodePtr CopyNode(const ComputationNetwork<ElemType> & fromNet,
-                                const std::wstring fromName,
-                                std::wstring toName = L"",
-                                const CopyNodeFlags flags = CopyNodeFlags::copyNodeAll)
-    {
-        if (toName == L"") {
-            toName = fromName;
-        }
-
-        ComputationNodePtr pFromNode = fromNet.GetNodeFromName(fromName);
-        ComputationNodePtr pToNode = nullptr;
-
-        // don't allow cross network child copy unless caller explicity handles children fixup
-        if ((flags & CopyNodeFlags::copyNodeChildren) &&
-            this != &fromNet && !(flags & CopyNodeFlags::copyNodeChildrenCrossNetwork))
-        {
-            throw std::logic_error(
-                "CopyNode: Copy node children across network is invalid.");
-        }
-
-        if (!NodeNameExist(toName))
-        {
-            pToNode = pFromNode->Duplicate(toName, flags);
-            AddNodeToNet(pToNode);
-        }
-        else
-        {
-            //node already exists
-
-            pToNode = GetNodeFromName(toName);
-
-            //same node. no copy needed
-            if (pFromNode == pToNode)
-            {
-                throw std::logic_error(
-                    "CopyNode: You are copying the node to the same network with same node name.");
-            }
-            else
-            {
-                pFromNode->CopyTo(pToNode, toName, flags);
-            }
-        }
-        return pToNode;
-    }
-
-    //only copy a complete independent tree
-    //when node name exists
-    void CopySubTree(const ComputationNetwork<ElemType> & fromNet,
-                     const std::wstring fromName, std::wstring toNamePrefix = L"",
-                     const CopyNodeFlags flags = copyNodeAll)
-    {
-        if (!(flags & CopyNodeFlags::copyNodeValue))
-        {
-            throw std::logic_error(
-                "CopySubTree: you cannot copy a tree without copying the node values.");
-        }
-
-        ComputationNodePtr fromRoot = fromNet.GetNodeFromName(fromName);
-
-        std::list<ComputationNodePtr>& nodes = GetEvalOrder(fromRoot);
-        for (auto nodeIter = nodes.begin(); nodeIter != nodes.end(); nodeIter++)
-        {
-            ComputationNodePtr fromNode = *nodeIter;
-            wstring fromNodeName = fromNode->NodeName();
-            wstring toNodeName = toNamePrefix + fromNodeName;
-
-            ComputationNodePtr toNode = CopyNode(fromNet, fromNodeName,
-                                                 toNodeName,
-                                                 CopyNodeFlags::copyNodeValue);
-
-            if (flags & CopyNodeFlags::copyNodeChildren)
-            {
-                //copy the children structure but use the new nodes generated
-                for (int i = 0; i < fromNode->ChildrenSize(); i++)
-                {
-                    toNode->SetInput(i, GetNodeFromName(toNamePrefix + fromNode->Inputs(i)->NodeName()));
-                }
-            }
-        }
-    }
-
-    //you can only copy inputs from nodes in the same network
-    void CopyInputs(const std::wstring fromName, std::wstring toName)
-    {
-        CopyNode(*this, fromName, toName, CopyNodeFlags::copyNodeChildren);
-    }
-
-#pragma endregion Network Modification
-
-<<<<<<< HEAD
-        ComputationNode<ElemType>* CreateNodeFromFile(const std::wstring nodeType, const std::wstring nodeName, File & fstream, size_t modelVersion)
-        {            
-            ComputationNode<ElemType>* newNode = nullptr;
-
-            if (nodeType == LearnableParameter<ElemType>::TypeName())
-                newNode = new LearnableParameter<ElemType>(fstream, modelVersion, m_deviceId, nodeName);
-            else if (nodeType == InputValue<ElemType>::TypeName())
-                newNode = new InputValue<ElemType>(fstream, modelVersion, m_deviceId, nodeName);
-            else if (nodeType == SparseLearnableParameter<ElemType>::TypeName())
-                newNode = new SparseLearnableParameter<ElemType>(fstream, modelVersion, m_deviceId, nodeName);
-            else if (nodeType == SparseInputValue<ElemType>::TypeName())
-                newNode = new SparseInputValue<ElemType>(fstream, modelVersion, m_deviceId, nodeName);
-            else if (nodeType == ConvolutionNode<ElemType>::TypeName())
-                newNode = new ConvolutionNode<ElemType>(fstream, modelVersion, m_deviceId, nodeName);
-            else if (nodeType == MaxPoolingNode<ElemType>::TypeName())
-                newNode = new MaxPoolingNode<ElemType>(fstream, modelVersion, m_deviceId, nodeName);
-            else if (nodeType == AveragePoolingNode<ElemType>::TypeName())
-                newNode = new AveragePoolingNode<ElemType>(fstream, modelVersion, m_deviceId, nodeName);
-            else if (nodeType == NegateNode<ElemType>::TypeName())
-                newNode = new NegateNode<ElemType>(fstream, modelVersion, m_deviceId, nodeName);
-            else if (nodeType == RectifiedLinearNode<ElemType>::TypeName())
-                newNode = new RectifiedLinearNode<ElemType>(fstream, modelVersion, m_deviceId, nodeName);
-            else if (nodeType == SigmoidNode<ElemType>::TypeName())
-                newNode = new SigmoidNode<ElemType>(fstream, modelVersion, m_deviceId, nodeName);
-            else if (nodeType == TanhNode<ElemType>::TypeName())
-                newNode = new TanhNode<ElemType>(fstream, modelVersion, m_deviceId, nodeName);
-            else if (nodeType == ExpNode<ElemType>::TypeName())
-                newNode = new ExpNode<ElemType>(fstream, modelVersion, m_deviceId, nodeName);
-            else if (nodeType == LogNode<ElemType>::TypeName())
-                newNode = new LogNode<ElemType>(fstream, modelVersion, m_deviceId, nodeName);
-            else if (nodeType == CosineNode<ElemType>::TypeName())
-                newNode = new CosineNode<ElemType>(fstream, modelVersion, m_deviceId, nodeName);
-            else if (nodeType == SoftmaxNode<ElemType>::TypeName())
-                newNode = new SoftmaxNode<ElemType>(fstream, modelVersion, m_deviceId, nodeName);
-            else if (nodeType == LogSoftmaxNode<ElemType>::TypeName())
-                newNode = new LogSoftmaxNode<ElemType>(fstream, modelVersion, m_deviceId, nodeName);
-            else if (nodeType == SumElementsNode<ElemType>::TypeName())
-                newNode = new SumElementsNode<ElemType>(fstream, modelVersion, m_deviceId, nodeName);
-            else if (nodeType == ScaleNode<ElemType>::TypeName())
-                newNode = new ScaleNode<ElemType>(fstream, modelVersion, m_deviceId, nodeName);
-            else if (nodeType == TransposeNode<ElemType>::TypeName())
-                newNode = new TransposeNode<ElemType>(fstream, modelVersion, m_deviceId, nodeName);
-            else if (nodeType == TimesNode<ElemType>::TypeName())
-                newNode = new TimesNode<ElemType>(fstream, modelVersion, m_deviceId, nodeName);
-            else if (nodeType == ElementTimesNode<ElemType>::TypeName())
-                newNode = new ElementTimesNode<ElemType>(fstream, modelVersion, m_deviceId, nodeName);
-            else if (nodeType == DiagTimesNode<ElemType>::TypeName())
-                newNode = new DiagTimesNode<ElemType>(fstream, modelVersion, m_deviceId, nodeName);
-            else if (nodeType == CosDistanceNode<ElemType>::TypeName())
-                newNode = new CosDistanceNode<ElemType>(fstream, modelVersion, m_deviceId, nodeName);
-            else if (nodeType == KhatriRaoProductNode<ElemType>::TypeName())
-                newNode = new KhatriRaoProductNode<ElemType>(fstream, modelVersion, m_deviceId, nodeName);
-            else if (nodeType == PlusNode<ElemType>::TypeName())
-                newNode = new PlusNode<ElemType>(fstream, modelVersion, m_deviceId, nodeName);
-            else if (nodeType == MinusNode<ElemType>::TypeName())
-                newNode = new MinusNode<ElemType>(fstream, modelVersion, m_deviceId, nodeName);
-            else if (nodeType == SquareErrorNode<ElemType>::TypeName())
-                newNode = new SquareErrorNode<ElemType>(fstream, modelVersion, m_deviceId, nodeName);
-            else if (nodeType == CrossEntropyWithSoftmaxNode<ElemType>::TypeName())
-                newNode = new CrossEntropyWithSoftmaxNode<ElemType>(fstream, modelVersion, m_deviceId, nodeName);
-            else if (nodeType == ClassBasedCrossEntropyWithSoftmaxNode<ElemType>::TypeName())
-                newNode = new ClassBasedCrossEntropyWithSoftmaxNode<ElemType>(fstream, modelVersion, m_deviceId, nodeName); 
-            else if (nodeType == NoiseContrastiveEstimationNode<ElemType>::TypeName())
-                newNode = new NoiseContrastiveEstimationNode<ElemType>(fstream, modelVersion, m_deviceId, nodeName);
-            else if (nodeType == CRFNode<ElemType>::TypeName())
-                newNode = new CRFNode<ElemType>(fstream, modelVersion, m_deviceId, nodeName);
-            else if (nodeType == LSTMNode<ElemType>::TypeName())
-                newNode = new LSTMNode<ElemType>(fstream, modelVersion, m_deviceId, nodeName);
-            else if (nodeType == CrossEntropyNode<ElemType>::TypeName())
-                newNode = new CrossEntropyNode<ElemType>(fstream, modelVersion, m_deviceId, nodeName);
-            else if (nodeType == MatrixL1RegNode<ElemType>::TypeName())
-                newNode = new MatrixL1RegNode<ElemType>(fstream, modelVersion, m_deviceId, nodeName);
-            else if (nodeType == MatrixL2RegNode<ElemType>::TypeName())
-                newNode = new MatrixL2RegNode<ElemType>(fstream, modelVersion, m_deviceId, nodeName);
-            else if (nodeType == PerDimMeanVarNormalizationNode<ElemType>::TypeName() || nodeType==L"PerDimMeanVarNormalizationNode") // mseltzer - hack b/c this changed (Dong?) and old models didn't load...
-                newNode = new PerDimMeanVarNormalizationNode<ElemType>(fstream, modelVersion, m_deviceId, nodeName);            
-            else if (nodeType == PerDimMeanVarDeNormalizationNode<ElemType>::TypeName() || nodeType==L"PerDimMeanVarDeNormalizationNode") // mseltzer - hack b/c this changed (Dong?) and old models didn't load...
-                newNode = new PerDimMeanVarDeNormalizationNode<ElemType>(fstream, modelVersion, m_deviceId, nodeName);
-            else if (nodeType == ErrorPredictionNode<ElemType>::TypeName())
-                newNode = new ErrorPredictionNode<ElemType>(fstream, modelVersion, m_deviceId, nodeName);    
-            else if (nodeType == DropoutNode<ElemType>::TypeName())
-                newNode = new DropoutNode<ElemType>(fstream, modelVersion, m_deviceId, nodeName);
-            else if (nodeType == MeanNode<ElemType>::TypeName())
-                newNode = new MeanNode<ElemType>(fstream, modelVersion, m_deviceId, nodeName);
-            else if (nodeType == InvStdDevNode<ElemType>::TypeName())
-                newNode = new InvStdDevNode<ElemType>(fstream, modelVersion, m_deviceId, nodeName);
-            else if (nodeType == DelayNode<ElemType>::TypeName())
-                newNode = new DelayNode<ElemType>(fstream, modelVersion, m_deviceId, nodeName);
-            else if (nodeType == LookupTableNode<ElemType>::TypeName())
-                newNode = new LookupTableNode<ElemType>(fstream, modelVersion, m_deviceId, nodeName);
-            else if (nodeType == RowSliceNode<ElemType>::TypeName())
-                newNode = new RowSliceNode<ElemType>(fstream, modelVersion, m_deviceId, nodeName);
-            else if (nodeType == RowStackNode<ElemType>::TypeName())
-                newNode = new RowStackNode<ElemType>(fstream, modelVersion, m_deviceId, nodeName);
-            else if (nodeType == GMMLogLikelihoodNode<ElemType>::TypeName())
-                newNode = new GMMLogLikelihoodNode<ElemType>(fstream, modelVersion, m_deviceId, nodeName);
-            else if (nodeType == SequenceDecoderNode<ElemType>::TypeName())
-                newNode = new SequenceDecoderNode<ElemType>(fstream, modelVersion, m_deviceId, nodeName);
-			else if (nodeType == CosDistanceWithNegativeSamplesNode<ElemType>::TypeName())
-				newNode = new CosDistanceWithNegativeSamplesNode<ElemType>(fstream, modelVersion, m_deviceId, nodeName);
-            else if (nodeType == TimeReverseNode<ElemType>::TypeName())
-                newNode = new TimeReverseNode<ElemType>(fstream, modelVersion, m_deviceId, nodeName);
-            else if (nodeType == ParallelNode<ElemType>::TypeName())
-                newNode = new ParallelNode<ElemType>(fstream, modelVersion, m_deviceId, nodeName);
-            else
-            {
-                fprintf(stderr, "Error creating new ComputationNode of type %ls, with name %ls\n", nodeType.c_str(), nodeName.c_str());
-                throw std::invalid_argument("Invalid node type.");
-            }
-            
-            AddNodeToNet(newNode);
-            return newNode;
-        }
-=======
-    ComputationNode<ElemType>* CreateNodeFromFile(const std::wstring nodeType,
-                                                  const std::wstring nodeName,
-                                                  File& fstream,
-                                                  size_t modelVersion)
-    {
-        ComputationNode<ElemType>* newNode = nullptr;
->>>>>>> 85934cbe
-
-        if (nodeType == LearnableParameter<ElemType>::TypeName())
-        {
-            newNode = new LearnableParameter<ElemType>(fstream, modelVersion, m_deviceId, nodeName);
-        }
-        else if (nodeType == InputValue<ElemType>::TypeName())
-        {
-            newNode = new InputValue<ElemType>(fstream, modelVersion, m_deviceId, nodeName);
-        }
-        else if (nodeType == SparseLearnableParameter<ElemType>::TypeName())
-        {
-            newNode = new SparseLearnableParameter<ElemType>(fstream, modelVersion, m_deviceId, nodeName);
-        }
-        else if (nodeType == SparseInputValue<ElemType>::TypeName())
-        {
-            newNode = new SparseInputValue<ElemType>(fstream, modelVersion, m_deviceId, nodeName);
-        }
-<<<<<<< HEAD
-
-
-        ComputationNodePtr CreateInputNode(const std::wstring inputName, const size_t imageWidth, const size_t imageHeight, const size_t imageChannels, const size_t numImages)
-        {
-            ComputationNodePtr newNode(new InputValue<ElemType>(imageWidth, imageHeight, imageChannels, numImages, m_deviceId, inputName));
-            AddNodeToNet(newNode);
-            return newNode;
-        }
-
-        ComputationNodePtr CreateSparseInputNode(const std::wstring inputName, const size_t imageWidth, const size_t imageHeight, const size_t imageChannels, const size_t numImages)
-        {
-            ComputationNodePtr newNode(new SparseInputValue<ElemType>(imageWidth, imageHeight, imageChannels, numImages, m_deviceId, inputName));
-            AddNodeToNet(newNode);
-            return newNode;
-        }
-
-        ComputationNodePtr CreateConvolutionNode(const std::wstring nodeName, 
-                        const size_t kernelWidth, const size_t kernelHeight, const size_t outputChannels, 
-                        const size_t horizontalSubsample, const size_t verticalSubsample, 
-                        const bool zeroPadding = false, const size_t maxTempMemSizeInSamples = 0)
-        {
-            ComputationNodePtr newNode(new ConvolutionNode<ElemType>(
-                        kernelWidth, kernelHeight, outputChannels, 
-                        horizontalSubsample, verticalSubsample, 
-                        zeroPadding, m_deviceId, nodeName, maxTempMemSizeInSamples));
-            AddNodeToNet(newNode);
-            return newNode;
-        }
-
-        ComputationNodePtr CreateMaxPoolingNode(const std::wstring nodeName, 
-                        const size_t windowWidth, const size_t windowHeight, 
-                        const size_t horizontalSubsample, const size_t verticalSubsample)
-        {
-            ComputationNodePtr newNode(new MaxPoolingNode<ElemType>(
-                        windowWidth, windowHeight, horizontalSubsample, verticalSubsample, m_deviceId, nodeName));
-            AddNodeToNet(newNode);
-            return newNode;
-        }
-
-        ComputationNodePtr CreateAveragePoolingNode(const std::wstring nodeName, 
-                        const size_t windowWidth, const size_t windowHeight, 
-                        const size_t horizontalSubsample, const size_t verticalSubsample)
-        {
-            ComputationNodePtr newNode(new AveragePoolingNode<ElemType>(
-                        windowWidth, windowHeight, horizontalSubsample, verticalSubsample, m_deviceId, nodeName));
-            AddNodeToNet(newNode);
-            return newNode;
-        }
-
-        ComputationNodePtr CreateComputationNode(const std::wstring nodeType, const std::wstring nodeName) 
-        {
-            ComputationNode<ElemType>* newNode;
-
-            if (nodeType == NegateNode<ElemType>::TypeName())
-                newNode = new NegateNode<ElemType>(m_deviceId, nodeName);
-            else if (nodeType == RectifiedLinearNode<ElemType>::TypeName())
-                newNode = new RectifiedLinearNode<ElemType>(m_deviceId, nodeName);
-            else if (nodeType == SigmoidNode<ElemType>::TypeName())
-                newNode = new SigmoidNode<ElemType>(m_deviceId, nodeName);
-            else if (nodeType == TanhNode<ElemType>::TypeName())
-                newNode = new TanhNode<ElemType>(m_deviceId, nodeName);
-            else if (nodeType == ExpNode<ElemType>::TypeName())
-                newNode = new ExpNode<ElemType>(m_deviceId, nodeName);
-            else if (nodeType == LogNode<ElemType>::TypeName())
-                newNode = new LogNode<ElemType>(m_deviceId, nodeName);
-            else if (nodeType == CosineNode<ElemType>::TypeName())
-                newNode = new CosineNode<ElemType>(m_deviceId, nodeName);
-            else if (nodeType == SoftmaxNode<ElemType>::TypeName())
-                newNode = new SoftmaxNode<ElemType>(m_deviceId, nodeName);
-            else if (nodeType == LogSoftmaxNode<ElemType>::TypeName())
-                newNode = new LogSoftmaxNode<ElemType>(m_deviceId, nodeName);
-            else if (nodeType == SumElementsNode<ElemType>::TypeName())
-                newNode = new SumElementsNode<ElemType>(m_deviceId, nodeName);
-            else if (nodeType == ScaleNode<ElemType>::TypeName())
-                newNode = new ScaleNode<ElemType>(m_deviceId, nodeName);
-            else if (nodeType == TransposeNode<ElemType>::TypeName())
-                newNode = new TransposeNode<ElemType>(m_deviceId, nodeName);
-            else if (nodeType == TimesNode<ElemType>::TypeName())
-                newNode = new TimesNode<ElemType>(m_deviceId, nodeName);
-            else if (nodeType == ElementTimesNode<ElemType>::TypeName())
-                newNode = new ElementTimesNode<ElemType>(m_deviceId, nodeName);
-            else if (nodeType == DiagTimesNode<ElemType>::TypeName())
-                newNode = new DiagTimesNode<ElemType>(m_deviceId, nodeName);
-            else if (nodeType == CosDistanceNode<ElemType>::TypeName())
-                newNode = new CosDistanceNode<ElemType>(m_deviceId, nodeName);
-            else if (nodeType == KhatriRaoProductNode<ElemType>::TypeName())
-                newNode = new KhatriRaoProductNode<ElemType>(m_deviceId, nodeName);
-            else if (nodeType == PlusNode<ElemType>::TypeName())
-                newNode = new PlusNode<ElemType>(m_deviceId, nodeName);
-            else if (nodeType == MinusNode<ElemType>::TypeName())
-                newNode = new MinusNode<ElemType>(m_deviceId, nodeName);
-            else if (nodeType == SquareErrorNode<ElemType>::TypeName())
-                newNode = new SquareErrorNode<ElemType>(m_deviceId, nodeName);
-            else if (nodeType == CrossEntropyWithSoftmaxNode<ElemType>::TypeName())
-                newNode = new CrossEntropyWithSoftmaxNode<ElemType>(m_deviceId, nodeName);
-            else if (nodeType == CrossEntropyNode<ElemType>::TypeName())
-                newNode = new CrossEntropyNode<ElemType>(m_deviceId, nodeName);
-            else if (nodeType == ClassBasedCrossEntropyWithSoftmaxNode<ElemType>::TypeName())
-                newNode = new ClassBasedCrossEntropyWithSoftmaxNode<ElemType>(m_deviceId, nodeName);
-            else if (nodeType == CRFNode<ElemType>::TypeName())
-                newNode = new CRFNode<ElemType>(m_deviceId, nodeName);
-            else if (nodeType == LSTMNode<ElemType>::TypeName())
-                newNode = new LSTMNode<ElemType>(m_deviceId, nodeName);
-            else if (nodeType == MatrixL1RegNode<ElemType>::TypeName())
-                newNode = new MatrixL1RegNode<ElemType>(m_deviceId, nodeName);
-            else if (nodeType == MatrixL2RegNode<ElemType>::TypeName())
-                newNode = new MatrixL2RegNode<ElemType>(m_deviceId, nodeName);
-            else if (nodeType == PerDimMeanVarNormalizationNode<ElemType>::TypeName())
-                newNode = new PerDimMeanVarNormalizationNode<ElemType>(m_deviceId, nodeName);        
-            else if (nodeType == PerDimMeanVarDeNormalizationNode<ElemType>::TypeName())
-                newNode = new PerDimMeanVarDeNormalizationNode<ElemType>(m_deviceId, nodeName);        
-            else if (nodeType == ErrorPredictionNode<ElemType>::TypeName())
-                newNode = new ErrorPredictionNode<ElemType>(m_deviceId, nodeName);    
-            else if (nodeType == DropoutNode<ElemType>::TypeName())
-                newNode = new DropoutNode<ElemType>(m_deviceId, nodeName);
-            else if (nodeType == MeanNode<ElemType>::TypeName())
-                newNode = new MeanNode<ElemType>(m_deviceId, nodeName);
-            else if (nodeType == InvStdDevNode<ElemType>::TypeName())
-                newNode = new InvStdDevNode<ElemType>(m_deviceId, nodeName);
-            else if (nodeType == DelayNode<ElemType>::TypeName())
-                newNode = new DelayNode<ElemType>(m_deviceId, nodeName);
-            else if (nodeType == LookupTableNode<ElemType>::TypeName())
-                newNode = new LookupTableNode<ElemType>(m_deviceId, nodeName);
-            else if (nodeType == GMMLogLikelihoodNode<ElemType>::TypeName())
-                newNode = new GMMLogLikelihoodNode<ElemType>(m_deviceId, nodeName);
-            else if (nodeType == SequenceDecoderNode<ElemType>::TypeName())
-                newNode = new SequenceDecoderNode<ElemType>(m_deviceId, nodeName);
-            else if (nodeType == TimeReverseNode<ElemType>::TypeName())
-                newNode = new TimeReverseNode<ElemType>(m_deviceId, nodeName);
-            else if (nodeType == CosDistanceWithNegativeSamplesNode<ElemType>::TypeName())
-				newNode = new CosDistanceWithNegativeSamplesNode<ElemType>(m_deviceId, nodeName);
-            else if (nodeType == ParallelNode<ElemType>::TypeName())
-                newNode = new ParallelNode<ElemType>(m_deviceId, nodeName);
-            else if (nodeType == RowStackNode<ElemType>::TypeName())
-                newNode = new RowStackNode<ElemType>(m_deviceId, nodeName);
-            else
-            {
-                fprintf(stderr, "Error creating new ComputationNode of type %ls, with name %ls\n", nodeType.c_str(), nodeName.c_str());
-                throw std::invalid_argument("Invalid node type.");
-            }
-            
-            AddNodeToNet(newNode);
-            return newNode;
-=======
-        else if (nodeType == ConvolutionNode<ElemType>::TypeName())
-        {
-            newNode = new ConvolutionNode<ElemType>(fstream, modelVersion, m_deviceId, nodeName);
->>>>>>> 85934cbe
-        }
-        else if (nodeType == MaxPoolingNode<ElemType>::TypeName())
-        {
-            newNode = new MaxPoolingNode<ElemType>(fstream, modelVersion, m_deviceId, nodeName);
-        }
-        else if (nodeType == AveragePoolingNode<ElemType>::TypeName())
-        {
-            newNode = new AveragePoolingNode<ElemType>(fstream, modelVersion, m_deviceId, nodeName);
-        }
-        else if (nodeType == NegateNode<ElemType>::TypeName())
-        {
-            newNode = new NegateNode<ElemType>(fstream, modelVersion, m_deviceId, nodeName);
-        }
-        else if (nodeType == RectifiedLinearNode<ElemType>::TypeName())
-        {
-            newNode = new RectifiedLinearNode<ElemType>(fstream, modelVersion, m_deviceId, nodeName);
-        }
-        else if (nodeType == SigmoidNode<ElemType>::TypeName())
-        {
-            newNode = new SigmoidNode<ElemType>(fstream, modelVersion, m_deviceId, nodeName);
-        }
-        else if (nodeType == TanhNode<ElemType>::TypeName())
-        {
-            newNode = new TanhNode<ElemType>(fstream, modelVersion, m_deviceId, nodeName);
-        }
-        else if (nodeType == ExpNode<ElemType>::TypeName())
-        {
-            newNode = new ExpNode<ElemType>(fstream, modelVersion, m_deviceId, nodeName);
-        }
-        else if (nodeType == LogNode<ElemType>::TypeName())
-        {
-            newNode = new LogNode<ElemType>(fstream, modelVersion, m_deviceId, nodeName);
-        }
-        else if (nodeType == CosineNode<ElemType>::TypeName())
-        {
-            newNode = new CosineNode<ElemType>(fstream, modelVersion, m_deviceId, nodeName);
-        }
-        else if (nodeType == SoftmaxNode<ElemType>::TypeName())
-        {
-            newNode = new SoftmaxNode<ElemType>(fstream, modelVersion, m_deviceId, nodeName);
-        }
-<<<<<<< HEAD
-
-
-        ComputationNodePtr SequenceDecoder(const ComputationNodePtr label, const ComputationNodePtr prediction, const ComputationNodePtr pairscore, const std::wstring nodeName = L"")
-        {
-            ComputationNodePtr newNode(new SequenceDecoderNode<ElemType>(m_deviceId, nodeName));
-            newNode->AttachInputs(label, prediction, pairscore);
-            AddNodeToNet(newNode);
-            return newNode;
-        }
-
-        ComputationNodePtr CrossEntropyWithSoftmax (const ComputationNodePtr label, const ComputationNodePtr prediction, const std::wstring nodeName = L"")
-=======
-        else if (nodeType == LogSoftmaxNode<ElemType>::TypeName())
->>>>>>> 85934cbe
-        {
-            newNode = new LogSoftmaxNode<ElemType>(fstream, modelVersion, m_deviceId, nodeName);
-        }
-        else if (nodeType == SumElementsNode<ElemType>::TypeName())
-        {
-            newNode = new SumElementsNode<ElemType>(fstream, modelVersion, m_deviceId, nodeName);
-        }
-        else if (nodeType == ScaleNode<ElemType>::TypeName())
-        {
-            newNode = new ScaleNode<ElemType>(fstream, modelVersion, m_deviceId, nodeName);
-        }
-        else if (nodeType == TimesNode<ElemType>::TypeName())
-        {
-            newNode = new TimesNode<ElemType>(fstream, modelVersion, m_deviceId, nodeName);
-        }
-<<<<<<< HEAD
-
-        ComputationNodePtr LSTM(const ComputationNodePtr obs, const ComputationNodePtr inputGate, const ComputationNodePtr forgetGate, const ComputationNodePtr outputGate, const ComputationNodePtr memoryCellWgt, const std::wstring nodeName = L"")
-        {
-            ComputationNodePtr newNode(new LSTMNode<ElemType>(m_deviceId, nodeName));
-            newNode->AttachInputs(obs, inputGate, forgetGate, outputGate, memoryCellWgt);
-            AddNodeToNet(newNode);
-            return newNode;
-        }
-
-        ComputationNodePtr CrossEntropy(const ComputationNodePtr label, const ComputationNodePtr prediction, const std::wstring nodeName = L"")
-=======
-        else if (nodeType == ElementTimesNode<ElemType>::TypeName())
->>>>>>> 85934cbe
-        {
-            newNode = new ElementTimesNode<ElemType>(fstream, modelVersion, m_deviceId, nodeName);
-        }
-        else if (nodeType == DiagTimesNode<ElemType>::TypeName())
-        {
-            newNode = new DiagTimesNode<ElemType>(fstream, modelVersion, m_deviceId, nodeName);
-        }
-        else if (nodeType == CosDistanceNode<ElemType>::TypeName())
-        {
-            newNode = new CosDistanceNode<ElemType>(fstream, modelVersion, m_deviceId, nodeName);
-        }
-        else if (nodeType == KhatriRaoProductNode<ElemType>::TypeName())
-        {
-            newNode = new KhatriRaoProductNode<ElemType>(fstream, modelVersion, m_deviceId, nodeName);
-        }
-        else if (nodeType == PlusNode<ElemType>::TypeName())
-        {
-            newNode = new PlusNode<ElemType>(fstream, modelVersion, m_deviceId, nodeName);
-        }
-        else if (nodeType == MinusNode<ElemType>::TypeName())
-        {
-            newNode = new MinusNode<ElemType>(fstream, modelVersion, m_deviceId, nodeName);
-        }
-        else if (nodeType == SquareErrorNode<ElemType>::TypeName())
-        {
-            newNode = new SquareErrorNode<ElemType>(fstream, modelVersion, m_deviceId, nodeName);
-        }
-        else if (nodeType == CrossEntropyWithSoftmaxNode<ElemType>::TypeName())
-        {
-            newNode = new CrossEntropyWithSoftmaxNode<ElemType>(fstream, modelVersion, m_deviceId,nodeName);
-        }
-        else if (nodeType == ClassBasedCrossEntropyWithSoftmaxNode<ElemType>::TypeName())
-        {
-            newNode = new ClassBasedCrossEntropyWithSoftmaxNode<ElemType>(fstream, modelVersion, m_deviceId, nodeName);
-        }
-        else if (nodeType == NoiseContrastiveEstimationNode<ElemType>::TypeName())
-        {
-            newNode = new NoiseContrastiveEstimationNode<ElemType>(fstream, modelVersion, m_deviceId, nodeName);
-        }
-        else if (nodeType == CRFNode<ElemType>::TypeName())
-        {
-            newNode = new CRFNode<ElemType>(fstream, modelVersion, m_deviceId, nodeName);
-        }
-        else if (nodeType == CrossEntropyNode<ElemType>::TypeName())
-        {
-            newNode = new CrossEntropyNode<ElemType>(fstream, modelVersion, m_deviceId, nodeName);
-        }
-        else if (nodeType == MatrixL1RegNode<ElemType>::TypeName())
-        {
-            newNode = new MatrixL1RegNode<ElemType>(fstream, modelVersion, m_deviceId, nodeName);
-        }
-        else if (nodeType == MatrixL2RegNode<ElemType>::TypeName())
-        {
-            newNode = new MatrixL2RegNode<ElemType>(fstream, modelVersion, m_deviceId, nodeName);
-        }
-        else if (nodeType == PerDimMeanVarNormalizationNode<ElemType>::TypeName() ||
-                 nodeType == L"PerDimMeanVarNormalizationNode")
-        {
-            // mseltzer - hack b/c this changed (Dong?) and old models didn't load...
-            newNode = new PerDimMeanVarNormalizationNode<ElemType>(fstream, modelVersion, m_deviceId, nodeName);
-        }
-        else if (nodeType == PerDimMeanVarDeNormalizationNode<ElemType>::TypeName() ||
-                 nodeType == L"PerDimMeanVarDeNormalizationNode")
-        {
-            // mseltzer - hack b/c this changed (Dong?) and old models didn't load...
-            newNode = new PerDimMeanVarDeNormalizationNode<ElemType>(fstream, modelVersion, m_deviceId, nodeName);
-        }
-        else if (nodeType == ErrorPredictionNode<ElemType>::TypeName())
-        {
-            newNode = new ErrorPredictionNode<ElemType>(fstream, modelVersion, m_deviceId, nodeName);
-        }
-        else if (nodeType == DropoutNode<ElemType>::TypeName())
-        {
-            newNode = new DropoutNode<ElemType>(fstream, modelVersion, m_deviceId, nodeName);
-        }
-        else if (nodeType == MeanNode<ElemType>::TypeName())
-        {
-            newNode = new MeanNode<ElemType>(fstream, modelVersion, m_deviceId, nodeName);
-        }
-        else if (nodeType == InvStdDevNode<ElemType>::TypeName())
-        {
-            newNode = new InvStdDevNode<ElemType>(fstream, modelVersion, m_deviceId, nodeName);
-        }
-        else if (nodeType == DelayNode<ElemType>::TypeName())
-        {
-            newNode = new DelayNode<ElemType>(fstream, modelVersion, m_deviceId, nodeName);
-        }
-        else if (nodeType == LookupTableNode<ElemType>::TypeName())
-        {
-            newNode = new LookupTableNode<ElemType>(fstream, modelVersion, m_deviceId, nodeName);
-        }
-        else if (nodeType == RowSliceNode<ElemType>::TypeName())
-        {
-            newNode = new RowSliceNode<ElemType>(fstream, modelVersion, m_deviceId, nodeName);
-        }
-        else if (nodeType == RowStackNode<ElemType>::TypeName())
-        {
-            newNode = new RowStackNode<ElemType>(fstream, modelVersion, m_deviceId, nodeName);
-        }
-        else if (nodeType == GMMLogLikelihoodNode<ElemType>::TypeName())
-        {
-            newNode = new GMMLogLikelihoodNode<ElemType>(fstream, modelVersion, m_deviceId, nodeName);
-        }
-        else if (nodeType == CosDistanceWithNegativeSamplesNode<ElemType>::TypeName())
-        {
-            newNode = new CosDistanceWithNegativeSamplesNode<ElemType>(fstream, modelVersion, m_deviceId, nodeName);
-        }
-        else if (nodeType == TimeReverseNode<ElemType>::TypeName())
-        {
-            newNode = new TimeReverseNode<ElemType>(fstream, modelVersion, m_deviceId, nodeName);
-        }
-        else
-        {
-            fprintf(stderr, "Error creating new ComputationNode of type %ls, with name %ls\n",
-                    nodeType.c_str(), nodeName.c_str());
-            throw std::invalid_argument("Invalid node type.");
-        }
-
-        AddNodeToNet(newNode);
-        return newNode;
-    }
-
-    ComputationNodePtr CreateLearnableParameter(const std::wstring paramName,
-                                                const size_t rows,
-                                                const size_t cols)
-    {
-        ComputationNodePtr newNode(new LearnableParameter<ElemType>(rows, cols, m_deviceId, paramName));
-        AddNodeToNet(newNode);
-        return newNode;
-    }
-
-    //sparse matrix size is optionally specified
-    ComputationNodePtr CreateSparseLearnableParameter(const std::wstring paramName, const size_t rows, const size_t cols, const size_t size = 0)
-    {
-        ComputationNodePtr newNode(new SparseLearnableParameter<ElemType>(rows, cols, size, m_deviceId, paramName));
-        AddNodeToNet(newNode);
-        return newNode;
-    }
-
-    ComputationNodePtr CreateInputNode(const std::wstring inputName, const size_t rows, const size_t cols)
-    {
-        ComputationNodePtr newNode(
-                new InputValue<ElemType>(rows, cols, m_deviceId, inputName));
-        AddNodeToNet(newNode);
-        return newNode;
-    }
-
-    ComputationNodePtr CreateSparseInputNode(const std::wstring inputName, const size_t rows, const size_t cols)
-    {
-        ComputationNodePtr newNode(
-                new SparseInputValue<ElemType>(rows, cols, m_deviceId, inputName));
-        AddNodeToNet(newNode);
-        return newNode;
-    }
-
-    ComputationNodePtr CreateInputNode(const std::wstring inputName,
-                                       const size_t imageWidth,
-                                       const size_t imageHeight,
-                                       const size_t imageChannels,
-                                       const size_t numImages)
-    {
-        ComputationNodePtr newNode(new InputValue<ElemType>(imageWidth, imageHeight, imageChannels, numImages, m_deviceId, inputName));
-        AddNodeToNet(newNode);
-        return newNode;
-    }
-
-    ComputationNodePtr CreateSparseInputNode(const std::wstring inputName,
-                                             const size_t imageWidth,
-                                             const size_t imageHeight,
-                                             const size_t imageChannels,
-                                             const size_t numImages)
-    {
-        ComputationNodePtr newNode(new SparseInputValue<ElemType>(imageWidth, imageHeight, imageChannels, numImages, m_deviceId, inputName));
-        AddNodeToNet(newNode);
-        return newNode;
-    }
-
-    ComputationNodePtr CreateConvolutionNode(const std::wstring nodeName, const size_t kernelWidth,
-                                             const size_t kernelHeight, const size_t outputChannels,
-                                             const size_t horizontalSubsample, const size_t verticalSubsample,
-                                             const bool zeroPadding = false,
-                                             const size_t maxTempMemSizeInSamples = 0)
-    {
-        ComputationNodePtr newNode(new ConvolutionNode<ElemType>(kernelWidth, kernelHeight,
-                                                                 outputChannels,
-                                                                 horizontalSubsample,
-                                                                 verticalSubsample, zeroPadding,
-                                                                 m_deviceId, nodeName,
-                                                                 maxTempMemSizeInSamples));
-        AddNodeToNet(newNode);
-        return newNode;
-    }
-
-    ComputationNodePtr CreateMaxPoolingNode(const std::wstring nodeName,
-                                            const size_t windowWidth,
-                                            const size_t windowHeight,
-                                            const size_t horizontalSubsample,
-                                            const size_t verticalSubsample)
-    {
-        ComputationNodePtr newNode(new MaxPoolingNode<ElemType>(windowWidth, windowHeight,
-                                                                horizontalSubsample,
-                                                                verticalSubsample, m_deviceId,
-                                                                nodeName));
-        AddNodeToNet(newNode);
-        return newNode;
-    }
-
-    ComputationNodePtr CreateAveragePoolingNode(const std::wstring nodeName, const size_t windowWidth,
-                                                const size_t windowHeight, const size_t horizontalSubsample,
-                                                const size_t verticalSubsample)
-    {
-        ComputationNodePtr newNode(new AveragePoolingNode<ElemType>(windowWidth, windowHeight,
-                                                                    horizontalSubsample,
-                                                                    verticalSubsample, m_deviceId,
-                                                                    nodeName));
-        AddNodeToNet(newNode);
-        return newNode;
-    }
-
-    ComputationNodePtr CreateComputationNode(const std::wstring nodeType, const std::wstring nodeName)
-    {
-        ComputationNode<ElemType>* newNode;
-
-<<<<<<< HEAD
-        ComputationNodePtr Scale(const ComputationNodePtr scalar, const ComputationNodePtr matrix, const std::wstring nodeName = L"")
-=======
-        if (nodeType == NegateNode<ElemType>::TypeName())
->>>>>>> 85934cbe
-        {
-            newNode = new NegateNode<ElemType>(m_deviceId, nodeName);
-        }
-<<<<<<< HEAD
-
-        ComputationNodePtr Transpose(const ComputationNodePtr matrix, const std::wstring nodeName = L"")
-        {
-            ComputationNodePtr newNode(new TransposeNode<ElemType>(m_deviceId, nodeName));
-            newNode->AttachInputs(matrix);
-            AddNodeToNet(newNode);
-            return newNode;
-        }
-
-        ComputationNodePtr Times(const ComputationNodePtr a, const ComputationNodePtr b, const std::wstring nodeName = L"")
-=======
-        else if (nodeType == RectifiedLinearNode<ElemType>::TypeName())
->>>>>>> 85934cbe
-        {
-            newNode = new RectifiedLinearNode<ElemType>(m_deviceId, nodeName);
-        }
-        else if (nodeType == SigmoidNode<ElemType>::TypeName())
-        {
-            newNode = new SigmoidNode<ElemType>(m_deviceId, nodeName);
-        }
-        else if (nodeType == TanhNode<ElemType>::TypeName())
-        {
-            newNode = new TanhNode<ElemType>(m_deviceId, nodeName);
-        }
-        else if (nodeType == ExpNode<ElemType>::TypeName())
-        {
-            newNode = new ExpNode<ElemType>(m_deviceId, nodeName);
-        }
-        else if (nodeType == LogNode<ElemType>::TypeName())
-        {
-            newNode = new LogNode<ElemType>(m_deviceId, nodeName);
-        }
-        else if (nodeType == CosineNode<ElemType>::TypeName())
-        {
-            newNode = new CosineNode<ElemType>(m_deviceId, nodeName);
-        }
-        else if (nodeType == SoftmaxNode<ElemType>::TypeName())
-        {
-            newNode = new SoftmaxNode<ElemType>(m_deviceId, nodeName);
-        }
-        else if (nodeType == LogSoftmaxNode<ElemType>::TypeName())
-        {
-            newNode = new LogSoftmaxNode<ElemType>(m_deviceId, nodeName);
-        }
-        else if (nodeType == SumElementsNode<ElemType>::TypeName())
-        {
-            newNode = new SumElementsNode<ElemType>(m_deviceId, nodeName);
-        }
-        else if (nodeType == ScaleNode<ElemType>::TypeName())
-        {
-            newNode = new ScaleNode<ElemType>(m_deviceId, nodeName);
-        }
-        else if (nodeType == TimesNode<ElemType>::TypeName())
-        {
-            newNode = new TimesNode<ElemType>(m_deviceId, nodeName);
-        }
-        else if (nodeType == ElementTimesNode<ElemType>::TypeName())
-        {
-            newNode = new ElementTimesNode<ElemType>(m_deviceId, nodeName);
-        }
-        else if (nodeType == DiagTimesNode<ElemType>::TypeName())
-        {
-            newNode = new DiagTimesNode<ElemType>(m_deviceId, nodeName);
-        }
-        else if (nodeType == CosDistanceNode<ElemType>::TypeName())
-        {
-            newNode = new CosDistanceNode<ElemType>(m_deviceId, nodeName);
-        }
-        else if (nodeType == KhatriRaoProductNode<ElemType>::TypeName())
-        {
-            newNode = new KhatriRaoProductNode<ElemType>(m_deviceId, nodeName);
-        }
-        else if (nodeType == PlusNode<ElemType>::TypeName())
-        {
-            newNode = new PlusNode<ElemType>(m_deviceId, nodeName);
-        }
-        else if (nodeType == MinusNode<ElemType>::TypeName())
-        {
-            newNode = new MinusNode<ElemType>(m_deviceId, nodeName);
-        }
-        else if (nodeType == SquareErrorNode<ElemType>::TypeName())
-        {
-            newNode = new SquareErrorNode<ElemType>(m_deviceId, nodeName);
-        }
-        else if (nodeType == CrossEntropyWithSoftmaxNode<ElemType>::TypeName())
-        {
-            newNode = new CrossEntropyWithSoftmaxNode<ElemType>(m_deviceId, nodeName);
-        }
-        else if (nodeType == CrossEntropyNode<ElemType>::TypeName())
-        {
-            newNode = new CrossEntropyNode<ElemType>(m_deviceId, nodeName);
-        }
-        else if (nodeType == ClassBasedCrossEntropyWithSoftmaxNode<ElemType>::TypeName())
-        {
-            newNode = new ClassBasedCrossEntropyWithSoftmaxNode<ElemType>(m_deviceId, nodeName);
-        }
-        else if (nodeType == CRFNode<ElemType>::TypeName())
-        {
-            newNode = new CRFNode<ElemType>(m_deviceId, nodeName);
-        }
-        else if (nodeType == MatrixL1RegNode<ElemType>::TypeName())
-        {
-            newNode = new MatrixL1RegNode<ElemType>(m_deviceId, nodeName);
-        }
-        else if (nodeType == MatrixL2RegNode<ElemType>::TypeName())
-        {
-            newNode = new MatrixL2RegNode<ElemType>(m_deviceId, nodeName);
-        }
-        else if (nodeType == PerDimMeanVarNormalizationNode<ElemType>::TypeName())
-        {
-            newNode = new PerDimMeanVarNormalizationNode<ElemType>(m_deviceId, nodeName);
-        }
-        else if (nodeType == PerDimMeanVarDeNormalizationNode<ElemType>::TypeName())
-        {
-            newNode = new PerDimMeanVarDeNormalizationNode<ElemType>(m_deviceId, nodeName);
-        }
-        else if (nodeType == ErrorPredictionNode<ElemType>::TypeName())
-        {
-            newNode = new ErrorPredictionNode<ElemType>(m_deviceId, nodeName);
-        }
-        else if (nodeType == DropoutNode<ElemType>::TypeName())
-        {
-            newNode = new DropoutNode<ElemType>(m_deviceId, nodeName);
-        }
-        else if (nodeType == MeanNode<ElemType>::TypeName())
-        {
-            newNode = new MeanNode<ElemType>(m_deviceId, nodeName);
-        }
-        else if (nodeType == InvStdDevNode<ElemType>::TypeName())
-        {
-            newNode = new InvStdDevNode<ElemType>(m_deviceId, nodeName);
-        }
-        else if (nodeType == DelayNode<ElemType>::TypeName())
-        {
-            newNode = new DelayNode<ElemType>(m_deviceId, nodeName);
-        }
-        else if (nodeType == LookupTableNode<ElemType>::TypeName())
-        {
-            newNode = new LookupTableNode<ElemType>(m_deviceId, nodeName);
-        }
-        else if (nodeType == GMMLogLikelihoodNode<ElemType>::TypeName())
-        {
-            newNode = new GMMLogLikelihoodNode<ElemType>(m_deviceId, nodeName);
-        }
-        else if (nodeType == TimeReverseNode<ElemType>::TypeName())
-        {
-            newNode = new TimeReverseNode<ElemType>(m_deviceId, nodeName);
-        }
-        else if (nodeType == CosDistanceWithNegativeSamplesNode<ElemType>::TypeName())
-        {
-            newNode = new CosDistanceWithNegativeSamplesNode<ElemType>(m_deviceId, nodeName);
-        }
-        else if (nodeType == RowStackNode<ElemType>::TypeName())
-        {
-            newNode = new RowStackNode<ElemType>(m_deviceId, nodeName);
-        }
-        else
-        {
-            fprintf(stderr, "Error creating new ComputationNode of type %ls, with name %ls\n",
-                    nodeType.c_str(), nodeName.c_str());
-            throw std::invalid_argument("Invalid node type.");
-        }
-
-        AddNodeToNet(newNode);
-        return newNode;
-    }
-
-    ComputationNodePtr Parameter(const size_t rows, size_t cols, const std::wstring nodeName = L"")
-    {
-        return CreateLearnableParameter(nodeName, rows, cols);
-    }
-
-    ComputationNodePtr Input(const size_t rows, const size_t cols, const std::wstring nodeName = L"")
-    {
-        return CreateInputNode(nodeName, rows, cols);
-    }
-
-    ComputationNodePtr Input(const size_t imageWidth, const size_t imageHeight,
-                             const size_t imageChannels, const size_t numImages,
-                             const std::wstring nodeName = L"")
-    {
-        return CreateInputNode(nodeName, imageWidth, imageHeight, imageChannels, numImages);
-    }
-
-    ComputationNodePtr Convolution(const ComputationNodePtr weight,
-                                   const ComputationNodePtr inputValues,
-                                   const size_t kernelWidth,
-                                   const size_t kernelHeight,
-                                   const size_t outputChannels,
-                                   const size_t horizontalSubsample,
-                                   const size_t verticalSubsample,
-                                   const bool zeroPadding = false,
-                                   const std::wstring nodeName = L"",
-                                   const size_t maxTempMemSizeInSamples = 0)
-    {
-        ComputationNodePtr newNode(new ConvolutionNode<ElemType>(kernelWidth, kernelHeight,
-                                                                 outputChannels,
-                                                                 horizontalSubsample,
-                                                                 verticalSubsample, zeroPadding,
-                                                                 m_deviceId, nodeName,
-                                                                 maxTempMemSizeInSamples));
-        newNode->AttachInputs(weight, inputValues);
-        AddNodeToNet(newNode);
-        return newNode;
-    }
-
-    ComputationNodePtr MaxPooling(const ComputationNodePtr inputValues,
-                                  const size_t windowWidth,
-                                  const size_t windowHeight,
-                                  const size_t horizontalSubsample,
-                                  const size_t verticalSubsample,
-                                  const std::wstring nodeName = L"")
-    {
-        ComputationNodePtr newNode(new MaxPoolingNode<ElemType>(windowWidth, windowHeight,
-                                                                horizontalSubsample,
-                                                                verticalSubsample, m_deviceId,
-                                                                nodeName));
-        newNode->AttachInputs(inputValues);
-        AddNodeToNet(newNode);
-        return newNode;
-    }
-
-    ComputationNodePtr AveragePooling(const ComputationNodePtr inputValues,
-                                      const size_t windowWidth,
-                                      const size_t windowHeight,
-                                      const size_t horizontalSubsample,
-                                      const size_t verticalSubsample,
-                                      const std::wstring nodeName = L"")
-    {
-        ComputationNodePtr newNode(new AveragePoolingNode<ElemType>(windowWidth, windowHeight,
-                                                                    horizontalSubsample,
-                                                                    verticalSubsample, m_deviceId,
-                                                                    nodeName));
-        newNode->AttachInputs(inputValues);
-        AddNodeToNet(newNode);
-        return newNode;
-    }
-
-    ComputationNodePtr ErrorPrediction(const ComputationNodePtr a,
-                                       const ComputationNodePtr b,
-                                       const std::wstring nodeName = L"")
-    {
-        ComputationNodePtr newNode(new ErrorPredictionNode<ElemType>(m_deviceId, nodeName));
-        newNode->AttachInputs(a, b);
-        AddNodeToNet(newNode);
-        return newNode;
-    }
-
-    ComputationNodePtr PerDimMeanVarNormalization(const ComputationNodePtr feature, const ComputationNodePtr mean,
-                                                  const ComputationNodePtr InvStdDev, const std::wstring nodeName = L"")
-    {
-        ComputationNodePtr newNode(new PerDimMeanVarNormalizationNode<ElemType>(m_deviceId, nodeName));
-        newNode->AttachInputs(feature, mean, InvStdDev);
-        AddNodeToNet(newNode);
-        return newNode;
-    }
-
-    ComputationNodePtr PerDimMeanVarDeNormalization(const ComputationNodePtr feature, const ComputationNodePtr mean,
-                                                    const ComputationNodePtr InvStdDev, const std::wstring nodeName = L"")
-    {
-        ComputationNodePtr newNode(new PerDimMeanVarDeNormalizationNode<ElemType>(m_deviceId, nodeName));
-        newNode->AttachInputs(feature, mean, InvStdDev);
-        AddNodeToNet(newNode);
-        return newNode;
-    }
-
-    ComputationNodePtr SquareError(const ComputationNodePtr a,
-                                   const ComputationNodePtr b,
-                                   const std::wstring nodeName = L"")
-    {
-        ComputationNodePtr newNode(new SquareErrorNode<ElemType>(m_deviceId, nodeName));
-        newNode->AttachInputs(a, b);
-        AddNodeToNet(newNode);
-        return newNode;
-    }
-
-    ComputationNodePtr CrossEntropyWithSoftmax(const ComputationNodePtr label, const ComputationNodePtr prediction,
-                                               const std::wstring nodeName = L"")
-    {
-        ComputationNodePtr newNode(new CrossEntropyWithSoftmaxNode<ElemType>(m_deviceId, nodeName));
-        newNode->AttachInputs(label, prediction);
-        AddNodeToNet(newNode);
-        return newNode;
-    }
-
-    ComputationNodePtr NoiseContrastiveEstimation(const ComputationNodePtr label, const ComputationNodePtr prediction,
-                                                  const ComputationNodePtr input_weight,
-                                                  const ComputationNodePtr input_bias, const std::wstring nodeName = L"",
-                                                  NCEEvalMode mode = NCEEvalMode::None)
-    {
-        ComputationNodePtr newNode(new NoiseContrastiveEstimationNode<ElemType>(m_deviceId, nodeName, mode));
-        newNode->AttachInputs(label, prediction, input_weight, input_bias);
-        AddNodeToNet(newNode);
-        return newNode;
-    }
-
-    ComputationNodePtr ClassCrossEntropyWithSoftmax(const ComputationNodePtr label, const ComputationNodePtr prediction,
-                                                    const ComputationNodePtr input_weight,
-                                                    const ComputationNodePtr cls_log_post_prob,
-                                                    const std::wstring nodeName = L"")
-    {
-        ComputationNodePtr newNode(new ClassBasedCrossEntropyWithSoftmaxNode<ElemType>(m_deviceId, nodeName));
-        newNode->AttachInputs(label, prediction, input_weight, cls_log_post_prob);
-        AddNodeToNet(newNode);
-        return newNode;
-    }
-
-    ComputationNodePtr CRF(const ComputationNodePtr label,
-                           const ComputationNodePtr postDepScore,
-                           const ComputationNodePtr transition_score,
-                           const std::wstring nodeName = L"")
-    {
-        ComputationNodePtr newNode(new CRFNode<ElemType>(m_deviceId, nodeName));
-        newNode->AttachInputs(label, postDepScore, transition_score);
-        AddNodeToNet(newNode);
-        return newNode;
-    }
-
-    ComputationNodePtr CrossEntropy(const ComputationNodePtr label,
-                                    const ComputationNodePtr prediction,
-                                    const std::wstring nodeName = L"")
-    {
-        ComputationNodePtr newNode(new CrossEntropyNode<ElemType>(m_deviceId, nodeName));
-        newNode->AttachInputs(label, prediction);
-        AddNodeToNet(newNode);
-        return newNode;
-    }
-
-    ComputationNodePtr MatrixL1Reg(const ComputationNodePtr a, const std::wstring nodeName = L"")
-    {
-        ComputationNodePtr newNode(new MatrixL1RegNode<ElemType>(m_deviceId, nodeName));
-        newNode->AttachInputs(a);
-        AddNodeToNet(newNode);
-        return newNode;
-    }
-
-    ComputationNodePtr MatrixL2Reg(const ComputationNodePtr a, const std::wstring nodeName = L"")
-    {
-        ComputationNodePtr newNode(new MatrixL2RegNode<ElemType>(m_deviceId, nodeName));
-        newNode->AttachInputs(a);
-        AddNodeToNet(newNode);
-        return newNode;
-    }
-
-    ComputationNodePtr Mean(const ComputationNodePtr a, const std::wstring nodeName = L"")
-    {
-        ComputationNodePtr newNode(new MeanNode<ElemType>(m_deviceId, nodeName));
-        newNode->AttachInputs(a);
-        AddNodeToNet(newNode);
-        return newNode;
-    }
-
-    ComputationNodePtr InvStdDev(const ComputationNodePtr a, const std::wstring nodeName = L"")
-    {
-        ComputationNodePtr newNode(new InvStdDevNode<ElemType>(m_deviceId, nodeName));
-        newNode->AttachInputs(a);
-        AddNodeToNet(newNode);
-        return newNode;
-    }
-
-    ComputationNodePtr Negate(const ComputationNodePtr a, const std::wstring nodeName = L"")
-    {
-        ComputationNodePtr newNode(new NegateNode<ElemType>(m_deviceId, nodeName));
-        newNode->AttachInputs(a);
-        AddNodeToNet(newNode);
-        return newNode;
-    }
-
-    ComputationNodePtr RectifiedLinear(const ComputationNodePtr a, const std::wstring nodeName = L"")
-    {
-        ComputationNodePtr newNode(new RectifiedLinearNode<ElemType>(m_deviceId, nodeName));
-        newNode->AttachInputs(a);
-        AddNodeToNet(newNode);
-        return newNode;
-    }
-
-    ComputationNodePtr Sigmoid(const ComputationNodePtr a, const std::wstring nodeName = L"")
-    {
-        ComputationNodePtr newNode(new SigmoidNode<ElemType>(m_deviceId, nodeName));
-        newNode->AttachInputs(a);
-        AddNodeToNet(newNode);
-        return newNode;
-    }
-
-    ComputationNodePtr Tanh(const ComputationNodePtr a, const std::wstring nodeName = L"")
-    {
-        ComputationNodePtr newNode(new TanhNode<ElemType>(m_deviceId, nodeName));
-        newNode->AttachInputs(a);
-        AddNodeToNet(newNode);
-        return newNode;
-    }
-
-    ComputationNodePtr Exp(const ComputationNodePtr a, const std::wstring nodeName = L"")
-    {
-        ComputationNodePtr newNode(new ExpNode<ElemType>(m_deviceId, nodeName));
-        newNode->AttachInputs(a);
-        AddNodeToNet(newNode);
-        return newNode;
-    }
-
-    ComputationNodePtr Log(const ComputationNodePtr a, const std::wstring nodeName = L"")
-    {
-        ComputationNodePtr newNode(new LogNode<ElemType>(m_deviceId, nodeName));
-        newNode->AttachInputs(a);
-        AddNodeToNet(newNode);
-        return newNode;
-    }
-
-    ComputationNodePtr Cos(const ComputationNodePtr a, const std::wstring nodeName = L"")
-    {
-        ComputationNodePtr newNode(new CosineNode<ElemType>(m_deviceId, nodeName));
-        newNode->AttachInputs(a);
-        AddNodeToNet(newNode);
-        return newNode;
-    }
-
-    ComputationNodePtr Softmax(const ComputationNodePtr a, const std::wstring nodeName = L"")
-    {
-        ComputationNodePtr newNode(new SoftmaxNode<ElemType>(m_deviceId, nodeName));
-        newNode->AttachInputs(a);
-        AddNodeToNet(newNode);
-        return newNode;
-    }
-
-    ComputationNodePtr LogSoftmax(const ComputationNodePtr a, const std::wstring nodeName = L"")
-    {
-        ComputationNodePtr newNode(new LogSoftmaxNode<ElemType>(m_deviceId, nodeName));
-        newNode->AttachInputs(a);
-        AddNodeToNet(newNode);
-        return newNode;
-    }
-
-    ComputationNodePtr Sum(const ComputationNodePtr a, const std::wstring nodeName = L"")
-    {
-        ComputationNodePtr newNode(new SumElementsNode<ElemType>(m_deviceId, nodeName));
-        newNode->AttachInputs(a);
-        AddNodeToNet(newNode);
-        return newNode;
-    }
-
-    ComputationNodePtr Scale(const ComputationNodePtr scalar,
-                             const ComputationNodePtr matrix,
-                             const std::wstring nodeName = L"")
-    {
-        ComputationNodePtr newNode(new ScaleNode<ElemType>(m_deviceId, nodeName));
-        newNode->AttachInputs(scalar, matrix);
-        AddNodeToNet(newNode);
-        return newNode;
-    }
-
-    ComputationNodePtr Times(const ComputationNodePtr a,
-                             const ComputationNodePtr b,
-                             const std::wstring nodeName = L"")
-    {
-        ComputationNodePtr newNode(new TimesNode<ElemType>(m_deviceId, nodeName));
-        newNode->AttachInputs(a, b);
-        AddNodeToNet(newNode);
-        return newNode;
-    }
-
-    ComputationNodePtr ElementTimes(const ComputationNodePtr a,
-                                    const ComputationNodePtr b,
-                                    const std::wstring nodeName = L"")
-    {
-        ComputationNodePtr newNode(new ElementTimesNode<ElemType>(m_deviceId, nodeName));
-        newNode->AttachInputs(a, b);
-        AddNodeToNet(newNode);
-        return newNode;
-    }
-
-    ComputationNodePtr DiagTimes(const ComputationNodePtr a,
-                                 const ComputationNodePtr b,
-                                 const std::wstring nodeName = L"")
-    {
-        ComputationNodePtr newNode(new DiagTimesNode<ElemType>(m_deviceId, nodeName));
-        newNode->AttachInputs(a, b);
-        AddNodeToNet(newNode);
-        return newNode;
-    }
-
-    ComputationNodePtr CosDistance(const ComputationNodePtr a,
-                                   const ComputationNodePtr b,
-                                   const std::wstring nodeName = L"")
-    {
-        ComputationNodePtr newNode(new CosDistanceNode<ElemType>(m_deviceId, nodeName));
-        newNode->AttachInputs(a, b);
-        AddNodeToNet(newNode);
-        return newNode;
-    }
-
-    ComputationNodePtr KhatriRaoProduct(const ComputationNodePtr a,
-                                        const ComputationNodePtr b,
-                                        const std::wstring nodeName = L"")
-    {
-        ComputationNodePtr newNode(new KhatriRaoProductNode<ElemType>(m_deviceId, nodeName));
-        newNode->AttachInputs(a, b);
-        AddNodeToNet(newNode);
-        return newNode;
-    }
-
-    ComputationNodePtr Plus(const ComputationNodePtr a,
-                            const ComputationNodePtr b,
-                            const std::wstring nodeName = L"")
-    {
-        ComputationNodePtr newNode(new PlusNode<ElemType>(m_deviceId, nodeName));
-        newNode->AttachInputs(a, b);
-        AddNodeToNet(newNode);
-        return newNode;
-    }
-
-    ComputationNodePtr Minus(const ComputationNodePtr a,
-                             const ComputationNodePtr b,
-                             const std::wstring nodeName = L"")
-    {
-        ComputationNodePtr newNode(new MinusNode<ElemType>(m_deviceId, nodeName));
-        newNode->AttachInputs(a, b);
-        AddNodeToNet(newNode);
-        return newNode;
-    }
-
-<<<<<<< HEAD
-        ComputationNodePtr Parallel(const ComputationNodePtr a, const ComputationNodePtr b, const std::wstring nodeName = L"")
-        {
-            ComputationNodePtr newNode(new ParallelNode<ElemType>(m_deviceId, nodeName));
-            newNode->AttachInputs(a, b);
-            AddNodeToNet(newNode);
-
-            return newNode;
-        }
-
-        ComputationNodePtr RowSlice(const ComputationNodePtr a, const size_t start_index, const size_t num_rows, const std::wstring nodeName = L"")
-        {
-            ComputationNodePtr newNode(new RowSliceNode<ElemType>(m_deviceId, start_index, num_rows, nodeName));
-            newNode->AttachInputs(a);
-            AddNodeToNet(newNode);
-=======
-    ComputationNodePtr Dropout(const ComputationNodePtr a, const std::wstring nodeName = L"")
-    {
-        ComputationNodePtr newNode(new DropoutNode<ElemType>(m_deviceId, nodeName));
-        newNode->AttachInputs(a);
-        AddNodeToNet(newNode);
-        return newNode;
-    }
-
-    ComputationNodePtr Delay(const ComputationNodePtr a,
-                             const float initHiddenActivity,
-                             const size_t row_size, const size_t col_size,
-                             const std::wstring nodeName = L"")
-    {
-        ComputationNodePtr newNode(new DelayNode<ElemType>(m_deviceId, initHiddenActivity,
-                                                           row_size, col_size, nodeName));
-        newNode->AttachInputs(a);
-        AddNodeToNet(newNode);
->>>>>>> 85934cbe
-
-        return newNode;
-    }
-
-    ComputationNodePtr RowSlice(const ComputationNodePtr a,
-                                const size_t start_index, const size_t num_rows,
-                                const std::wstring nodeName = L"")
-    {
-        ComputationNodePtr newNode(new RowSliceNode<ElemType>(m_deviceId, start_index, num_rows, nodeName));
-        newNode->AttachInputs(a);
-        AddNodeToNet(newNode);
-
-        return newNode;
-    }
-
-    ComputationNodePtr RowStack(const std::vector<ComputationNodePtr> inputs, const std::wstring nodeName = L"")
-    {
-        ComputationNodePtr newNode(new RowStackNode<ElemType>(m_deviceId, nodeName));
-        newNode->AttachInputs(inputs);
-        AddNodeToNet(newNode);
-
-        return newNode;
-    }
-
-    ComputationNodePtr GMMLogLikelihood(const ComputationNodePtr unnormedPrior,
-                                        const ComputationNodePtr mean,
-                                        const ComputationNodePtr logStddev,
-                                        const ComputationNodePtr feature,
-                                        const std::wstring nodeName = L"")
-    {
-        ComputationNodePtr newNode(new GMMLogLikelihoodNode<ElemType>(m_deviceId, nodeName));
-        newNode->AttachInputs(unnormedPrior, mean, logStddev, feature);
-        AddNodeToNet(newNode);
-        return newNode;
-    }
-
-    ComputationNodePtr TimeReverse(const ComputationNodePtr input, const std::wstring nodeName = L"")
-    {
-        ComputationNodePtr newNode(new TimeReverseNode<ElemType>(m_deviceId, nodeName));
-        newNode->AttachInputs(input);
-        AddNodeToNet(newNode);
-        return newNode;
-    }
-
-    ComputationNodePtr LookupTable(const ComputationNodePtr dictionary,
-                                   const ComputationNodePtr input,
-                                   const std::wstring nodeName = L"")
-    {
-        ComputationNodePtr newNode(new LookupTableNode<ElemType>(m_deviceId, nodeName));
-        newNode->AttachInputs(dictionary, input);
-        AddNodeToNet(newNode);
-        return newNode;
-    }
-
-    bool NodeNameExist(const std::wstring& name) const
-    {
-        auto iter = m_nameToNodeMap.find(name);
-        return (iter != m_nameToNodeMap.end());
-    }
-
-    ComputationNodePtr GetNodeFromName(const std::wstring& name) const
-    {
-        auto iter = m_nameToNodeMap.find(name);
-        if (iter != m_nameToNodeMap.end())
-        {
-            //found
-            return iter->second;
-        }
-        else
-        {
-            //should never try to get a node from nonexisting name
-            throw std::runtime_error("GetNodeFromName: Node name does not exist.");
-        }
-    }
-
-    // GetNodesFromName - Get all the nodes from a name that may match a wildcard '*' pattern
-    //   only patterns with a single '*' at the beginning, in the middle, or at the end are accepted
-    // name - node name (with possible wildcard)
-    // returns: vector of nodes that match the pattern, may return an empty vector for no match
-    std::vector<ComputationNodePtr> GetNodesFromName(const std::wstring& name) const
-    {
-        std::vector<ComputationNodePtr> nodes;
-        size_t found = name.find_first_of(L'*');
-        if (found == std::wstring::npos)
-        {
-            if (NodeNameExist(name))
-            {
-                nodes.push_back(GetNodeFromName(name));
-            }
-        }
-        else
-        {
-            std::wstring head = name.substr(0, found);
-            std::wstring tail = name.substr(found + 1);
-            for (auto nodeIter = m_nameToNodeMap.begin(); nodeIter != m_nameToNodeMap.end(); nodeIter++)
-            {
-                const wstring& nodeName = nodeIter->first;
-
-                // if it matches on both ends (we only support A*B patterns it's a match
-                bool headMatch = head.empty() || nodeName.find(head) == 0;
-                bool tailMatch = tail.empty() || nodeName.rfind(tail) == nodeName.size() - tail.size();
-                if (headMatch && tailMatch)
-                {
-                    nodes.push_back(nodeIter->second);
-                }
-            }
-        }
-        return nodes;
-    }
-
-    int FindInRecurrentLoop(const ComputationNodePtr startNode,
-                            std::vector<ComputationNodePtr>& recurrentNodes,
-                            bool isForwardComputing = false)
-    {
-        int iFound = -1;
-
-        for (auto iter = m_recurrentInfo.begin(); iter != m_recurrentInfo.end(); iter++)
-        {
-            if (std::find((*iter).m_recurrentNodes.begin(), (*iter).m_recurrentNodes.end(), startNode) != (*iter).m_recurrentNodes.end())
-            {
-                iFound = (*iter).m_loopId;
-                if (isForwardComputing)
-                {
-                    recurrentNodes = (*iter).m_recurrentNodesForForward;
-                }
-                else
-                {
-                    recurrentNodes = (*iter).m_recurrentNodesForForward;
-                }
-                break;
-            }
-        }
-
-        return iFound;
-    }
-
-    int FindInRecurrentLoop(const ComputationNodePtr startNode)
-    {
-        int iFound = -1;
-
-        for (auto iter = m_recurrentInfo.begin(); iter != m_recurrentInfo.end(); iter++)
-        {
-            if (std::find((*iter).m_recurrentNodes.begin(), (*iter).m_recurrentNodes.end(), startNode) != (*iter).m_recurrentNodes.end())
-            {
-                iFound = (*iter).m_loopId;
-                break;
-            }
-        }
-
-        return iFound;
-    }
-
-    bool IsFuncValueOlderThanInputs(const std::vector<ComputationNodePtr>& recurrentNodes)
-    {
-        for (auto ptr = recurrentNodes.begin(); ptr != recurrentNodes.end(); ptr++)
-        {
-            if ((*ptr)->IsFuncValueOlderThanInputs() && (*ptr)->OperationName() != L"Delay") {
-                return true;
-            }
-        }
-        return false;
-    }
-
-    void EvaluateLoop(std::list<ComputationNodePtr>& /*allNodes*/, const ComputationNodePtr startNode)
-    {
-        bool bLoopCompleted = true;
-        std::vector<ComputationNodePtr> recurrentNodes;
-        int iLoopId = FindInRecurrentLoop(startNode, recurrentNodes, true);
-        if (iLoopId != -1&& IsFuncValueOlderThanInputs(recurrentNodes) && m_recurrentInfo[iLoopId].m_completedEvaluate == false)
-        {
-
-            for (auto nodeIter = recurrentNodes.begin(); nodeIter != recurrentNodes.end(); nodeIter++)
-            {
-                (*nodeIter)->SetFunctionAndGradientSize(m_actMiniBSize);
-            }
-
-            size_t iCnt = 0;
-            size_t iMBSize = m_actMiniBSize / m_nbrSlicesInEachRecurrentIteration;
-            do
-            {
-                bLoopCompleted = true;
-                for (auto nodeIter = recurrentNodes.begin(); nodeIter != recurrentNodes.end(); nodeIter++)
-                {
-                    (*nodeIter)->EvaluateThisNode(iCnt);
-
-<<<<<<< HEAD
-                size_t iCnt = 0; 
-                size_t iMBSize = m_actMiniBSize / m_nbrSlicesInEachRecurrentIteration;
-                do {
-                    bLoopCompleted = true;
-                    for (auto nodeIter=recurrentNodes.begin(); nodeIter != recurrentNodes.end(); nodeIter++)
-                    {
-                        (*nodeIter)->EvaluateThisNodeGivenInputs(iCnt);
-
-                        (*nodeIter)->UpdateEvalTimeStamp();
-
-                    }
-
-                    iCnt ++;
-                } while (iCnt < iMBSize);
-=======
-                    (*nodeIter)->UpdateEvalTimeStamp();
-
-                }
->>>>>>> 85934cbe
-
-                iCnt++;
-            }
-            while (iCnt < iMBSize);
-
-            m_recurrentInfo[iLoopId].m_completedEvaluate = true;
-        }
-    }
-
-<<<<<<< HEAD
-        bool IsTypicalCriterionNode(ComputationNodePtr nodePtr)
-        {
-            if (nodePtr->OperationName() == SquareErrorNode<ElemType>::TypeName() ||
-                nodePtr->OperationName() == CrossEntropyWithSoftmaxNode<ElemType>::TypeName() ||
-                nodePtr->OperationName() == CrossEntropyNode<ElemType>::TypeName() ||
-                nodePtr->OperationName() == ClassBasedCrossEntropyWithSoftmaxNode<ElemType>::TypeName() ||
-                nodePtr->OperationName() == ErrorPredictionNode<ElemType>::TypeName() ||               
-                nodePtr->OperationName() == CRFNode<ElemType>::TypeName())
-                return true;
-
-            return false;
-        }
-
-        void SetNodesReqMultiSeqHandling()
-        {
-            for (auto node : m_nodesReqMultiSeqHandling)
-            {
-                //SumElements node will generate a scalar value and so it should never require special handling
-                //TransposeNode will change the size of columns and so it should also not included for special handling
-                //their child node should instead
-                if (node->OperationName() != SumElementsNode<ElemType>::TypeName() &&
-                    node->OperationName() != TransposeNode<ElemType>::TypeName() &&
-                    node->OperationName() != MeanNode<ElemType>::TypeName() &&
-                    node->OperationName() != InvStdDevNode<ElemType>::TypeName() 
-                    )
-                    node->SetReqMultiSeqHandlingTo(true);
-            }
-
-            //if a typical criterion node is used as the training criterion node we assume it requires multiseq handling 
-            //this is for backward compatibility
-            for (auto node : m_finalCriteria)
-            {
-                if (IsTypicalCriterionNode(node))
-                    node->SetReqMultiSeqHandlingTo(true);
-            }
-
-            for (auto node : m_evalNodes)
-            {
-                if (IsTypicalCriterionNode(node))
-                    node->SetReqMultiSeqHandlingTo(true);
-            }
-        }
-
-        void Evaluate(const ComputationNodePtr rootNode)
-        {
-            BuildAndValidateNetwork(rootNode);
-=======
-    void Evaluate(const ComputationNodePtr rootNode)
-    {
-        BuildAndValidateNetwork(rootNode);
->>>>>>> 85934cbe
-
-        std::list<ComputationNodePtr>& allNodes = GetEvalOrder(rootNode);
-
-#ifdef DISPLAY_DEBUG
-        for (auto nodeIter=allNodes.begin(); nodeIter != allNodes.end(); nodeIter++)
-        {
-            fprintf (stderr, "Evaluate Node: %s\n",(msra::strfun::utf8 ((*nodeIter)->NodeName())).c_str());
-        }
-#endif
-
-<<<<<<< HEAD
-            for (int i = 0; i < m_recurrentInfo.size(); i++)
-            {
-                m_recurrentInfo[i].m_completedEvaluate = false;
-            }
-
-            for (auto nodeIter = allNodes.begin(); nodeIter != allNodes.end(); nodeIter++)
-            {
-                (*nodeIter)->SetNbrSlicesInEachRecurrentIteration(m_nbrSlicesInEachRecurrentIteration);
-                if ((*nodeIter)->ReqMultiSeqHandling())
-                {
-                    (*nodeIter)->ResetBound(&mSentenceBoundary, &mExistsBeginOrNoLabels);
-                }
-            }
-
-            for (auto nodeIter = allNodes.begin(); nodeIter != allNodes.end(); nodeIter++)
-            {
-
-                EvaluateLoop(allNodes, (*nodeIter));
-=======
-        for (int i = 0; i < m_recurrentInfo.size(); i++)
-        {
-            m_recurrentInfo[i].m_completedEvaluate = false;
-        }
-
-        for (auto nodeIter = allNodes.begin(); nodeIter != allNodes.end(); nodeIter++)
-        {
-            (*nodeIter)->SetNbrSlicesInEachRecurrentIteration(m_nbrSlicesInEachRecurrentIteration);
-            if ((*nodeIter)->OperationName() == L"Delay")
-            {
-                for (size_t i = 0; i < m_nbrSlicesInEachRecurrentIteration; i++)
-                {
-                    (*nodeIter)->ResetBound(i, m_sentenceEnd[i]);
-                }
->>>>>>> 85934cbe
-
-                if (m_sentenceEnd[0] <= m_actMiniBSize)
-                {
-<<<<<<< HEAD
-#ifdef DISPLAY_DEBUG
-                    fprintf (stderr, "Evaluate Node: %s\n",(msra::strfun::utf8 ((*nodeIter)->NodeName())).c_str());
-#endif
-#if DUMPOUTPUT
-                    fprintf(stderr,"Forward_%ls\n",(*nodeIter)->NodeName().c_str());
-#endif
-                    (*nodeIter)->EvaluateThisNodeGivenInputs(); // we manage time stamp here so that derived classes don't need to worry about it
-                    (*nodeIter)->UpdateEvalTimeStamp();
-=======
-                    (*nodeIter)->Reset();
-                }
-                else
-                {
-                    (*nodeIter)->NotReset();
->>>>>>> 85934cbe
-                }
-            }
-        }
-
-        for (auto nodeIter = allNodes.begin(); nodeIter != allNodes.end(); nodeIter++)
-        {
-
-            EvaluateLoop(allNodes, (*nodeIter));
-
-            if ((*nodeIter)->IsFuncValueOlderThanInputs() && (FindInRecurrentLoop(*nodeIter) == -1))
-            {
-#ifdef DISPLAY_DEBUG
-                fprintf (stderr, "Evaluate Node: %s\n",(msra::strfun::utf8 ((*nodeIter)->NodeName())).c_str());
-#endif
-#if DUMPOUTPUT
-                fprintf(stderr,"Forward_%ls\n",(*nodeIter)->NodeName().c_str());
-#endif
-                // we manage time stamp here so that derived classes don't need to worry about it
-                (*nodeIter)->EvaluateThisNode();
-                (*nodeIter)->UpdateEvalTimeStamp();
-            }
-        }
-    }
-
-    void SetActualMiniBatchSize(const size_t aSize)
-    {
-        m_actMiniBSize = (int) aSize;
-
-        // assume that all nodes in recurrent loops need to be reset to aSize minibatch size, so need to reset the following
-        for (int i = 0; i < m_recurrentInfo.size(); i++)
-        {
-            m_recurrentInfo[i].m_completedEvaluate = false;
-            m_recurrentInfo[i].m_completedGradient = false;
-        }
-
-        for (int i = 0; i < m_recurrentInfo.size(); i++)
-        {
-<<<<<<< HEAD
-            m_nbrSlicesInEachRecurrentIteration = aSize;
-=======
-            for (auto nodeIter = m_recurrentInfo[i].m_recurrentNodes.begin(); nodeIter != m_recurrentInfo[i].m_recurrentNodes.end(); nodeIter++)
-            {
-                (*nodeIter)->SetFunctionAndGradientSize(m_actMiniBSize);
-            }
->>>>>>> 85934cbe
-        }
-    }
-
-    // GetMaxMBSize - Get the maximum minibatch size that will be seen in a training run
-    // returns the result from SetActualMiniBatchSize(). Note GetActualMBSize() also exists but returns a value derived from the inputs dimensions
-    size_t GetMaxMBSize()
-    {
-        return m_actMiniBSize;
-    }
-
-    void SetActualNbrSlicesInEachRecIter(const size_t aSize)
-    {
-        m_nbrSlicesInEachRecurrentIteration = aSize;
-        m_sentenceEnd.assign(aSize, m_actMiniBSize / aSize);
-    }
-
-    void ComputeGradientLoop(std::list<ComputationNodePtr>& /*allNodes*/, const ComputationNodePtr startNode)
-    {
-        std::vector<ComputationNodePtr> recurrentNodes;
-        int iLoopId = FindInRecurrentLoop(startNode, recurrentNodes);
-        if (iLoopId != -1)
-        {
-            if (m_recurrentInfo[iLoopId].m_completedGradient == false)
-            {
-                int iCol = m_actMiniBSize / m_nbrSlicesInEachRecurrentIteration - 1;
-                do
-                {
-                    for (auto nodeIter = recurrentNodes.rbegin(); nodeIter != recurrentNodes.rend(); ++nodeIter)
-                    {
-                        (*nodeIter)->SetNbrSlicesInEachRecurrentIteration(m_nbrSlicesInEachRecurrentIteration);
-                        (*nodeIter)->ComputeGradientForChildren(iCol);
-                    }
-
-                    iCol--;
-                }
-                while (iCol >= 0);
-            }
-
-            m_recurrentInfo[iLoopId].m_completedGradient = true;
-        }
-    }
-
-<<<<<<< HEAD
-        virtual void ComputeGradient(const ComputationNodePtr rootNode, 
-            bool bResetToOne = true,  /// true if reset the gradient of rootnode to 1.0
-            const Matrix<ElemType>* rootGradientInitValue = nullptr
-            )
-        {
-            try{
-                if (bResetToOne && rootNode->FunctionValues().GetNumElements() != 1)
-                    throw std::runtime_error("ComputeGradient: The root of the Gradient computation must evaluate to R1 value.");
-
-                //run forward pass first
-                Evaluate(rootNode);
-
-                ClearGradientForAllNodes(rootNode);
-
-                //run backward pass
-                std::list<ComputationNodePtr>& allNodes = GetGradientCalcOrder(rootNode);
-                if (bResetToOne)
-                {
-                    rootNode->GradientValues().Resize(1, 1);
-                    rootNode->GradientValues().SetValue(1);
-                }
-
-                if (rootGradientInitValue != nullptr)
-                    rootNode->GradientValues().SetValue(*rootGradientInitValue);
-
-                for (auto nodeIter = allNodes.begin(); nodeIter != allNodes.end(); nodeIter++)
-                {
-#ifdef DISPLAY_DEBUG
-                    fprintf (stderr, "Compute Gradient For Node: %s(%s) Against Children\n",
-                        (msra::strfun::utf8 ((*nodeIter)->OperationName())).c_str(),
-                        (msra::strfun::utf8 ((*nodeIter)->NodeName())).c_str());
-#endif
-                    ComputeGradientLoop(allNodes, *nodeIter);
-
-                    (*nodeIter)->ComputeGradientForChildren();
-                }
-            }
-            catch (...)
-            {
-                fprintf(stderr, "Error in ComputeGradient");
-                throw;
-            }
-=======
-    virtual void ComputeGradient(const ComputationNodePtr rootNode)
-    {
-        if (rootNode->FunctionValues().GetNumElements() != 1) {
-            throw std::runtime_error(
-                "ComputeGradient: The root of the Gradient computation must evaluate to R1 value.");
-        }
-
-        //run forward pass first
-        Evaluate(rootNode);
-
-        ClearGradientForAllNodes(rootNode);
-
-        //run backward pass
-        std::list<ComputationNodePtr>& allNodes = GetGradientCalcOrder(rootNode);
-        rootNode->GradientValues().Resize(1, 1);
-        rootNode->GradientValues().SetValue(1);
-
-        for (auto nodeIter = allNodes.begin(); nodeIter != allNodes.end(); nodeIter++)
-        {
-#ifdef DISPLAY_DEBUG
-            fprintf(stderr, "Compute Gradient For Node: %s(%s) Against Children\n",
-                    (msra::strfun::utf8 ((*nodeIter)->OperationName())).c_str(),
-                    (msra::strfun::utf8 ((*nodeIter)->NodeName())).c_str());
-#endif
-            ComputeGradientLoop(allNodes, *nodeIter);
-
-            (*nodeIter)->ComputeGradientForChildren();
->>>>>>> 85934cbe
-        }
-    }
-
-    //for debugging purpose
-    void PrintComputationTree(const ComputationNodePtr rootNode,
-                              const bool forwardCompute,
-                              const bool printMatrices = false)
-    {
-        std::list<ComputationNodePtr> nodes;
-        if (forwardCompute)
-        {
-            fprintf(stderr, "\n\nPrinting Forward Computation Node Order ... \n");
-            nodes = GetEvalOrder(rootNode);
-        }
-        else
-        {
-            fprintf(stderr, "\n\nPrinting Gradient Computation Node Order ... \n");
-            nodes = GetGradientCalcOrder(rootNode);
-        }
-
-        if (nodes.size() == 0)
-        {
-            fprintf(stderr, "\n$$$$ EMPTY !!!!!\n");
-            return;
-        }
-
-        for (auto nodeIter = nodes.begin(); nodeIter != nodes.end(); nodeIter++)
-        {
-            ComputationNodePtr node = (*nodeIter);
-
-            node->PrintSelf(printMatrices);
-        }
-    }
-
-    void RenameNode(const ComputationNodePtr node, const std::wstring newNodeName)
-    {
-        m_nameToNodeMap.erase(node->NodeName());
-        node->NodeName() = newNodeName;
-        AddNodeToNet(node);
-    }
-
-    void ClearCaches()
-    {
-        m_built.clear();
-        m_inputs.clear();
-        m_learnableParameters.clear();
-        ClearCalcOrderCaches();
-    }
-
-    void RebuildNetwork(const ComputationNodePtr rootNode)
-    {
-        ClearCaches();
-        BuildAndValidateNetwork(rootNode);
-    }
-
-    std::list<ComputationNodePtr>& InputNodes(const ComputationNodePtr rootNode)
-    {
-        BuildAndValidateNetwork(rootNode);
-        return m_inputs[rootNode];
-    }
-
-    std::list<ComputationNodePtr>& LearnableNodes(const ComputationNodePtr rootNode)
-    {
-        BuildAndValidateNetwork(rootNode);
-        return m_learnableParameters[rootNode];
-    }
-
-    inline std::vector<ComputationNodePtr>& FeatureNodes()
-    {
-        return m_features;
-    }
-
-    inline std::vector<ComputationNodePtr>& LabelNodes()
-    {
-        return m_labels;
-    }
-
-    inline std::vector<ComputationNodePtr>& FinalCriterionNodes()
-    {
-        return m_finalCriteria;
-    }
-
-    inline std::vector<ComputationNodePtr>& EvaluationNodes()
-    {
-        return m_evalNodes;
-    }
-
-<<<<<<< HEAD
-        inline std::vector<ComputationNodePtr>& NodesReqMultiSeqHandling() { return m_nodesReqMultiSeqHandling; }
-
-        inline std::vector<ComputationNodePtr>& EvaluationNodes() { return m_evalNodes; }
-=======
-    inline std::vector<ComputationNodePtr>& OutputNodes()
-    {
-        return m_outputNodes;
-    }
->>>>>>> 85934cbe
-
-    inline std::vector<RecurrentInfo>& RecurrentNodes()
-    {
-        return m_recurrentInfo;
-    }
-
-    size_t GetTotalNumberOfNodes() const
-    {
-        return m_nameToNodeMap.size();
-    }
-
-    void ResetEvalTimeStamp()
-    {
-        for (auto nodeIter = m_nameToNodeMap.begin(); nodeIter != m_nameToNodeMap.end(); nodeIter++)
-            nodeIter->second->ResetEvalTimeStamp();
-    }
-
-    //change the node associated with nodeName to newNode; used in the KL-reg based adaptation to reduce feature copy
-    //need to update all the mappings as well childrens
-    void ChangeNode(wstring nodeName, ComputationNodePtr newNode)
-    {
-        ComputationNodePtr oldNode = GetNodeFromName(nodeName);
-        if (oldNode->OperationName() != newNode->OperationName())
-        {
-            throw invalid_argument("newNode must have the same type as the old node.");
-        }
-
-        //change children
-        for (auto nodeIter = m_nameToNodeMap.begin(); nodeIter != m_nameToNodeMap.end(); nodeIter++)
-        {
-            ComputationNodePtr node = nodeIter->second;
-            for (int i = 0; i < node->ChildrenSize(); i++)
-            {
-                if (node->Inputs(i) == oldNode)
-                {
-                    node->SetInput(i, newNode);
-                }
-            }
-        }
-
-        //change name map
-        m_nameToNodeMap[nodeName] = newNode;
-        for (int i = 0; i < oldNode->ChildrenSize(); i++)
-        {
-            newNode->SetInput(i, oldNode->Inputs(i));
-        }
-
-        //change other maps
-        for (int i = 0; i < m_features.size(); i++)
-        {
-            if (m_features[i] == oldNode)
-            {
-                m_features[i] = newNode;
-            }
-        }
-
-        for (int i = 0; i < m_labels.size(); i++)
-        {
-            if (m_labels[i] == oldNode)
-            {
-                m_labels[i] = newNode;
-            }
-        }
-
-        for (int i = 0; i < m_finalCriteria.size(); i++)
-        {
-            if (m_finalCriteria[i] == oldNode)
-            {
-<<<<<<< HEAD
-                if (m_finalCriteria[i] == oldNode)
-                    m_finalCriteria[i] = newNode;
-            }            
-            for (int i = 0; i<m_nodesReqMultiSeqHandling.size(); i++)
-            {
-                if (m_nodesReqMultiSeqHandling[i] == oldNode)
-                    m_nodesReqMultiSeqHandling[i] = newNode;
-            }
-            for (int i = 0; i<m_evalNodes.size(); i++)
-=======
-                m_finalCriteria[i] = newNode;
-            }
-        }
-
-        for (int i = 0; i < m_evalNodes.size(); i++)
-        {
-            if (m_evalNodes[i] == oldNode)
->>>>>>> 85934cbe
-            {
-                m_evalNodes[i] = newNode;
-            }
-        }
-
-        for (int i = 0; i < m_outputNodes.size(); i++)
-        {
-            if (m_outputNodes[i] == oldNode)
-            {
-                m_outputNodes[i] = newNode;
-            }
-        }
-    }
-
-    // replace the old node with the current node, assuming the old node is a leaf node
-    // need to update those nodes who use oldNode as their child
-    void ReplaceLeafNode(wstring oldNodeName, ComputationNodePtr newNode)
-    {
-        ComputationNodePtr oldNode = GetNodeFromName(oldNodeName);
-
-        // change the input of those nodes whose child is oldNode
-        for (auto nodeIter = m_nameToNodeMap.begin(); nodeIter != m_nameToNodeMap.end(); nodeIter++)
-        {
-            ComputationNodePtr node = nodeIter->second;
-            for (int i = 0; i < node->ChildrenSize(); i++)
-            {
-                if (node->Inputs(i) == oldNode)
-                {
-                    node->SetInput(i, newNode);
-                }
-            }
-        }
-        m_nameToNodeMap[newNode->GetName()] = newNode;
-
-        // now the old node becomes a orphan node , remove it
-        DeleteNode(oldNodeName);
-        //RemoveOrphanNode(oldNode);
-    }
-
-    std::vector<ComputationNodePtr> GetAllNodes() const
-    {
-        std::vector<ComputationNodePtr> nodes;
-        for (auto nodeIter = m_nameToNodeMap.begin(); nodeIter != m_nameToNodeMap.end(); nodeIter++)
-        {
-            ComputationNodePtr node = nodeIter->second;
-            nodes.push_back(node);
-        }
-        return nodes;
-    }
-
-    std::list<ComputationNodePtr> GetNodesWithType(const wstring typeName, const ComputationNodePtr rootNode = nullptr)
-    {
-        std::list<ComputationNodePtr> nodesWithType;
-
-        //find nodes from all available nodes
-        if (rootNode == nullptr)
-        {
-            for (auto nodeIter = m_nameToNodeMap.begin(); nodeIter != m_nameToNodeMap.end(); nodeIter++)
-            {
-                ComputationNodePtr node = nodeIter->second;
-                if (node->OperationName() == typeName) {
-                    nodesWithType.push_back(node);
-                }
-            }
-        }
-        else
-        {
-            //for calculating a specific node
-            std::list<ComputationNodePtr>& nodes = GetEvalOrder(rootNode);
-            for (auto nodeIter = nodes.begin(); nodeIter != nodes.end(); nodeIter++)
-            {
-                ComputationNodePtr node = (*nodeIter);
-                if (node->OperationName() == typeName)
-                {
-                    nodesWithType.push_back(node);
-                }
-            }
-        }
-
-        return nodesWithType;
-    }
-
-    //return list of nodes that require precomputation and not precomputed yet.
-    std::list<ComputationNodePtr> GetNodesRequirePreComputation(const ComputationNodePtr rootNode = nullptr, bool checkComputed = true)
-    {
-        std::list<ComputationNodePtr> nodesRequirePreComputation;
-
-        //find nodes from all available nodes
-        if (rootNode == nullptr)
-        {
-            for (auto nodeIter = m_nameToNodeMap.begin(); nodeIter != m_nameToNodeMap.end(); nodeIter++)
-            {
-                ComputationNodePtr node = nodeIter->second;
-                if (node->RequirePreCompute())
-                {
-                    PreComputedNode<ElemType> * preComputedNode = static_cast<PreComputedNode<ElemType> *>(node);
-                    if (!checkComputed || !preComputedNode->HasComputed())
-                    {
-                        nodesRequirePreComputation.push_back(node);
-                    }
-                }
-            }
-        }
-        else //for calculating a specific node
-        {
-            std::list<ComputationNodePtr>& nodes = GetEvalOrder(rootNode);
-            for (auto nodeIter = nodes.begin(); nodeIter != nodes.end(); nodeIter++)
-            {
-                ComputationNodePtr node = *nodeIter;
-                if (node->RequirePreCompute())
-                {
-                    PreComputedNode<ElemType> * preComputedNode = static_cast<PreComputedNode<ElemType> *>(node);
-                    if (!checkComputed || !preComputedNode->HasComputed())
-                    {
-                        nodesRequirePreComputation.push_back(node);
-                    }
-                }
-            }
-        }
-
-        return nodesRequirePreComputation;
-    }
-
-    // Validate - Validate the network
-    void ValidateNetwork(bool allowFragment = false)
-    {
-        // currently only validates nodes, we should validate everything we can
-        if (FeatureNodes().size() == 0 && !allowFragment)
-        {
-            throw std::runtime_error("No Feature nodes specified");
-        }
-        // first give criteria nodes as root node
-        if (FinalCriterionNodes().size() > 0)
-        {
-            for (ComputationNodePtr node : FinalCriterionNodes())
-            {
-                if (!allowFragment) {
-                    FormRecurentLoops(node);
-                }
-                PrintComputationTree(node, false);
-                size_t actualMBSize = this->GetActualMBSize();
-                this->SetActualMiniBatchSize(actualMBSize);
-                ValidateNetwork(node);
-            }
-        }
-        else if (!allowFragment)
-        {
-            throw std::runtime_error("No Criterion nodes specified");
-        }
-
-        // now output nodes
-        if (OutputNodes().size() > 0)
-        {
-            for (ComputationNodePtr node : OutputNodes())
-            {
-                if (!allowFragment) {
-                    FormRecurentLoops(node);
-                }
-
-                ValidateNetwork(node);
-            }
-        }
-        else if (!allowFragment)
-        {
-            throw std::runtime_error("No Output nodes specified");
-        }
-
-<<<<<<< HEAD
-        //return list of nodes that require precomputation and not precomputed yet.
-        std::list<ComputationNodePtr> GetNodesRequireBatchMode(const ComputationNodePtr rootNode = nullptr, bool checkComputed = true)
-        {
-            std::list<ComputationNodePtr> nodesRequirePreComputation;
-
-            if (rootNode == nullptr) //find nodes from all available nodes
-            {
-                for (auto nodeIter = m_nameToNodeMap.begin(); nodeIter != m_nameToNodeMap.end(); nodeIter++)
-                {
-                    ComputationNodePtr node = nodeIter->second;
-                    if (node->RequireBatchMode())
-                    {
-                        BatchModeNode<ElemType> * preComputedNode = static_cast<BatchModeNode<ElemType> *> (node);
-                        if (!checkComputed || !preComputedNode->HasComputed())
-                            nodesRequirePreComputation.push_back(node);
-                    }
-                }
-            }
-            else //for calculating a specific node
-            {
-                std::list<ComputationNodePtr>&  nodes = GetEvalOrder(rootNode);
-                for (auto nodeIter = nodes.begin(); nodeIter != nodes.end(); nodeIter++)
-                {
-                    ComputationNodePtr node = (*nodeIter);
-                    if (node->RequireBatchMode())
-                    {
-                        BatchModeNode<ElemType> * preComputedNode = static_cast<BatchModeNode<ElemType> *> (node);
-                        if (!checkComputed || !preComputedNode->HasComputed())
-                            nodesRequirePreComputation.push_back(node);
-                    }
-                }
-            }
-
-            return nodesRequirePreComputation;
-        }
-
-        // Validate - Validate the network 
-        void ValidateNetwork(bool allowFragment=false, const bool bAllowNoCriterion = false)
-=======
-        // now evaluation nodes
-        if (EvaluationNodes().size() > 0)
->>>>>>> 85934cbe
-        {
-            for (ComputationNodePtr node : EvaluationNodes())
-            {
-                if (!allowFragment) {
-                    FormRecurentLoops(node);
-                }
-<<<<<<< HEAD
-            }
-            else if (bAllowNoCriterion == true)
-            {
-                // do nothing
-            }
-            else if (!allowFragment)
-            {
-                throw std::runtime_error("No Criterion nodes specified");
-            }
-            // now output nodes
-            if (OutputNodes().size() > 0)
-            {
-				for (ComputationNodePtr node : OutputNodes())
-				{
-					if (!allowFragment) FormRecurentLoops(node);
-					ValidateNetwork(node);
-				}
-            }
-            else if (!allowFragment)
-            {
-                throw std::runtime_error("No Output nodes specified");
-            }
-            // now evaluation nodes
-            if (EvaluationNodes().size() > 0)
-            {
-				for (ComputationNodePtr node : EvaluationNodes())
-				{
-					if (!allowFragment) FormRecurentLoops(node);
-					ValidateNetwork(node);
-				}
-=======
-                ValidateNetwork(node);
->>>>>>> 85934cbe
-            }
-        }
-    }
-
-    void ValidateNetwork(const ComputationNodePtr rootNode)
-    {
-        fprintf(stderr, "\n\nValidating node %ls \n", rootNode->NodeName().c_str());
-
-        std::list<ComputationNodePtr>& nodes = GetEvalOrder(rootNode);
-
-        for (auto nodeIter = nodes.begin(); nodeIter != nodes.end(); nodeIter++)
-        {
-            (*nodeIter)->Validate();
-        }
-
-        fprintf(stderr, "\n\n");
-    }
-
-    void BuildAndValidateNetwork(const ComputationNodePtr rootNode)
-    {
-        const ComputationNodePtr key = rootNode;
-
-        //not found
-        if (m_built.find(key) == m_built.end())
-        {
-            m_built[key] = true;
-            FormRecurentLoops(rootNode);
-            ValidateNetwork(rootNode);
-            CollectInputAndLeanableParameters(rootNode);
-        }
-    }
-
-    //========================================
-    // This function performs SVD decomposition for different groups of learnable  parameters
-    // we perform SVD decomposition such that
-    //  A \approx B*C, where rank(B)=rank(C)=r < rank(A)
-    // After SVD decomposition, the node A will become an intermediate node whose children are B,C ;
-    // B and C are two learnable parameters
-    //========================================
-    void PerformSVDecomposition(const map<wstring, float>& SVDConfig)
-    {
-        vector<pair<vector<wstring>, float> > nodeGroups;
-        wregex NameFilter;
-
-        for (auto e : SVDConfig)
-        {
-            wstring regexStr = e.first;
-            float keepRatio = e.second;
-            vector<wstring> NamesInGroup;
-
-            NameFilter.assign(regexStr);
-
-            for (auto n = m_nameToNodeMap.begin(); n != m_nameToNodeMap.end();  n++)
-            {
-<<<<<<< HEAD
-                m_built[key] = true;
-                FormRecurentLoops(rootNode);
-                ValidateNetwork(rootNode);
-                CollectInputAndLeanableParameters(rootNode);
-                SetNodesReqMultiSeqHandling();
-=======
-                if (!regexStr.empty() && !regex_match(n->first, NameFilter))
-                {
-                    // if regexStr is not empty and the the node node does not match with the regexStr
-                    continue;
-                }
-
-                ComputationNodePtr ptr = n->second;
-                if (ptr->OperationName() != LearnableParameter<ElemType>::TypeName())
-                {
-                    continue;
-                }
-
-                Matrix<ElemType> W = ptr->FunctionValues();
-                if (W.GetNumCols() == 1 || W.GetNumRows() == 1)
-                {
-                    continue;
-                }
-
-                // still here ?
-                NamesInGroup.push_back(n->first);
->>>>>>> 85934cbe
-            }
-            nodeGroups.push_back(make_pair(NamesInGroup, keepRatio));
-        }
-
-<<<<<<< HEAD
-        /** 
-        call unit test of each node
-        this adds a verification of the correctness of node operations. 
-        */
-        bool UnitTest(bool allowFragment = false)
-        {
-            // currently only validates nodes, we should validate everything we can
-            if (FeatureNodes().size() == 0 && !allowFragment)
-            {
-                throw std::runtime_error("No Feature nodes specified");
-            }
-            // first give criteria nodes as root node
-            if (FinalCriterionNodes().size() > 0)
-            {
-                for (auto node : FinalCriterionNodes())
-                {
-                    if (!allowFragment) FormRecurentLoops(node);
-                    size_t actualMBSize = this->GetActualMBSize();
-                    this->SetActualMiniBatchSize(actualMBSize);
-                    if (UnitTest(node) == false)
-                        return false;
-                }
-            }
-            else if (!allowFragment)
-            {
-                throw std::runtime_error("No Criterion nodes specified");
-            }
-            // now output nodes
-            if (OutputNodes().size() > 0)
-            {
-                for (auto node : OutputNodes())
-                    if (UnitTest(node) == false)
-                        return false;
-            }
-            else if (!allowFragment)
-            {
-                throw std::runtime_error("No Output nodes specified");
-            }
-            // now evaluation nodes
-            if (EvaluationNodes().size() > 0)
-            {
-                for (auto node : EvaluationNodes())
-                    if (UnitTest(node) == false)
-                        return false;
-            }
-            return true;
-        }
-
-        bool UnitTest(const ComputationNodePtr rootNode)
-        {
-            fprintf(stderr, "\n\n Unit test node %ws \n", rootNode->NodeName().c_str());
-
-            std::list<ComputationNodePtr>&  nodes = GetEvalOrder(rootNode);
-
-            for (auto nodeIter = nodes.begin(); nodeIter != nodes.end(); nodeIter++)
-            {
-                if ((*nodeIter)->UnitTest() == false)
-                    return false;
-            }
-
-            fprintf(stderr, "\n\n");
-
-            return true;
-        }
-
-        //========================================
-        // This function performs SVD decomposition for different groups of learnable  parameters 
-        // we perform SVD decomposition such that 
-        //  A \approx B*C, where rank(B)=rank(C)=r < rank(A)
-        // After SVD decomposition, the node A will become an intermediate node whose children are B,C ; 
-        // B and C are two learnable parameters 
-        //========================================
-        void PerformSVDecomposition(const map<wstring, float>& SVDConfig)   
-=======
-        size_t groupID = 0;
-        for (auto& group : nodeGroups)
->>>>>>> 85934cbe
-        {
-            float keepratio = group.second;
-            fprintf(stderr,
-                    "--------------------------------------------------------------------------------------------\n");
-            fprintf(stderr,
-                    "ParameterSVD: start to process group %d with KeepRatio=%.2f\n",
-                    (int) groupID++, keepratio);
-            fprintf(stderr,
-                    "--------------------------------------------------------------------------------------------\n");
-
-            for (auto name : group.first)
-            {
-                if (m_nameToNodeMap.find(name) == m_nameToNodeMap.end())
-                {
-                    // could be deleted in the previous groups
-                    continue;
-                }
-
-                ComputationNodePtr pNode = m_nameToNodeMap[name];
-                //========================================
-                // Step 1. do SVD decomposition
-                //========================================
-                Matrix<ElemType> A = pNode->FunctionValues();
-
-                // it is a vector, no need to do it
-                if (A.GetNumCols() == 1 || A.GetNumRows() == 1) {
-                    continue;
-                }
-
-                size_t m = A.GetNumRows();
-                size_t n = A.GetNumCols();
-
-                Matrix<ElemType> S(-1), U(-1), VT(-1), W(-1);
-                std::chrono::time_point < std::chrono::system_clock > stTime = std::chrono::system_clock::now();
-                Matrix<ElemType>::SVD(A, S, U, VT, W);
-                std::chrono::time_point < std::chrono::system_clock > enTime = std::chrono::system_clock::now();
-
-                // A \in R^{mXn}
-                // U \in R^{mXm}
-                // VT \in R^{nXn}
-                // S \in R^{min(m,n),1}
-                // S is in descending order
-                //
-                ElemType totalenergy = 0.0f;
-                for (size_t i = 0; i < S.GetNumRows(); i++)
-                {
-                    totalenergy += S(i, 0);
-                }
-                ElemType keepenergy = totalenergy * keepratio;
-                ElemType runenergy = 0.0f;
-
-                size_t r = 0;
-                for (size_t indx = 0; indx < S.GetNumRows(); indx++)
-                {
-                    runenergy += S(indx, 0);
-                    if (runenergy > keepenergy)
-                    {
-                        r = indx + 1;
-                        break;
-                    }
-                }
-
-                r = (r + 7) & (~7); //  to keep the number of rows/cols of resultant matrix a multipier of 8
-                //  which can be helpful at runtime
-
-                std::chrono::duration<double> elapsedtime = enTime - stTime;
-                fprintf(stderr,
-                        "Performing SVD for a %5d-by-%-5d matrix (node name: %-20ls) ---  computation time %5.2f secs ;  keep %4.1f%% energy ===> keep %5d svd values (reduce to %4.1f%% parameters) \n",
-                        (int) m, (int) n, name.c_str(), elapsedtime.count(),
-                        keepratio * 100, (int) r,
-                        ((m + n) * r + 0.0f) / m / n * 100);
-
-                // redU in R^ {mXr}
-                Matrix<ElemType> redU = U.ColumnSlice(0, r);
-                Matrix<ElemType> redVT(-1);
-
-                // redVT in R^{rXn}
-                redVT.Resize(r, n);
-                redVT.AssignRowSliceValuesOf(VT, 0, r);
-
-                Matrix<ElemType> redS(r, (size_t) 1);
-                for (size_t i = 0; i < r; i++)
-                {
-                    ElemType sqrtsigma = (ElemType) sqrt((double) S(i, 0));
-                    redS(i, 0) = sqrtsigma;
-                }
-
-                redU.RowElementMultiplyWith(redS.Transpose());
-                redVT.ColumnElementMultiplyWith(redS);
-
-                //========================================
-                // Step 2. create two new Parameter nodes and one Times node
-                //========================================
-                wstring LeftChildName = name + L"-U";
-                wstring rightChildName = name + L"-V";
-                ComputationNodePtr pLeft = Parameter(m, r, LeftChildName);
-                ComputationNodePtr pRight = Parameter(r, n, rightChildName);
-
-                pLeft->FunctionValues() = redU;
-                pRight->FunctionValues() = redVT;
-
-                ComputationNodePtr pTimes = Times(pLeft, pRight, name + L"-SVD");
-
-                //========================================
-                // Step 3. remove old node
-                //========================================
-                ReplaceLeafNode(name, pTimes);
-            }
-        }
-        RebuildNetwork(m_finalCriteria[0]);
-    }
-
-<<<<<<< HEAD
-    public:
-        virtual void GetHistory(map<wstring, Matrix<ElemType>>& history, bool bLastTime = false)
-        {
-            //put all node info first
-            Matrix<ElemType> hist;
-            for (auto nodeIter = m_nameToNodeMap.begin(); nodeIter != m_nameToNodeMap.end(); nodeIter++)
-            {
-                ComputationNodePtr nodePtr = nodeIter->second;
-                if (nodePtr->GetHistory(hist, bLastTime))
-                {
-                    history[nodeIter->first] = hist;
-                }
-            }
-        };
-
-        void SetHistory(map<wstring, Matrix<ElemType>>& history)
-        {
-            //put all node info first
-            for (auto nodeIter = m_nameToNodeMap.begin(); nodeIter != m_nameToNodeMap.end(); nodeIter++)
-            {
-                ComputationNodePtr nodePtr = nodeIter->second;
-                if (history.find(nodeIter->first) != history.end())
-                {
-                    nodePtr->SetHistory(history[nodeIter->first]);
-                }
-            }
-        };
-    protected:
-        // Copy constructor, should never be called.
-=======
-protected:
-    // Copy constructor, should never be called.
->>>>>>> 85934cbe
-#pragma warning (push)
-#pragma warning (disable: 4702) // this function is flagged but unclear why
-    ComputationNetwork(const ComputationNetwork<ElemType>& /*deepCopyFrom*/)
-    {
-        //assert(false);
-        throw std::logic_error(
-            "'ComputationNetwork(const ComputationNetwork<ElemType>& deepCopyFrom)' should never be called.");
-    }
-#pragma warning (pop)
-
-    // Assignment operator, should never be called.
-    ComputationNetwork<ElemType>& operator=(const ComputationNetwork<ElemType>& /*deepCopyFrom*/)
-    {
-        throw std::logic_error(
-            "'ComputationNetwork<ElemType>& operator=(const ComputationNetwork<ElemType>& deepCopyFrom)' should never be called.");
-    }
-
-    void ClearCalcOrderCaches()
-    {
-        for (typename std::map<const ComputationNodePtr, std::list<ComputationNodePtr>>::iterator it = m_cacheEvalOrders.begin(); it != m_cacheEvalOrders.end(); ++it)
-        {
-            for (auto iter2 = m_cacheEvalOrders[it->first].begin(); iter2 != m_cacheEvalOrders[it->first].end(); iter2++)
-            {
-                (*iter2)->clearCache();
-            }
-        }
-        m_cacheEvalOrders.clear();
-        m_cacheGradientCalcOrders.clear();
-    }
-
-    void MergeRecurrentLoops(const ComputationNodePtr /*rootNode*/)
-    {
-        /// merge loops if they have the same source node
-        std::vector<RecurrentInfo> m_recurrentInfoTmp;
-        int iLoopId = 0;
-        for (auto iter = m_recurrentInfo.begin(); iter != m_recurrentInfo.end(); iter++)
-        {
-            if (m_recurrentInfoTmp.size() == 0)
-            {
-                RecurrentInfo rInfo;
-                rInfo.m_recurrentNodes = (*iter).m_recurrentNodes;
-                rInfo.m_sourceNode = (*iter).m_sourceNode;
-                rInfo.m_loopId = iLoopId++;
-                rInfo.Reset();
-                m_recurrentInfoTmp.push_back(rInfo);
-            }
-            else
-            {
-                bool bFound = false;
-                for (auto iter2 = m_recurrentInfoTmp.begin(); iter2 != m_recurrentInfoTmp.end(); iter2++)
-                {
-                    if ((*iter2).m_sourceNode == (*iter).m_sourceNode)
-                    {
-                        bFound = true;
-                        break;
-                    }
-                }
-
-                if (bFound == false)
-                {
-                    RecurrentInfo rInfo;
-                    rInfo.m_recurrentNodes = (*iter).m_recurrentNodes;
-                    rInfo.m_sourceNode = (*iter).m_sourceNode;
-                    rInfo.m_loopId = iLoopId++;
-                    rInfo.Reset();
-                    m_recurrentInfoTmp.push_back(rInfo);
-                }
-                else
-                {
-                    for (auto iter2 = m_recurrentInfoTmp.begin(); iter2 != m_recurrentInfoTmp.end(); iter2++)
-                    {
-                        if ((*iter2).m_sourceNode == (*iter).m_sourceNode)
-                        {
-                            for (auto iter3 = (*iter).m_recurrentNodes.begin(); iter3 != (*iter).m_recurrentNodes.end(); iter3++)
-                            {
-                                (*iter2).m_recurrentNodes.push_back(*iter3);
-                            }
-                        }
-                    }
-                }
-            }
-        }
-
-        for (auto iter = m_recurrentInfoTmp.begin(); iter != m_recurrentInfoTmp.end(); iter++)
-        {
-            // sort the recurrent nodes in their ascending name, which is the same as visiting nodes in G^R
-            if ((*iter).m_recurrentNodes.size() > 1)
-            {
-                std::sort((*iter).m_recurrentNodes.begin(),
-                          (*iter).m_recurrentNodes.end(),
-                          (*iter).m_recurrentNodes[0]->IsSmaller);
-            }
-        }
-
-        /// debug purpose
-        for (auto iter = m_recurrentInfoTmp.begin(); iter != m_recurrentInfoTmp.end(); iter++)
-        {
-            fprintf(stderr, " nodes in the recurrent loops : \n");
-            for (auto itr = (*iter).m_recurrentNodes.begin(); itr != (*iter).m_recurrentNodes.end(); itr++)
-            {
-                fprintf(stderr, "%ls\t", (*itr)->NodeName().c_str());
-            }
-        }
-
-        m_recurrentInfo.clear();
-        for (auto iter = m_recurrentInfoTmp.begin(); iter != m_recurrentInfoTmp.end(); iter++)
-        {
-            RecurrentInfo rInfo;
-            rInfo.m_recurrentNodes.clear();
-            rInfo.m_sourceNode = (*iter).m_sourceNode;
-            rInfo.m_loopId = (*iter).m_loopId;
-            rInfo.Reset();
-
-            ComputationNodePtr lastOne = nullptr;
-            for (auto itr = (*iter).m_recurrentNodes.begin(); itr != (*iter).m_recurrentNodes.end(); itr++)
-            {
-                if (lastOne != nullptr && lastOne->NodeName() == (*itr)->NodeName())
-                {
-                    continue;
-                }
-                rInfo.m_recurrentNodes.push_back(*itr);
-                lastOne = *itr;
-            }
-
-            m_recurrentInfo.push_back(rInfo);
-        }
-
-        /// debug purpose
-        for (auto iter = m_recurrentInfo.begin(); iter != m_recurrentInfo.end(); iter++)
-        {
-            fprintf(stderr, " nodes in the recurrent loops : \n");
-            for (auto itr = (*iter).m_recurrentNodes.begin(); itr != (*iter).m_recurrentNodes.end(); itr++)
-            {
-                fprintf(stderr, "%ls\t", (*itr)->NodeName().c_str());
-            }
-        }
-    }
-
-    // get the strong connected component from the graph
-    void getStrongSCC(const ComputationNodePtr rootNode)
-    {
-        std::unordered_set<ComputationNodePtr> visited;
-        std::list<ComputationNodePtr> sccStack;
-        size_t index = 0;
-        size_t loopId = 0;
-        if (rootNode->isVisisted() == false)
-        {
-            strongSCC(rootNode, sccStack, index, loopId);
-        }
-    }
-
-    void strongSCC(ComputationNodePtr cur,
-                   std::list<ComputationNodePtr>& sccStack,
-                   size_t& index, size_t& loopId)
-    {
-        cur->SetIndex(index);
-        cur->Setlowlink(index);
-        index++;
-
-        cur->SetVisited(true);
-        sccStack.push_back(cur);
-        cur->SetInStack(true);
-
-        for (int i = 0; i < cur->ChildrenSize(); i++)
-        {
-            if (cur->Inputs(i)->isVisisted() == false)
-            {
-                strongSCC(cur->Inputs(i), sccStack, index, loopId);
-                cur->Setlowlink(min(cur->Getlowlink(), cur->Inputs(i)->Getlowlink()));
-            }
-            else if (cur->Inputs(i)->isInStack())
-            {
-                cur->Setlowlink(min(cur->Getlowlink(), cur->Inputs(i)->Getlowlink()));
-            }
-        }
-
-        if (cur->Getlowlink() == cur->GetIndex())
-        {
-            RecurrentInfo rInfo;
-            rInfo.m_loopId = loopId;
-            rInfo.m_sourceNode = cur;
-            size_t sccSize = 0;
-            for (;;)
-            {
-                ComputationNodePtr w = sccStack.back();
-                sccStack.pop_back();
-                w->SetInStack(false);
-                rInfo.m_recurrentNodes.push_back(w);
-                sccSize++;
-                if (w == cur)
-                {
-                    break;
-                }
-            }
-            rInfo.Reset();
-            if (sccSize > 1)
-            {
-                loopId++;
-                m_recurrentInfo.push_back(rInfo);
-            }
-        }
-    }
-
-    void getLoopForwordOrder(std::unordered_set<ComputationNodePtr>& visited,
-                             std::unordered_set<ComputationNodePtr>& recStack,
-                             std::list<ComputationNodePtr>& nodesStack,
-                             ComputationNodePtr cur)
-    {
-        if (visited.find(cur) == visited.end())
-        {
-            visited.insert(cur);
-            recStack.insert(cur);
-
-            if (cur->OperationName() != L"Delay")
-            {
-                for (size_t i = 0; i < cur->ChildrenSize(); i++)
-                {
-                    if (cur->Inputs(i)->LoopId() == cur->LoopId())
-                    {
-                        getLoopForwordOrder(visited, recStack, nodesStack, cur->Inputs(i));
-                    }
-                }
-            }
-            recStack.erase(cur);
-            nodesStack.push_back(cur);
-        }
-        else
-        {
-            if (!(recStack.find(cur) == recStack.end()))
-            {
-                throw std::logic_error("There is infinite Loop which cannot be unrolled!!");
-            }
-
-        }
-    }
-    //must be called before ValidateNetwork
-    void FormRecurentLoops(const ComputationNodePtr rootNode)
-    {
-        std::vector<ComputationNodePtr> sourceLoopNodes;
-
-        getStrongSCC(rootNode);
-        std::list<ComputationNodePtr>& nodes = GetEvalOrder(rootNode, sourceLoopNodes);
-        std::list<ComputationNodePtr> nodesForGrad;
-
-        /// debug purpose
-        for (auto iter = m_recurrentInfo.begin(); iter != m_recurrentInfo.end(); iter++)
-        {
-            fprintf(stderr, " nodes in the recurrent loops : \n");
-            size_t max_visitedOrderInLoop = 0;
-            for (auto itr = (*iter).m_recurrentNodes.begin(); itr != (*iter).m_recurrentNodes.end(); itr++)
-            {
-                fprintf(stderr, "%ls\t", (*itr)->NodeName().c_str());
-                if (max_visitedOrderInLoop < (*itr)->GetVisitedOrder())
-                {
-                    max_visitedOrderInLoop = (*itr)->GetVisitedOrder();
-                }
-            }
-            for (auto itr = (*iter).m_recurrentNodes.begin(); itr != (*iter).m_recurrentNodes.end(); itr++)
-            {
-                (*itr)->SetVisitedOrder(max_visitedOrderInLoop);
-            }
-        }
-
-        for (auto iter = m_recurrentInfo.begin(); iter != m_recurrentInfo.end(); iter++)
-        {
-            // sort the recurrent nodes in their ascending name, which is the same as visiting nodes in G^R
-            if ((*iter).m_recurrentNodes.size() > 1)
-            {
-                /// it is done in the mergerecurrentloops function, but just keep the code
-                std::sort((*iter).m_recurrentNodes.begin(),
-                          (*iter).m_recurrentNodes.end(),
-                          (*iter).m_recurrentNodes[0]->IsSmaller);
-
-                for (auto nodeRecIter = (*iter).m_recurrentNodes.begin(); nodeRecIter != (*iter).m_recurrentNodes.end(); nodeRecIter++)
-                {
-                    (*nodeRecIter)->SetLoop(true);
-                    (*nodeRecIter)->SetLoopId((*iter).m_loopId);
-                }
-            }
-        }
-
-        for (auto iter = m_recurrentInfo.begin(); iter != m_recurrentInfo.end(); iter++)
-        {
-            // sort the recurrent nodes in their ascending name, which is the same as visiting nodes in G^R
-            (*iter).m_recurrentNodesForForward.clear();
-            if ((*iter).m_recurrentNodes.size() > 1)
-            {
-                std::list<ComputationNodePtr> result;
-                std::unordered_set<ComputationNodePtr> visited;
-                std::unordered_set<ComputationNodePtr> recStack;
-
-                for (size_t j = 0; j < (*iter).m_recurrentNodes.size(); j++)
-                {
-                    ComputationNodePtr nodeRecIter = (*iter).m_recurrentNodes[j];
-                    for (size_t i = 0; i < nodeRecIter->ChildrenSize(); i++)
-                    {
-                        if ((nodeRecIter->Inputs(i)->LoopId() == nodeRecIter->LoopId()) && (nodeRecIter->OperationName() != L"Delay"))
-                        {
-                            nodeRecIter->Inputs(i)->SetIndexInLoop(nodeRecIter->Inputs(i)->GetIndexInLoop() + 1);
-                        }
-                    }
-                }
-
-                //for (auto nodeRecIter = startNodes.begin(); nodeRecIter != startNodes.end(); nodeRecIter++)
-
-                for (size_t i = 0; i < (*iter).m_recurrentNodes.size(); i++)
-                {
-                    ComputationNodePtr nodeRecIter = (*iter).m_recurrentNodes[i];
-                    if (visited.find(nodeRecIter) == visited.end() && nodeRecIter->GetIndexInLoop() == 0)
-                        getLoopForwordOrder(visited, recStack, result, nodeRecIter);
-                }
-
-                for (size_t i = 0; i < (*iter).m_recurrentNodes.size(); i++)
-                {
-                    (*iter).m_recurrentNodesForForward.push_back(result.front());
-                    result.pop_front();
-                }
-
-                (*iter).m_recurrentNodes = (*iter).m_recurrentNodesForForward;
-            }
-        }
-
-        if (m_recurrentInfo.size() > 0)
-        {
-            std::map<int, std::list<ComputationNodePtr>> recurrentNodes;
-            std::list<ComputationNodePtr> noRecurrentNodes;
-
-            noRecurrentNodes = rootNode->ReshuffleNodes(recurrentNodes);
-
-            nodes.sort(IsSmaller);
-
-            ReorderLoops(nodes, recurrentNodes, noRecurrentNodes);
-
-            m_cacheEvalOrders[rootNode] = nodes;
-            nodesForGrad = nodes;
-            nodesForGrad.reverse();
-            m_cacheGradientCalcOrders[rootNode] = nodesForGrad;
-
-#ifdef DISPLAY_DEBUG
-            fprintf(stderr, "Reordered nodes\n");
-            for (auto itr = nodes.begin(); itr != nodes.end(); itr++)
-            {
-                fprintf (stderr, "%ls\n", (*itr)->NodeName().c_str() );
-            }
-#endif
-        }
-    }
-
-    void ReorderLoops(std::list<ComputationNodePtr>& nodes,
-                      const std::map<int, std::list<ComputationNodePtr>>& /*recurrentNodes*/,
-                      const std::list<ComputationNodePtr> & /*noRecurrentNodes*/)
-    {
-        std::list<ComputationNodePtr> newList;
-
-        std::list<ComputationNodePtr> vTmp;
-        std::list<ComputationNodePtr> vRecurrentTmp;
-        //int  prevId = -1;
-        vector<bool> accessed;
-        accessed.assign(m_recurrentInfo.size(), false);
-        for (auto nodeIter = nodes.begin(); nodeIter != nodes.end(); nodeIter++)
-        {
-            int iId = FindInRecurrentLoop(*nodeIter);
-            if (iId >= 0)
-            {
-
-                if (!accessed[iId])
-                {
-                    newList.insert(newList.end(),
-                                   m_recurrentInfo[iId].m_recurrentNodes.begin(),
-                                   m_recurrentInfo[iId].m_recurrentNodes.end());
-                    accessed[iId] = true;
-                }
-            }
-            else
-            {
-                newList.push_back(*nodeIter);
-            }
-        }
-
-        if (vRecurrentTmp.size() > 0)
-        {
-            newList.insert(newList.end(), vRecurrentTmp.begin(), vRecurrentTmp.end());
-            vRecurrentTmp.clear();
-        }
-
-        if (vTmp.size() > 0)
-        {
-            newList.insert(newList.end(), vTmp.begin(), vTmp.end());
-            vTmp.clear();
-        }
-
-        nodes = newList;
-    }
-
-    void CollectInputAndLeanableParameters(const ComputationNodePtr rootNode)
-    {
-        //not found
-        if (m_inputs.find(rootNode) == m_inputs.end())
-        {
-<<<<<<< HEAD
-            try{
-                std::list<ComputationNodePtr>& allNodes = GetGradientCalcOrder(rootNode);
-
-                for (auto nodeIter = allNodes.begin(); nodeIter != allNodes.end(); nodeIter++)
-                {
-                    (*nodeIter)->ClearGradientForChildren(m_actMiniBSize);
-                }
-                for (auto nodeIter = m_recurrentInfo.begin(); nodeIter != m_recurrentInfo.end(); nodeIter++)
-                {
-                    (*nodeIter).m_completedGradient = false;
-                }
-                for (int i = 0; i < m_recurrentInfo.size(); i++)
-                {
-                    m_recurrentInfo[i].m_completedGradient = false;
-                }
-            }
-            catch (...)
-            {
-                fprintf(stderr, "Error in ClearGradientForAllNodes");
-                throw;
-=======
-            std::list<ComputationNodePtr> inputs;
-
-            std::list<ComputationNodePtr>& nodes = GetEvalOrder(rootNode);
-            for (auto nodeIter = nodes.begin(); nodeIter != nodes.end();
-                    nodeIter++)
-            {
-                ComputationNodePtr node = (*nodeIter);
-                if (node->OperationName() == InputValue<ElemType>::TypeName() /*L"InputValue"*/ ||
-                    node->OperationName() == SparseInputValue<ElemType>::TypeName())
-                {
-                    inputs.push_back(node);
-                }
-            }
-            m_inputs[rootNode] = inputs;
-        }
-
-        //not found
-        if (m_learnableParameters.find(rootNode) == m_learnableParameters.end())
-        {
-            std::list<std::wstring> learnableParameterNames;
-            std::list<ComputationNodePtr> learnableParameters;
-
-            std::list<ComputationNodePtr>& nodes = GetEvalOrder(rootNode);
-            ;
-            for (auto nodeIter = nodes.begin(); nodeIter != nodes.end(); nodeIter++)
-            {
-                ComputationNodePtr node = (*nodeIter);
-                if ((node->OperationName() == LearnableParameter<ElemType>::TypeName() && node->NeedGradient()) ||
-                    (node->OperationName() == SparseLearnableParameter<ElemType>::TypeName() && node->NeedGradient()))
-                {
-                    learnableParameterNames.push_back(node->NodeName());
-                }
-            }
-
-            //we need to sort it so that we get consistent order when load it from saved file
-            learnableParameterNames.sort();
-            for (auto nodeNameIter = learnableParameterNames.begin(); nodeNameIter != learnableParameterNames.end(); nodeNameIter++)
-            {
-                learnableParameters.push_back(GetNodeFromName((*nodeNameIter)));
->>>>>>> 85934cbe
-            }
-
-            m_learnableParameters[rootNode] = learnableParameters;
-        }
-    }
-
-    void AddNodeToNet(const ComputationNodePtr nodePtr)
-    {
-        //found
-        if (m_nameToNodeMap.find(nodePtr->NodeName()) != m_nameToNodeMap.end())
-        {
-            throw std::runtime_error("Duplicated computation node name.");
-        }
-
-        m_nameToNodeMap[nodePtr->NodeName()] = nodePtr;
-    }
-
-public:
-    // public so PTask can use eval/gradient order, and pre-compute matrix sizes
-    void ClearGradientForAllNodes(const ComputationNodePtr rootNode)
-    {
-        std::list<ComputationNodePtr>& allNodes = GetGradientCalcOrder(
-                rootNode);
-
-        for (auto nodeIter = allNodes.begin(); nodeIter != allNodes.end(); nodeIter++)
-        {
-            (*nodeIter)->ClearGradientForChildren(m_actMiniBSize);
-        }
-
-        for (auto nodeIter = m_recurrentInfo.begin(); nodeIter != m_recurrentInfo.end(); nodeIter++)
-        {
-            (*nodeIter).m_completedGradient = false;
-        }
-
-        for (int i = 0; i < m_recurrentInfo.size(); i++)
-        {
-            m_recurrentInfo[i].m_completedGradient = false;
-        }
-    }
-
-    std::list<ComputationNodePtr>& GetEvalOrder(const ComputationNodePtr rootNode)
-    {
-        if (!rootNode)
-        {
-            throw std::logic_error("rootNode is pointing to a nullptr.");
-        }
-
-        return GetCalcOrder(rootNode, m_cacheEvalOrders, true);
-    }
-
-    std::list<ComputationNodePtr>& GetEvalOrder(const ComputationNodePtr rootNode,
-                                                std::vector<ComputationNodePtr>& recurrentNodes)
-    {
-        if (!rootNode)
-        {
-            throw std::logic_error("rootNode is pointing to a nullptr.");
-        }
-
-        return GetCalcOrder(rootNode, m_cacheEvalOrders, true, recurrentNodes);
-    }
-
-    std::list<ComputationNodePtr>& GetGradientCalcOrder(const ComputationNodePtr rootNode)
-    {
-        if (!rootNode)
-        {
-            throw std::logic_error("rootNode is pointing to a nullptr.");
-        }
-
-<<<<<<< HEAD
-        /**
-        The below is used for sentence boundary information passed from reader. 
-        This information can be used to reset RNN state or disregard gradient proprogation such as those
-        used in reinforcement learning
-        */
-        Matrix<ElemType> mSentenceBoundary;  /// sentence boudary information. passed from reader
-        Matrix<ElemType> mExistsBeginOrNoLabels;  /// whether there is a sentence begining or no_label at a time. note that one time can include many sentences. 
-=======
-        return GetCalcOrder(rootNode, m_cacheGradientCalcOrders, false);
-    }
-
-    vector<size_t> m_sentenceEnd;
-
->>>>>>> 85934cbe
-protected:
-    std::list<ComputationNodePtr>& GetCalcOrder(const ComputationNodePtr rootNode,
-                                                std::map<const ComputationNodePtr, std::list<ComputationNodePtr>>& orderMap,
-                                                const bool forwardCompute)
-    {
-        const ComputationNodePtr key = rootNode;
-
-        //not found
-        if (orderMap.find(key) == orderMap.end())
-        {
-            orderMap[key] = rootNode->EnumerateNodes(forwardCompute);
-        }
-        return orderMap[key];
-    }
-
-    std::list<ComputationNodePtr>& GetCalcOrder(const ComputationNodePtr rootNode,
-                                                std::map<const ComputationNodePtr, std::list<ComputationNodePtr>>& orderMap,
-                                                const bool forwardCompute,
-                                                std::vector<ComputationNodePtr> & rootRecurrentNodes)
-    {
-        const ComputationNodePtr key = rootNode;
-        std::list<ComputationNodePtr> listNodes;
-
-        //not found
-        if (orderMap.find(key) == orderMap.end())
-        {
-            rootRecurrentNodes.clear();
-            listNodes = rootNode->EnumerateNodes(forwardCompute, rootRecurrentNodes);
-
-            orderMap[key] = listNodes;
-
-        }
-        return orderMap[key];
-    }
-
-    DEVICEID_TYPE m_deviceId;
-    unsigned long m_randomSeedOffset;
-
-<<<<<<< HEAD
-        std::vector<ComputationNodePtr> m_features;
-        std::vector<ComputationNodePtr> m_labels;
-        std::vector<ComputationNodePtr> m_finalCriteria;
-        std::vector<ComputationNodePtr> m_evalNodes;
-        std::vector<ComputationNodePtr> m_outputNodes;
-        std::vector<ComputationNodePtr> m_nodesReqMultiSeqHandling;
-        std::vector<RecurrentInfo>      m_recurrentInfo;
-=======
-    std::vector<ComputationNodePtr> m_features;
-    std::vector<ComputationNodePtr> m_labels;
-    std::vector<ComputationNodePtr> m_finalCriteria;
-    std::vector<ComputationNodePtr> m_evalNodes;
-    std::vector<ComputationNodePtr> m_outputNodes;
-    std::vector<RecurrentInfo> m_recurrentInfo;
->>>>>>> 85934cbe
-
-    int m_actMiniBSize;
-    size_t m_nbrSlicesInEachRecurrentIteration;
-
-    std::map<const ComputationNodePtr, bool> m_built;
-    std::map<const std::wstring, ComputationNodePtr, nocase_compare> m_nameToNodeMap;
-
-    std::map<const ComputationNodePtr, std::list<ComputationNodePtr>> m_cacheEvalOrders;
-    std::map<const ComputationNodePtr, std::list<ComputationNodePtr>> m_cacheGradientCalcOrders;
-
-    std::map<const ComputationNodePtr, std::list<ComputationNodePtr>> m_inputs;
-    std::map<const ComputationNodePtr, std::list<ComputationNodePtr>> m_learnableParameters;
-};
-
-template class ComputationNetwork<float> ;
-template class ComputationNetwork<double> ;
-
-}}}
+#pragma warning (disable: 4702) // this function is flagged but unclear why
+//
+// <copyright file="ComputationNetwork.h" company="Microsoft">
+//     Copyright (c) Microsoft Corporation.  All rights reserved.
+// </copyright>
+//
+#pragma once
+
+//The basic idea of this implementation is learned from Brian Guenter <bguenter@microsoft.com>
+
+#include <map>
+#include <string>
+#include <stdexcept>
+#include <list>
+#include <vector>
+#include <algorithm>
+#include <fstream>
+#include <sstream>
+#include <stdlib.h>
+#include <iostream>
+#include <regex>
+#include <chrono>
+
+#include "File.h"
+#include "Matrix.h"
+#include "commandArgUtil.h" // for nocase_compare
+
+#include "ComputationNode.h"
+#include "InputAndParamNodes.h"
+#include "LinearAlgebraNodes.h"
+#include "NonlinearityNodes.h"
+#include "ConvolutionalNodes.h"
+#include "RecurrentNodes.h"
+#include "DecoderNode.h"
+#include "TrainingCriterionNodes.h"
+#include "CompositeComputationNodes.h"
+#include "EvaluationCriterionNodes.h"
+
+namespace Microsoft { namespace MSR { namespace CNTK {
+
+template<class ElemType>
+class ComputationNetwork
+{
+protected:
+    typedef ComputationNode<ElemType>* ComputationNodePtr;
+    typedef std::pair<ComputationNodePtr, ComputationNodePtr> ComputationArc;
+
+    typedef struct stRecurrentInfo
+    {
+        std::vector<ComputationNodePtr> m_recurrentNodes;
+        std::vector<ComputationNodePtr> m_recurrentNodesForForward;
+        ComputationNodePtr m_sourceNode;
+        int m_loopId;bool m_completedGradient;
+        bool m_completedEvaluate;
+        bool m_loopClosed;
+
+        void Reset()
+        {
+            m_completedGradient = false;
+            m_completedEvaluate = false;
+            m_loopClosed = false;
+        }
+    } RecurrentInfo;
+
+public:
+    ComputationNetwork(DEVICEID_TYPE deviceId = AUTOPLACEMATRIX)
+        : m_deviceId(deviceId)
+    {
+        m_randomSeedOffset = 0;
+        m_actMiniBSize = 0;
+        if (m_deviceId == AUTOPLACEMATRIX)
+        {
+            m_deviceId = Matrix<ElemType>::GetBestGPUDeviceId();
+        }
+        m_nbrSlicesInEachRecurrentIteration = 1;
+    }
+
+    virtual ~ComputationNetwork()
+    {
+        ClearNet();
+    }
+
+    static bool IsSmaller(const ComputationNodePtr lhs, const ComputationNodePtr rhs)
+    {
+        return lhs->GetVisitedOrder() < rhs->GetVisitedOrder();
+    }
+
+    void ClearNet()
+    {
+        m_features.clear();
+        m_labels.clear();
+        m_finalCriteria.clear();
+        m_nodesReqMultiSeqHandling.clear();
+        m_evalNodes.clear();
+        m_outputNodes.clear();
+        m_recurrentInfo.clear();
+
+        m_built.clear();
+
+        m_cacheEvalOrders.clear();
+        m_cacheGradientCalcOrders.clear();
+
+        m_inputs.clear();
+        m_learnableParameters.clear();
+
+        for (auto nodeIter = m_nameToNodeMap.begin(); nodeIter != m_nameToNodeMap.end(); nodeIter++)
+        {
+            delete nodeIter->second;
+        }
+        m_nameToNodeMap.clear();
+    }
+
+    //if node name is not found, dump all nodes
+    //otherwise dump just that node
+    void DumpNodeInfoToFile(const std::wstring nodeName, const bool printValues, const std::wstring outputFile)
+    {
+        if (NodeNameExist(nodeName))
+        {
+            ValidateNetwork(true); //some internal values in the nodes are computed during validation
+
+            File fstream(outputFile,
+                         FileOptions::fileOptionsText | FileOptions::fileOptionsWrite);
+
+            const ComputationNodePtr nodePtr = GetNodeFromName(nodeName);
+            nodePtr->DumpNodeInfo(printValues, fstream);
+        }
+        else  //node name is not found, dump all nodes
+        {
+            fprintf(stderr, "Warning: node name %ls does not exist in the network. dumping all nodes.\n",
+                    nodeName.c_str());
+            DumpAllNodesToFile(printValues, outputFile);
+        }
+    }
+
+    //dump all nodes in the network to file
+    void DumpAllNodesToFile(const bool printValues,
+                            const std::wstring outputFile,
+                            const bool validateBeforeDump = true)
+    {
+        if (validateBeforeDump) 
+        {
+            //some internal values in the nodes are computed during validation
+            ValidateNetwork();
+        }
+
+        File fstream(outputFile,
+                     FileOptions::fileOptionsText | FileOptions::fileOptionsWrite);
+
+        for (auto nodeIter = m_nameToNodeMap.begin(); nodeIter != m_nameToNodeMap.end(); nodeIter++)
+        {
+            ComputationNodePtr nodePtr = nodeIter->second;
+            nodePtr->DumpNodeInfo(printValues, fstream);
+        }
+    }
+
+    void DumpNodeInfoToFile(const vector<ComputationNode<ElemType>*>& nodes,
+                            const bool printValues,
+                            const std::wstring outputFile)
+    {
+        ValidateNetwork(); //some internal values in the nodes are computed during validation
+
+        File fstream(outputFile,
+                     FileOptions::fileOptionsText | FileOptions::fileOptionsWrite);
+
+        for (auto nodeIter = nodes.begin(); nodeIter != nodes.end(); nodeIter++)
+        {
+            ComputationNodePtr nodePtr = *nodeIter;
+            nodePtr->DumpNodeInfo(printValues, fstream);
+        }
+    }
+
+private:
+    // [erw] added for Toplological Plot only
+    class DotGraphConfigure
+    {
+    public:
+        wstring m_LearnableParameterStyle;
+        wstring m_featuresStyle;
+        wstring m_CriteriaStyle;
+        wstring m_nodesReqMultiSeqHandlingStyle;
+        wstring m_labelsStyle;
+        wstring m_normalNodeStyle;
+        wstring m_PrecomputingNodeStyle;
+        wstring m_DelayNodeStyle;
+
+        DotGraphConfigure()
+        {
+            m_LearnableParameterStyle = L"node [ shape = box     , color = gray , style = \"filled, rounded\"  ]; ";
+            m_featuresStyle = L"node [ shape = ellipse , color = red  , fillcolor = white ]; ";
+            m_CriteriaStyle = L"node [ shape = doublecircle , color =  red , fillcolor = white  ]; ";
+            m_nodesReqMultiSeqHandlingStyle = L"node [ shape = doublecircle , color =  brown , fillcolor = white  ]; ";
+            m_normalNodeStyle = L"node [ shape = ellipse, color = blue, fillcolor = white, style = solid ]; ";
+            m_PrecomputingNodeStyle = L"node [ shape = box    , color = black, style = \"dashed, filled\",  fillcolor= limegreen ] ;";
+            m_labelsStyle = L"node [ shape = diamond, color = brown, style = bold ] ;  ";
+            m_DelayNodeStyle = L"node [ shape = box3d  , color = lightgray, style = \"filled\" , fillcolor = white ] ";
+        }
+    };
+    wstring FormSpecialNodes(wstring style, std::vector<ComputationNodePtr>& specialNodes)
+    {
+        if (specialNodes.empty())
+        {
+            return L"";
+        }
+
+        wstring str = style;
+
+        for (auto x : specialNodes)
+        {
+            str = str + msra::strfun::wstrprintf(L"\"%ls\" ", x->GetName().c_str());
+        }
+        return str + L"; \n";
+    }
+public:
+
+    void DescribeNetworkUsingDot(std::list<ComputationArc>& arcs,
+                                 std::wstring outFile,
+                                 DotGraphConfigure dotcfg = DotGraphConfigure())
+    {
+        File fstream(outFile,
+                     FileOptions::fileOptionsText | FileOptions::fileOptionsWrite);
+        wstring line;
+
+        // get precompute node
+        std::vector<ComputationNodePtr> PreComputedNodes;
+        std::vector<ComputationNodePtr> allnodes = GetAllNodes();
+        for (auto n : allnodes)
+        {
+            if (n->RequirePreCompute())
+            {
+                PreComputedNodes.push_back(n);
+            }
+        }
+
+        // get delay node
+        std::vector<ComputationNodePtr> DelayNodes;
+        for (auto n : allnodes)
+        {
+            if (n->OperationName() == L"Delay")
+            {
+                DelayNodes.push_back(n);
+            }
+        }
+
+        // get learnableParameters
+        std::vector<ComputationNodePtr> learnableParameters;
+        for (auto n : allnodes)
+        {
+            if (n->OperationName() == L"LearnableParameter")
+            {
+                learnableParameters.push_back(n);
+            }
+        }
+
+        fstream << "strict digraph {\n";
+        fstream << "rankdir = BT ;  \n";
+
+        //////////////////////////////////////////////////////////////////////////
+        //	special nodes
+        //////////////////////////////////////////////////////////////////////////
+        fstream << L"// special nodes \n";
+
+        // learnable parameters:
+        fstream << FormSpecialNodes(dotcfg.m_LearnableParameterStyle,
+                                    learnableParameters);
+        // features
+        fstream << FormSpecialNodes(dotcfg.m_featuresStyle, m_features);
+
+        // labels
+        fstream << FormSpecialNodes(dotcfg.m_labelsStyle, m_labels);
+
+        // critera
+        fstream << FormSpecialNodes(dotcfg.m_CriteriaStyle, m_finalCriteria);
+        
+        // nodes that requires multi sequence handling 
+        fstream << FormSpecialNodes(dotcfg.m_nodesReqMultiSeqHandlingStyle, m_nodesReqMultiSeqHandling);            
+        
+        // pre-compute nodes
+        fstream << FormSpecialNodes(dotcfg.m_PrecomputingNodeStyle,
+                                    PreComputedNodes);
+        // delay nodes
+        fstream << FormSpecialNodes(dotcfg.m_DelayNodeStyle, DelayNodes);
+
+        // normal nodes
+        fstream << dotcfg.m_normalNodeStyle << L"\n";
+
+        //////////////////////////////////////////////////////////////////////////
+        //	add labels for each node
+        //////////////////////////////////////////////////////////////////////////
+        fstream << L"\n// add labels and operation name\n";
+        for (auto x : allnodes)
+        {
+            line.clear();
+            size_t nrows = x->FunctionValues().GetNumRows();
+            size_t ncols = x->FunctionValues().GetNumCols();
+            line = msra::strfun::wstrprintf(L" \"%ls\" [ label = \"%ls [%d,%d]\\n%ls\" ] ;\n",
+                                            x->GetName().c_str(), x->GetName().c_str(), nrows, ncols,
+                                            x->OperationName().c_str());
+            fstream << line;
+        }
+
+        //////////////////////////////////////////////////////////////////////////
+        //	sub-graph
+        //////////////////////////////////////////////////////////////////////////
+        // subgraph source
+        fstream << L"subgraph {\n";
+        fstream << L"\t\t rank=source ; ";
+        line.clear();
+        for (auto x : m_features)
+        {
+            line = line + msra::strfun::wstrprintf(L"\"%ls\" ", x->GetName().c_str());
+        }
+        fstream << line << L"\n}\n";
+
+        // subgraph eval/output/criteria
+        fstream << L"subgraph {\n";
+        fstream << L"\t\t rank=sink ; ";
+        line.clear();
+        for (auto x : m_finalCriteria)
+        {
+            line = line + msra::strfun::wstrprintf(L"\"%ls\" ", x->GetName().c_str());
+        }
+        
+        for (auto x : m_nodesReqMultiSeqHandling)
+        {
+            line = line + msra::strfun::wstrprintf(L"\"%ls\" ", x->GetName().c_str());
+        }
+        
+        for (auto x : m_outputNodes)
+        {
+            line = line + msra::strfun::wstrprintf(L"\"%ls\" ", x->GetName().c_str());
+        }
+
+        for (auto x : m_evalNodes)
+        {
+            line = line + msra::strfun::wstrprintf(L"\"%ls\" ", x->GetName().c_str());
+        }
+
+        fstream << line << L"\n}\n";
+
+        //////////////////////////////////////////////////////////////////////////
+        //	specify arc connections
+        //////////////////////////////////////////////////////////////////////////
+        for (auto x = arcs.begin(); x != arcs.end(); x++)
+        {
+            ComputationNodePtr src = (*x).first;
+            ComputationNodePtr des = (*x).second;
+
+            std::wstring srcname = src->GetName();
+            std::wstring desname = des->GetName();
+
+            if (des->OperationName() == L"Delay")
+            {
+                // special treament for arc with Delay node as the children
+                // create a dummy node
+                ComputationNodePtr delayedNode = des;
+                wstring dummyName = des->GetName() + L".dummy";
+                wstring out = msra::strfun::wstrprintf(L"node [ shape = box3d  , color = lightgray, style = \"filled\" , label = \"%ls\" ] ; \"%ls\"\n",
+                                                       (delayedNode->GetName() + L"\\n(delayed)").c_str(),
+                                                       dummyName.c_str());
+                line = out;
+                line += msra::strfun::wstrprintf(L"\"%ls\" -> \"%ls\" ; \n", dummyName.c_str(), srcname.c_str());
+            }
+            else
+            {
+                line = msra::strfun::wstrprintf(L"\"%ls\" -> \"%ls\" ; \n", desname.c_str(), srcname.c_str());
+            }
+
+            fstream << line;
+        }
+        fstream << L"\n}\n";
+
+    }
+    void PlotNetworkTopology(const std::wstring outputFile) //  [1/13/2015 erw] plot network topology using dot language
+    {
+        BuildAndValidateNetwork(m_evalNodes[0]);
+
+        //////////////////////////////////////////////////////////////////////////
+        //	step 1.		get all the arcs in the network
+        //////////////////////////////////////////////////////////////////////////
+        std::unordered_set<ComputationNodePtr> visited;
+        std::list<ComputationArc> arcs;
+
+        for (size_t i = 0; i < m_finalCriteria.size(); i++)
+        {
+            m_finalCriteria[i]->EnumerateArcs(visited, arcs);
+        }
+        
+        for (size_t i = 0; i < m_nodesReqMultiSeqHandling.size(); i++)
+        {
+            m_nodesReqMultiSeqHandling[i]->EnumerateArcs(visited, arcs);
+        }
+        
+        for (size_t i = 0; i < m_outputNodes.size(); i++)
+        {
+            m_outputNodes[i]->EnumerateArcs(visited, arcs);
+        }
+
+        for (size_t i = 0; i < m_evalNodes.size(); i++)
+        {
+            m_evalNodes[i]->EnumerateArcs(visited, arcs);
+        }
+
+        //////////////////////////////////////////////////////////////////////////
+        //	step 2.		output dot description
+        //////////////////////////////////////////////////////////////////////////
+        DescribeNetworkUsingDot(arcs, outputFile);
+
+    }
+
+    void SetDeviceID(const DEVICEID_TYPE deviceId = AUTOPLACEMATRIX)
+    {
+        m_deviceId = deviceId;
+        if (m_deviceId == AUTOPLACEMATRIX) {
+            m_deviceId = Matrix<ElemType>::GetBestGPUDeviceId();
+        }
+    }
+
+    DEVICEID_TYPE GetDeviceID()
+    {
+        return m_deviceId;
+    }
+
+    unsigned long GetRandomSeedOffset()
+    {
+        return m_randomSeedOffset;
+    }
+
+    void SetRandomSeedOffset(unsigned long value)
+    {
+        m_randomSeedOffset = value;
+    }
+
+    void SaveToFile(const std::wstring& fileName, const FileOptions fileFormat = FileOptions::fileOptionsBinary) const
+    {
+        File fstream(fileName, fileFormat | FileOptions::fileOptionsWrite);
+        fstream.PutMarker(FileMarker::fileMarkerBeginSection, L"BCN");
+
+        //model version
+        fstream.PutMarker(FileMarker::fileMarkerBeginSection, L"BVersion");
+        fstream << (size_t) CURRENT_CNTK_MODEL_VERSION;
+        fstream.PutMarker(FileMarker::fileMarkerEndSection, L"EVersion");
+
+        fstream << (size_t) m_nameToNodeMap.size();
+
+        //put all node info first
+        fstream.PutMarker(FileMarker::fileMarkerBeginSection, L"BNodeList");
+        for (auto nodeIter = m_nameToNodeMap.begin(); nodeIter != m_nameToNodeMap.end(); nodeIter++)
+        {
+            ComputationNodePtr nodePtr = nodeIter->second;
+            nodePtr->SaveToFile(fstream);
+        }
+
+        fstream.PutMarker(FileMarker::fileMarkerEndSection, L"ENodeList");
+
+        //put relationship
+        fstream.PutMarker(FileMarker::fileMarkerBeginSection, L"BRelation");
+        for (auto nodeIter = m_nameToNodeMap.begin(); nodeIter != m_nameToNodeMap.end(); nodeIter++)
+        {
+            ComputationNodePtr nodePtr = nodeIter->second;
+            fstream << nodePtr->NodeName() << nodePtr->ChildrenSize();
+            for (size_t i = 0; i < nodePtr->ChildrenSize(); i++)
+            {
+                if (nodePtr->Inputs(i) == nullptr)
+                {
+                    fprintf(stderr, "Warning: node %ls 's child is null, please check your ndl/mel file.\n",
+                            nodePtr->NodeName().c_str());
+                }
+                else
+                {
+                    fstream << nodePtr->Inputs(i)->NodeName();
+                }
+            }
+        }
+        fstream.PutMarker(FileMarker::fileMarkerEndSection, L"ERelation");
+
+        fstream.PutMarker(FileMarker::fileMarkerBeginSection, L"BRootNodes");
+
+        fstream.PutMarker(FileMarker::fileMarkerBeginSection, L"BFeatureNodes");
+        fstream << m_features.size();
+        for (size_t i = 0; i < m_features.size(); i++)
+        {
+            fstream << m_features[i]->NodeName();
+        }
+        fstream.PutMarker(FileMarker::fileMarkerEndSection, L"EFeatureNodes");
+
+        fstream.PutMarker(FileMarker::fileMarkerBeginSection, L"BLabelNodes");
+        fstream << m_labels.size();
+        for (size_t i = 0; i < m_labels.size(); i++)
+        {
+            fstream << m_labels[i]->NodeName();
+        }
+        fstream.PutMarker(FileMarker::fileMarkerEndSection, L"ELabelNodes");
+
+        fstream.PutMarker(FileMarker::fileMarkerBeginSection, L"BCriteriaNodes");
+        fstream << m_finalCriteria.size();
+        for (size_t i = 0; i < m_finalCriteria.size(); i++)
+        {
+            fstream << m_finalCriteria[i]->NodeName();
+        }
+        fstream.PutMarker(FileMarker::fileMarkerEndSection, L"ECriteriaNodes");
+
+        fstream.PutMarker(FileMarker::fileMarkerBeginSection, L"BNodesReqMultiSeqHandling");
+        fstream << m_nodesReqMultiSeqHandling.size();
+        for (size_t i = 0; i<m_nodesReqMultiSeqHandling.size(); i++)
+        {
+            fstream << m_nodesReqMultiSeqHandling[i]->NodeName();
+        }
+        fstream.PutMarker(FileMarker::fileMarkerEndSection, L"ENodesReqMultiSeqHandling");
+
+        fstream.PutMarker(FileMarker::fileMarkerBeginSection, L"BEvalNodes");
+        fstream << m_evalNodes.size();
+        for (size_t i = 0; i < m_evalNodes.size(); i++)
+        {
+            fstream << m_evalNodes[i]->NodeName();
+        }
+        fstream.PutMarker(FileMarker::fileMarkerEndSection, L"EEvalNodes");
+
+        fstream.PutMarker(FileMarker::fileMarkerBeginSection, L"BOutputNodes");
+        fstream << m_outputNodes.size();
+        for (size_t i = 0; i < m_outputNodes.size(); i++)
+        {
+            fstream << m_outputNodes[i]->NodeName();
+        }
+        fstream.PutMarker(FileMarker::fileMarkerEndSection, L"EOutputNodes");
+
+        fstream.PutMarker(FileMarker::fileMarkerEndSection, L"ERootNodes");
+
+        fstream.PutMarker(FileMarker::fileMarkerEndSection, L"ECN");
+    }
+
+    void LoadPersistableParametersFromFile(const std::wstring& fileName, const bool requireValidation = true,
+                                           const FileOptions fileFormat = FileOptions::fileOptionsBinary)
+    {
+        File fstream(fileName, fileFormat | FileOptions::fileOptionsRead);
+
+        fstream.GetMarker(FileMarker::fileMarkerBeginSection, L"BCN");
+
+        //model version
+        size_t modelVersion = CNTK_MODEL_VERSION_1; //if version info is not there it is version 1
+        if (fstream.TryGetMarker(FileMarker::fileMarkerBeginSection, L"BVersion"))
+        {
+            fstream >> modelVersion;
+            fstream.GetMarker(FileMarker::fileMarkerEndSection, L"EVersion");
+        }
+
+        size_t numNodes;
+        fstream >> numNodes;
+
+        //get all node info first
+        fstream.GetMarker(FileMarker::fileMarkerBeginSection, L"BNodeList");
+        for (size_t i = 0; i < numNodes; i++)
+        {
+            std::wstring opName, nodeName;
+            fstream >> opName >> nodeName;
+            ComputationNodePtr nodePtr = GetNodeFromName(nodeName);
+            nodePtr->LoadFromFile(fstream, modelVersion, m_deviceId);
+        }
+
+        fstream.GetMarker(FileMarker::fileMarkerEndSection, L"ENodeList");
+
+        size_t actualMBSize = GetActualMBSize();
+        SetActualMiniBatchSize(actualMBSize);
+
+        if (requireValidation)
+        {
+            ValidateNetwork();
+        }
+    }
+
+    size_t GetActualMBSize()
+    {
+        size_t actualMBSize = 0;
+
+        std::vector<ComputationNodePtr> featureNodes = FeatureNodes();
+        for (auto nodeIter = featureNodes.begin(); nodeIter != featureNodes.end(); nodeIter++)
+        {
+            actualMBSize = max(actualMBSize, ((*nodeIter)->FunctionValues()).GetNumCols());
+        }
+
+        return actualMBSize;
+    }
+
+        virtual void LoadFromFile(const std::wstring& fileName, const FileOptions fileFormat = FileOptions::fileOptionsBinary, 
+            const bool bAllowNoCriterionNode = false)
+    {
+        ClearNet();
+
+        File fstream(fileName, fileFormat | FileOptions::fileOptionsRead);
+
+        fstream.GetMarker(FileMarker::fileMarkerBeginSection, L"BCN");
+
+        //model version
+        size_t modelVersion = CNTK_MODEL_VERSION_1; //if version info is not there it is version 1
+        if (fstream.TryGetMarker(FileMarker::fileMarkerBeginSection, L"BVersion"))
+        {
+            fstream >> modelVersion;
+            fstream.GetMarker(FileMarker::fileMarkerEndSection, L"EVersion");
+        }
+
+        size_t numNodes;
+        fstream >> numNodes;
+
+        //get all node info first
+        fstream.GetMarker(FileMarker::fileMarkerBeginSection, L"BNodeList");
+        for (size_t i = 0; i < numNodes; i++)
+        {
+            std::wstring opName, nodeName;
+            fstream >> opName >> nodeName;
+
+            CreateNodeFromFile(opName, nodeName, fstream, modelVersion);
+        }
+        fstream.GetMarker(FileMarker::fileMarkerEndSection, L"ENodeList");
+
+        //put relationship
+        fstream.GetMarker(FileMarker::fileMarkerBeginSection, L"BRelation");
+        for (size_t i = 0; i < numNodes; i++)
+        {
+            std::wstring nodeName;
+            size_t numChildren;
+            fstream >> nodeName >> numChildren;
+            if (numChildren > 0)
+            {
+                std::vector<std::wstring> childrenNames;
+                childrenNames.resize(numChildren);
+                for (size_t j = 0; j < numChildren; j++)
+                {
+                    fstream >> childrenNames[j];
+                }
+
+                ComputationNodePtr nodePtr = GetNodeFromName(nodeName);
+                std::vector<ComputationNodePtr> childrenNodes;
+                childrenNodes.resize(numChildren);
+                for (int j = 0; j < numChildren; j++)
+                {
+                    childrenNodes[j] = GetNodeFromName(childrenNames[j]);
+                }
+
+                if (nodePtr->OperationName() == RowStackNode<ElemType>::TypeName()) {
+                    //allow for variable input nodes
+                    nodePtr->AttachInputs(childrenNodes);
+                }
+                else
+                {
+                    //fixed input nodes
+                    switch (numChildren)
+                    {
+                        case 1:
+                            nodePtr->AttachInputs(childrenNodes[0]);
+                            break;
+
+                        case 2:
+                            nodePtr->AttachInputs(childrenNodes[0], childrenNodes[1]);
+                            break;
+                        case 3:
+                            nodePtr->AttachInputs(childrenNodes[0],childrenNodes[1],
+                                                  childrenNodes[2]);
+                            break;
+                        case 4:
+                            nodePtr->AttachInputs(childrenNodes[0], childrenNodes[1],
+                                                  childrenNodes[2], childrenNodes[3]);
+                            break;
+                        case 5:
+                            nodePtr->AttachInputs(childrenNodes[0], childrenNodes[1], childrenNodes[2],
+                                                  childrenNodes[3], childrenNodes[4]);
+                            break;
+                        case 6:
+                            nodePtr->AttachInputs(childrenNodes[0], childrenNodes[1], childrenNodes[2],
+                                                  childrenNodes[3], childrenNodes[4], childrenNodes[5]);
+                            break;
+
+                        default:
+                            throw std::logic_error("Invalid number of children.");
+                    }
+                }
+            }
+        }
+
+        fstream.GetMarker(FileMarker::fileMarkerEndSection, L"ERelation");
+
+        fstream.GetMarker(FileMarker::fileMarkerBeginSection, L"BRootNodes");
+        {
+            std::wstring nodeName;
+            size_t num;
+
+            fstream.GetMarker(FileMarker::fileMarkerBeginSection, L"BFeatureNodes");
+            fstream >> num;
+
+            for (size_t i = 0; i < num; i++)
+            {
+                fstream >> nodeName;
+                m_features.push_back(GetNodeFromName(nodeName));
+            }
+
+            fstream.GetMarker(FileMarker::fileMarkerEndSection, L"EFeatureNodes");
+
+            fstream.GetMarker(FileMarker::fileMarkerBeginSection, L"BLabelNodes");
+            fstream >> num;
+            for (size_t i = 0; i < num; i++)
+            {
+                fstream >> nodeName;
+                m_labels.push_back(GetNodeFromName(nodeName));
+            }
+
+            fstream.GetMarker(FileMarker::fileMarkerEndSection, L"ELabelNodes");
+
+            fstream.GetMarker(FileMarker::fileMarkerBeginSection, L"BCriteriaNodes");
+            fstream >> num;
+            for (size_t i = 0; i < num; i++)
+            {
+                fstream >> nodeName;
+                m_finalCriteria.push_back(GetNodeFromName(nodeName));
+            }
+
+            fstream.GetMarker(FileMarker::fileMarkerEndSection, L"ECriteriaNodes");
+
+            if (fstream.TryGetMarker(FileMarker::fileMarkerBeginSection, L"BNodesReqMultiSeqHandling"))
+            {
+                fstream >> num;
+                for (size_t i = 0; i<num; i++)
+                {
+                    fstream >> nodeName;
+                    m_nodesReqMultiSeqHandling.push_back(GetNodeFromName(nodeName));
+                }
+                fstream.GetMarker(FileMarker::fileMarkerEndSection, L"ENodesReqMultiSeqHandling");
+            }
+
+            fstream.GetMarker(FileMarker::fileMarkerBeginSection, L"BEvalNodes");
+            fstream >> num;
+            for (size_t i = 0; i < num; i++)
+            {
+                fstream >> nodeName;
+                m_evalNodes.push_back(GetNodeFromName(nodeName));
+            }
+            fstream.GetMarker(FileMarker::fileMarkerEndSection, L"EEvalNodes");
+
+            fstream.GetMarker(FileMarker::fileMarkerBeginSection, L"BOutputNodes");
+            fstream >> num;
+            for (size_t i = 0; i < num; i++)
+            {
+                fstream >> nodeName;
+                m_outputNodes.push_back(GetNodeFromName(nodeName));
+            }
+            fstream.GetMarker(FileMarker::fileMarkerEndSection, L"EOutputNodes");
+        }
+
+        fstream.GetMarker(FileMarker::fileMarkerEndSection, L"ERootNodes");
+
+        fstream.GetMarker(FileMarker::fileMarkerEndSection, L"ECN");
+
+        //some internal values in the nodes are computed during validation
+        ValidateNetwork(false, bAllowNoCriterionNode);
+    }
+
+#pragma region Network Modification
+
+    void SetLeanableNodesBelowNeedGradient(const bool needGradient, const ComputationNodePtr rootNode = nullptr)
+    {
+        //find nodes from all available nodes
+        if (rootNode == nullptr)
+        {
+            for (auto nodeIter = m_nameToNodeMap.begin(); nodeIter != m_nameToNodeMap.end(); nodeIter++)
+            {
+                ComputationNodePtr node = nodeIter->second;
+                if (node->OperationName() == LearnableParameter<ElemType>::TypeName())
+                {
+                    node->NeedGradient() = needGradient;
+                }
+            }
+        }
+        else
+        {
+            //for calculating a specific node
+            std::list<ComputationNodePtr>& nodes = GetEvalOrder(rootNode);
+            for (auto nodeIter = nodes.begin(); nodeIter != nodes.end(); nodeIter++)
+            {
+                ComputationNodePtr node = (*nodeIter);
+                if (node->OperationName() == LearnableParameter<ElemType>::TypeName())
+                {
+                    node->NeedGradient() = needGradient;
+                }
+            }
+        }
+    }
+
+    // Read a matrix stored in text format from 'filePath' (whitespace-separated columns, newline-separated rows),
+    // and return a flat array containing the contents of this file in column-major format.
+    // filePath: path to file containing matrix in text format.
+    // numRows/numCols: after this function is called, these parameters contain the number of rows/columns in the matrix.
+    // returns: a flat array containing the contents of this file in column-major format
+    // NOTE: caller is responsible for deleting the returned buffer once it is finished using it.
+    ElemType* LoadArrayFromTextFile(const std::string filePath, size_t& numRows, size_t& numCols)
+    {
+        size_t r = 0;
+        size_t numColsInFirstRow = 0;
+
+        // NOTE: Not using the Microsoft.MSR.CNTK.File API here because it
+        // uses a buffer of fixed size, which doesn't allow very long rows.
+        // See fileutil.cpp fgetline method (std::string fgetline (FILE * f) { fixed_vector<char> buf (1000000); ... })
+        std::ifstream myfile(filePath);
+
+        // load matrix into vector of vectors (since we don't know the size in advance).
+        std::vector<std::vector<ElemType>> elements;
+        if (myfile.is_open())
+        {
+            std::string line;
+            while (std::getline(myfile, line))
+            {
+                // Break on empty line.  This allows there to be an empty line at the end of the file.
+                if (line == "")
+                {
+                    break;
+                }
+
+                istringstream iss(line);
+                ElemType element;
+                int numElementsInRow = 0;
+                elements.push_back(std::vector<ElemType>());
+                while (iss >> element)
+                {
+                    elements[r].push_back(element);
+                    numElementsInRow++;
+                }
+
+                if (r == 0)
+                {
+                    numColsInFirstRow = numElementsInRow;
+                }
+                else if (numElementsInRow != numColsInFirstRow)
+                {
+                    throw std::runtime_error(
+                        "The rows in the provided file do not all have the same number of columns: " + filePath);
+                }
+
+                r++;
+            }
+            myfile.close();
+        }
+        else
+        {
+            throw std::runtime_error("Unable to open file");
+        }
+
+        numRows = r;
+        numCols = numColsInFirstRow;
+
+        ElemType* pArray = new ElemType[numRows * numCols];
+
+        // Perform transpose when copying elements from vectors to ElemType[],
+        // in order to store in column-major format.
+        for (int i = 0; i < numCols; i++)
+        {
+            for (int j = 0; j < numRows; j++)
+            {
+                pArray[i * numRows + j] = elements[j][i];
+            }
+        }
+
+        return pArray;
+    }
+
+    void InitLearnableParametersFromFile(const ComputationNodePtr node,
+                                         const std::string initFromFilePath)
+    {
+        size_t numRows = 0;
+        size_t numCols = 0;
+        ElemType *pArray = LoadArrayFromTextFile(initFromFilePath, numRows, numCols);
+        node->FunctionValues().SetValue(numRows, numCols, pArray, matrixFlagNormal, this->GetDeviceID());
+        delete[] pArray;
+    }
+
+    void InitLearnableParameters(const ComputationNodePtr node,
+                                 const bool uniformInit,
+                                 const unsigned long randomSeed,
+                                 const ElemType initValueScale)
+    {
+        size_t inputSize = node->FunctionValues().GetNumCols();
+
+        // the random seed offset is set via the "randomSeedOffset" parameter in config
+        if (uniformInit)
+        {
+            ElemType randRange = 0.05f * initValueScale; //initValueScale/sqrt(inputSize);
+            node->FunctionValues().SetUniformRandomValue(-randRange, randRange, GetRandomSeedOffset() + randomSeed);
+        }
+        else
+        {
+            ElemType randInitstd = 0.2f * initValueScale / sqrt(ElemType(inputSize));
+            node->FunctionValues().SetGaussianRandomValue(0, randInitstd, GetRandomSeedOffset() + randomSeed);
+        }
+    }
+
+    void DeleteNode(const std::wstring nodeName)
+    {
+        //so that deleted node will not be referenced
+        ClearCaches();
+
+        ComputationNodePtr nodeToDelete = GetNodeFromName(nodeName);
+
+        //first delete links, if this node is involved, the whole connection will be removed
+        for (auto nodeIter = m_nameToNodeMap.begin(); nodeIter != m_nameToNodeMap.end(); nodeIter++)
+        {
+            ComputationNodePtr node = nodeIter->second;
+            for (size_t i = 0; i < node->ChildrenSize(); i++)
+            {
+                ComputationNodePtr child = node->Inputs(i);
+
+                //nodeToDelete is a child
+                if (child == nodeToDelete)
+                {
+                    // this used to call DetatchInputs(), but it's better for MEL to retain other inputs
+                    node->SetInput(i, NULL);
+                    break;
+                }
+            }
+        }
+
+        //nodeToDelete is a parent
+        nodeToDelete->DetachInputs();
+
+        auto search = std::find(m_labels.begin(), m_labels.end(), nodeToDelete);
+        if (search != m_labels.end())
+        {
+            m_labels.erase(search);
+        }
+
+        search = std::find(m_features.begin(), m_features.end(), nodeToDelete);
+        if (search != m_features.end())
+        {
+            m_features.erase(search);
+        }
+
+        search = std::find(m_finalCriteria.begin(), m_finalCriteria.end(), nodeToDelete);
+        if (search != m_finalCriteria.end())
+        {
+            m_finalCriteria.erase(search);
+        }
+        
+        search = std::find(m_nodesReqMultiSeqHandling.begin(), m_nodesReqMultiSeqHandling.end(), nodeToDelete);
+        if (search != m_nodesReqMultiSeqHandling.end())
+        {
+            m_nodesReqMultiSeqHandling.erase(search);
+        }
+        
+        search = std::find(m_evalNodes.begin(), m_evalNodes.end(), nodeToDelete);
+        if (search != m_evalNodes.end())
+        {
+            m_evalNodes.erase(search);
+        }
+
+        search = std::find(m_outputNodes.begin(), m_outputNodes.end(), nodeToDelete);
+        if (search != m_outputNodes.end())
+        {
+            m_outputNodes.erase(search);
+        }
+
+        // ? how to deal with m_recurrentInfo, when we delete a node.
+
+        //delete the node itself
+        m_nameToNodeMap.erase(nodeName);
+        delete nodeToDelete;
+    }
+
+    // RenameNode - Rename a node to another name
+    // nodeNameOrig - original node name
+    // nodeNameNew - new node name
+    void RenameNode(const std::wstring& nodeNameOrig, const std::wstring& nodeNameNew)
+    {
+        //so that renamed node will not be referenced
+        ClearCaches();
+
+        ComputationNodePtr nodeToRename = GetNodeFromName(nodeNameOrig);
+
+        auto iter = m_nameToNodeMap.find(nodeNameNew);
+        if (iter != m_nameToNodeMap.end()) {
+            //found
+            throw std::runtime_error("RenameNode: Target name already exists.");
+        }
+
+        //rename the node and update the mapping table
+        nodeToRename->NodeName() = nodeNameNew;
+        m_nameToNodeMap.erase(nodeNameOrig);
+        m_nameToNodeMap[nodeNameNew] = nodeToRename;
+
+    }
+
+    ComputationNodePtr SetNodeValue(const std::wstring nodeName, const ElemType value)
+    {
+        ComputationNodePtr pNode = GetNodeFromName(nodeName);
+
+        if (pNode->OperationName() == LearnableParameter<ElemType>::TypeName())
+        {
+            pNode->FunctionValues().SetValue(value);
+        }
+        else if (pNode->RequirePreCompute())
+        {
+            PreComputedNode<ElemType> * preComputedNode = static_cast<PreComputedNode<ElemType> *>(pNode);
+            pNode->FunctionValues().SetValue(value);
+            preComputedNode->MarkComputed(true);
+        }
+        else
+        {
+            throw std::logic_error(
+                "Only values of learnable parameters and precomputed nodes can be set.");
+        }
+
+        return pNode;
+    }
+
+    ComputationNodePtr CopyNode(const ComputationNetwork<ElemType> & fromNet,
+                                const std::wstring fromName,
+                                std::wstring toName = L"",
+                                const CopyNodeFlags flags = CopyNodeFlags::copyNodeAll)
+    {
+        if (toName == L"") {
+            toName = fromName;
+        }
+
+        ComputationNodePtr pFromNode = fromNet.GetNodeFromName(fromName);
+        ComputationNodePtr pToNode = nullptr;
+
+        // don't allow cross network child copy unless caller explicity handles children fixup
+        if ((flags & CopyNodeFlags::copyNodeChildren) &&
+            this != &fromNet && !(flags & CopyNodeFlags::copyNodeChildrenCrossNetwork))
+        {
+            throw std::logic_error(
+                "CopyNode: Copy node children across network is invalid.");
+        }
+
+        if (!NodeNameExist(toName))
+        {
+            pToNode = pFromNode->Duplicate(toName, flags);
+            AddNodeToNet(pToNode);
+        }
+        else
+        {
+            //node already exists
+
+            pToNode = GetNodeFromName(toName);
+
+            //same node. no copy needed
+            if (pFromNode == pToNode)
+            {
+                throw std::logic_error(
+                    "CopyNode: You are copying the node to the same network with same node name.");
+            }
+            else
+            {
+                pFromNode->CopyTo(pToNode, toName, flags);
+            }
+        }
+        return pToNode;
+    }
+
+    //only copy a complete independent tree
+    //when node name exists
+    void CopySubTree(const ComputationNetwork<ElemType> & fromNet,
+                     const std::wstring fromName, std::wstring toNamePrefix = L"",
+                     const CopyNodeFlags flags = copyNodeAll)
+    {
+        if (!(flags & CopyNodeFlags::copyNodeValue))
+        {
+            throw std::logic_error(
+                "CopySubTree: you cannot copy a tree without copying the node values.");
+        }
+
+        ComputationNodePtr fromRoot = fromNet.GetNodeFromName(fromName);
+
+        std::list<ComputationNodePtr>& nodes = GetEvalOrder(fromRoot);
+        for (auto nodeIter = nodes.begin(); nodeIter != nodes.end(); nodeIter++)
+        {
+            ComputationNodePtr fromNode = *nodeIter;
+            wstring fromNodeName = fromNode->NodeName();
+            wstring toNodeName = toNamePrefix + fromNodeName;
+
+            ComputationNodePtr toNode = CopyNode(fromNet, fromNodeName,
+                                                 toNodeName,
+                                                 CopyNodeFlags::copyNodeValue);
+
+            if (flags & CopyNodeFlags::copyNodeChildren)
+            {
+                //copy the children structure but use the new nodes generated
+                for (int i = 0; i < fromNode->ChildrenSize(); i++)
+                {
+                    toNode->SetInput(i, GetNodeFromName(toNamePrefix + fromNode->Inputs(i)->NodeName()));
+                }
+            }
+        }
+    }
+
+    //you can only copy inputs from nodes in the same network
+    void CopyInputs(const std::wstring fromName, std::wstring toName)
+    {
+        CopyNode(*this, fromName, toName, CopyNodeFlags::copyNodeChildren);
+    }
+
+#pragma endregion Network Modification
+
+    ComputationNode<ElemType>* CreateNodeFromFile(const std::wstring nodeType,
+                                                  const std::wstring nodeName,
+                                                  File& fstream,
+                                                  size_t modelVersion)
+    {
+        ComputationNode<ElemType>* newNode = nullptr;
+
+        if (nodeType == LearnableParameter<ElemType>::TypeName())
+        {
+            newNode = new LearnableParameter<ElemType>(fstream, modelVersion, m_deviceId, nodeName);
+        }
+        else if (nodeType == InputValue<ElemType>::TypeName())
+        {
+            newNode = new InputValue<ElemType>(fstream, modelVersion, m_deviceId, nodeName);
+        }
+        else if (nodeType == SparseLearnableParameter<ElemType>::TypeName())
+        {
+            newNode = new SparseLearnableParameter<ElemType>(fstream, modelVersion, m_deviceId, nodeName);
+        }
+        else if (nodeType == SparseInputValue<ElemType>::TypeName())
+        {
+            newNode = new SparseInputValue<ElemType>(fstream, modelVersion, m_deviceId, nodeName);
+        }
+        else if (nodeType == ConvolutionNode<ElemType>::TypeName())
+        {
+            newNode = new ConvolutionNode<ElemType>(fstream, modelVersion, m_deviceId, nodeName);
+        }
+        else if (nodeType == MaxPoolingNode<ElemType>::TypeName())
+        {
+            newNode = new MaxPoolingNode<ElemType>(fstream, modelVersion, m_deviceId, nodeName);
+        }
+        else if (nodeType == AveragePoolingNode<ElemType>::TypeName())
+        {
+            newNode = new AveragePoolingNode<ElemType>(fstream, modelVersion, m_deviceId, nodeName);
+        }
+        else if (nodeType == NegateNode<ElemType>::TypeName())
+        {
+            newNode = new NegateNode<ElemType>(fstream, modelVersion, m_deviceId, nodeName);
+        }
+        else if (nodeType == RectifiedLinearNode<ElemType>::TypeName())
+        {
+            newNode = new RectifiedLinearNode<ElemType>(fstream, modelVersion, m_deviceId, nodeName);
+        }
+        else if (nodeType == SigmoidNode<ElemType>::TypeName())
+        {
+            newNode = new SigmoidNode<ElemType>(fstream, modelVersion, m_deviceId, nodeName);
+        }
+        else if (nodeType == TanhNode<ElemType>::TypeName())
+        {
+            newNode = new TanhNode<ElemType>(fstream, modelVersion, m_deviceId, nodeName);
+        }
+        else if (nodeType == ExpNode<ElemType>::TypeName())
+        {
+            newNode = new ExpNode<ElemType>(fstream, modelVersion, m_deviceId, nodeName);
+        }
+        else if (nodeType == LogNode<ElemType>::TypeName())
+        {
+            newNode = new LogNode<ElemType>(fstream, modelVersion, m_deviceId, nodeName);
+        }
+        else if (nodeType == CosineNode<ElemType>::TypeName())
+        {
+            newNode = new CosineNode<ElemType>(fstream, modelVersion, m_deviceId, nodeName);
+        }
+        else if (nodeType == SoftmaxNode<ElemType>::TypeName())
+        {
+            newNode = new SoftmaxNode<ElemType>(fstream, modelVersion, m_deviceId, nodeName);
+        }
+        else if (nodeType == LogSoftmaxNode<ElemType>::TypeName())
+        {
+            newNode = new LogSoftmaxNode<ElemType>(fstream, modelVersion, m_deviceId, nodeName);
+        }
+        else if (nodeType == SumElementsNode<ElemType>::TypeName())
+        {
+            newNode = new SumElementsNode<ElemType>(fstream, modelVersion, m_deviceId, nodeName);
+        }
+        else if (nodeType == ScaleNode<ElemType>::TypeName())
+        {
+            newNode = new ScaleNode<ElemType>(fstream, modelVersion, m_deviceId, nodeName);
+        }
+        else if (nodeType == TransposeNode<ElemType>::TypeName())
+        {
+            newNode = new TransposeNode<ElemType>(fstream, modelVersion, m_deviceId, nodeName);
+        }
+        else if (nodeType == TimesNode<ElemType>::TypeName())
+        {
+            newNode = new TimesNode<ElemType>(fstream, modelVersion, m_deviceId, nodeName);
+        }
+        else if (nodeType == ElementTimesNode<ElemType>::TypeName())
+        {
+            newNode = new ElementTimesNode<ElemType>(fstream, modelVersion, m_deviceId, nodeName);
+        }
+        else if (nodeType == DiagTimesNode<ElemType>::TypeName())
+        {
+            newNode = new DiagTimesNode<ElemType>(fstream, modelVersion, m_deviceId, nodeName);
+        }
+        else if (nodeType == CosDistanceNode<ElemType>::TypeName())
+        {
+            newNode = new CosDistanceNode<ElemType>(fstream, modelVersion, m_deviceId, nodeName);
+        }
+        else if (nodeType == KhatriRaoProductNode<ElemType>::TypeName())
+        {
+            newNode = new KhatriRaoProductNode<ElemType>(fstream, modelVersion, m_deviceId, nodeName);
+        }
+        else if (nodeType == PlusNode<ElemType>::TypeName())
+        {
+            newNode = new PlusNode<ElemType>(fstream, modelVersion, m_deviceId, nodeName);
+        }
+        else if (nodeType == MinusNode<ElemType>::TypeName())
+        {
+            newNode = new MinusNode<ElemType>(fstream, modelVersion, m_deviceId, nodeName);
+        }
+        else if (nodeType == SquareErrorNode<ElemType>::TypeName())
+        {
+            newNode = new SquareErrorNode<ElemType>(fstream, modelVersion, m_deviceId, nodeName);
+        }
+        else if (nodeType == CrossEntropyWithSoftmaxNode<ElemType>::TypeName())
+        {
+            newNode = new CrossEntropyWithSoftmaxNode<ElemType>(fstream, modelVersion, m_deviceId,nodeName);
+        }
+        else if (nodeType == ClassBasedCrossEntropyWithSoftmaxNode<ElemType>::TypeName())
+        {
+            newNode = new ClassBasedCrossEntropyWithSoftmaxNode<ElemType>(fstream, modelVersion, m_deviceId, nodeName);
+        }
+        else if (nodeType == NoiseContrastiveEstimationNode<ElemType>::TypeName())
+        {
+            newNode = new NoiseContrastiveEstimationNode<ElemType>(fstream, modelVersion, m_deviceId, nodeName);
+        }
+        else if (nodeType == CRFNode<ElemType>::TypeName())
+        {
+            newNode = new CRFNode<ElemType>(fstream, modelVersion, m_deviceId, nodeName);
+        }
+        else if (nodeType == LSTMNode<ElemType>::TypeName())
+        {
+            newNode = new LSTMNode<ElemType>(fstream, modelVersion, m_deviceId, nodeName);
+        }
+        else if (nodeType == CrossEntropyNode<ElemType>::TypeName())
+        {
+            newNode = new CrossEntropyNode<ElemType>(fstream, modelVersion, m_deviceId, nodeName);
+        }
+        else if (nodeType == MatrixL1RegNode<ElemType>::TypeName())
+        {
+            newNode = new MatrixL1RegNode<ElemType>(fstream, modelVersion, m_deviceId, nodeName);
+        }
+        else if (nodeType == MatrixL2RegNode<ElemType>::TypeName())
+        {
+            newNode = new MatrixL2RegNode<ElemType>(fstream, modelVersion, m_deviceId, nodeName);
+        }
+        else if (nodeType == PerDimMeanVarNormalizationNode<ElemType>::TypeName() ||
+                 nodeType == L"PerDimMeanVarNormalizationNode")
+        {
+            // mseltzer - hack b/c this changed (Dong?) and old models didn't load...
+            newNode = new PerDimMeanVarNormalizationNode<ElemType>(fstream, modelVersion, m_deviceId, nodeName);
+        }
+        else if (nodeType == PerDimMeanVarDeNormalizationNode<ElemType>::TypeName() ||
+                 nodeType == L"PerDimMeanVarDeNormalizationNode")
+        {
+            // mseltzer - hack b/c this changed (Dong?) and old models didn't load...
+            newNode = new PerDimMeanVarDeNormalizationNode<ElemType>(fstream, modelVersion, m_deviceId, nodeName);
+        }
+        else if (nodeType == ErrorPredictionNode<ElemType>::TypeName())
+        {
+            newNode = new ErrorPredictionNode<ElemType>(fstream, modelVersion, m_deviceId, nodeName);
+        }
+        else if (nodeType == DropoutNode<ElemType>::TypeName())
+        {
+            newNode = new DropoutNode<ElemType>(fstream, modelVersion, m_deviceId, nodeName);
+        }
+        else if (nodeType == MeanNode<ElemType>::TypeName())
+        {
+            newNode = new MeanNode<ElemType>(fstream, modelVersion, m_deviceId, nodeName);
+        }
+        else if (nodeType == InvStdDevNode<ElemType>::TypeName())
+        {
+            newNode = new InvStdDevNode<ElemType>(fstream, modelVersion, m_deviceId, nodeName);
+        }
+        else if (nodeType == DelayNode<ElemType>::TypeName())
+        {
+            newNode = new DelayNode<ElemType>(fstream, modelVersion, m_deviceId, nodeName);
+        }
+        else if (nodeType == LookupTableNode<ElemType>::TypeName())
+        {
+            newNode = new LookupTableNode<ElemType>(fstream, modelVersion, m_deviceId, nodeName);
+        }
+        else if (nodeType == RowSliceNode<ElemType>::TypeName())
+        {
+            newNode = new RowSliceNode<ElemType>(fstream, modelVersion, m_deviceId, nodeName);
+        }
+        else if (nodeType == RowStackNode<ElemType>::TypeName())
+        {
+            newNode = new RowStackNode<ElemType>(fstream, modelVersion, m_deviceId, nodeName);
+        }
+        else if (nodeType == GMMLogLikelihoodNode<ElemType>::TypeName())
+        {
+            newNode = new GMMLogLikelihoodNode<ElemType>(fstream, modelVersion, m_deviceId, nodeName);
+        }
+        else if (nodeType == SequenceDecoderNode<ElemType>::TypeName())
+        {
+            newNode = new SequenceDecoderNode<ElemType>(fstream, modelVersion, m_deviceId, nodeName);
+        }
+        else if (nodeType == CosDistanceWithNegativeSamplesNode<ElemType>::TypeName())
+        {
+            newNode = new CosDistanceWithNegativeSamplesNode<ElemType>(fstream, modelVersion, m_deviceId, nodeName);
+        }
+        else if (nodeType == TimeReverseNode<ElemType>::TypeName())
+        {
+            newNode = new TimeReverseNode<ElemType>(fstream, modelVersion, m_deviceId, nodeName);
+        }
+        else if (nodeType == ParallelNode<ElemType>::TypeName())
+        {
+            newNode = new ParallelNode<ElemType>(fstream, modelVersion, m_deviceId, nodeName);
+        }
+        else
+        {
+            fprintf(stderr, "Error creating new ComputationNode of type %ls, with name %ls\n",
+                    nodeType.c_str(), nodeName.c_str());
+            throw std::invalid_argument("Invalid node type.");
+        }
+
+        AddNodeToNet(newNode);
+        return newNode;
+    }
+
+    ComputationNodePtr CreateLearnableParameter(const std::wstring paramName,
+                                                const size_t rows,
+                                                const size_t cols)
+    {
+        ComputationNodePtr newNode(new LearnableParameter<ElemType>(rows, cols, m_deviceId, paramName));
+        AddNodeToNet(newNode);
+        return newNode;
+    }
+
+    //sparse matrix size is optionally specified
+    ComputationNodePtr CreateSparseLearnableParameter(const std::wstring paramName, const size_t rows, const size_t cols, const size_t size = 0)
+    {
+        ComputationNodePtr newNode(new SparseLearnableParameter<ElemType>(rows, cols, size, m_deviceId, paramName));
+        AddNodeToNet(newNode);
+        return newNode;
+    }
+
+    ComputationNodePtr CreateInputNode(const std::wstring inputName, const size_t rows, const size_t cols)
+    {
+        ComputationNodePtr newNode(
+                new InputValue<ElemType>(rows, cols, m_deviceId, inputName));
+        AddNodeToNet(newNode);
+        return newNode;
+    }
+
+    ComputationNodePtr CreateSparseInputNode(const std::wstring inputName, const size_t rows, const size_t cols)
+    {
+        ComputationNodePtr newNode(
+                new SparseInputValue<ElemType>(rows, cols, m_deviceId, inputName));
+        AddNodeToNet(newNode);
+        return newNode;
+    }
+
+    ComputationNodePtr CreateInputNode(const std::wstring inputName,
+                                       const size_t imageWidth,
+                                       const size_t imageHeight,
+                                       const size_t imageChannels,
+                                       const size_t numImages)
+    {
+        ComputationNodePtr newNode(new InputValue<ElemType>(imageWidth, imageHeight, imageChannels, numImages, m_deviceId, inputName));
+        AddNodeToNet(newNode);
+        return newNode;
+    }
+
+    ComputationNodePtr CreateSparseInputNode(const std::wstring inputName,
+                                             const size_t imageWidth,
+                                             const size_t imageHeight,
+                                             const size_t imageChannels,
+                                             const size_t numImages)
+    {
+        ComputationNodePtr newNode(new SparseInputValue<ElemType>(imageWidth, imageHeight, imageChannels, numImages, m_deviceId, inputName));
+        AddNodeToNet(newNode);
+        return newNode;
+    }
+
+    ComputationNodePtr CreateConvolutionNode(const std::wstring nodeName, const size_t kernelWidth,
+                                             const size_t kernelHeight, const size_t outputChannels,
+                                             const size_t horizontalSubsample, const size_t verticalSubsample,
+                                             const bool zeroPadding = false,
+                                             const size_t maxTempMemSizeInSamples = 0)
+    {
+        ComputationNodePtr newNode(new ConvolutionNode<ElemType>(kernelWidth, kernelHeight,
+                                                                 outputChannels,
+                                                                 horizontalSubsample,
+                                                                 verticalSubsample, zeroPadding,
+                                                                 m_deviceId, nodeName,
+                                                                 maxTempMemSizeInSamples));
+        AddNodeToNet(newNode);
+        return newNode;
+    }
+
+    ComputationNodePtr CreateMaxPoolingNode(const std::wstring nodeName,
+                                            const size_t windowWidth,
+                                            const size_t windowHeight,
+                                            const size_t horizontalSubsample,
+                                            const size_t verticalSubsample)
+    {
+        ComputationNodePtr newNode(new MaxPoolingNode<ElemType>(windowWidth, windowHeight,
+                                                                horizontalSubsample,
+                                                                verticalSubsample, m_deviceId,
+                                                                nodeName));
+        AddNodeToNet(newNode);
+        return newNode;
+    }
+
+    ComputationNodePtr CreateAveragePoolingNode(const std::wstring nodeName, const size_t windowWidth,
+                                                const size_t windowHeight, const size_t horizontalSubsample,
+                                                const size_t verticalSubsample)
+    {
+        ComputationNodePtr newNode(new AveragePoolingNode<ElemType>(windowWidth, windowHeight,
+                                                                    horizontalSubsample,
+                                                                    verticalSubsample, m_deviceId,
+                                                                    nodeName));
+        AddNodeToNet(newNode);
+        return newNode;
+    }
+
+    ComputationNodePtr CreateComputationNode(const std::wstring nodeType, const std::wstring nodeName)
+    {
+        ComputationNode<ElemType>* newNode;
+
+        if (nodeType == NegateNode<ElemType>::TypeName())
+        {
+            newNode = new NegateNode<ElemType>(m_deviceId, nodeName);
+        }
+        else if (nodeType == RectifiedLinearNode<ElemType>::TypeName())
+        {
+            newNode = new RectifiedLinearNode<ElemType>(m_deviceId, nodeName);
+        }
+        else if (nodeType == SigmoidNode<ElemType>::TypeName())
+        {
+            newNode = new SigmoidNode<ElemType>(m_deviceId, nodeName);
+        }
+        else if (nodeType == TanhNode<ElemType>::TypeName())
+        {
+            newNode = new TanhNode<ElemType>(m_deviceId, nodeName);
+        }
+        else if (nodeType == ExpNode<ElemType>::TypeName())
+        {
+            newNode = new ExpNode<ElemType>(m_deviceId, nodeName);
+        }
+        else if (nodeType == LogNode<ElemType>::TypeName())
+        {
+            newNode = new LogNode<ElemType>(m_deviceId, nodeName);
+        }
+        else if (nodeType == CosineNode<ElemType>::TypeName())
+        {
+            newNode = new CosineNode<ElemType>(m_deviceId, nodeName);
+        }
+        else if (nodeType == SoftmaxNode<ElemType>::TypeName())
+        {
+            newNode = new SoftmaxNode<ElemType>(m_deviceId, nodeName);
+        }
+        else if (nodeType == LogSoftmaxNode<ElemType>::TypeName())
+        {
+            newNode = new LogSoftmaxNode<ElemType>(m_deviceId, nodeName);
+        }
+        else if (nodeType == SumElementsNode<ElemType>::TypeName())
+        {
+            newNode = new SumElementsNode<ElemType>(m_deviceId, nodeName);
+        }
+        else if (nodeType == ScaleNode<ElemType>::TypeName())
+        {
+            newNode = new ScaleNode<ElemType>(m_deviceId, nodeName);
+        }
+        else if (nodeType == TransposeNode<ElemType>::TypeName())
+        {
+            newNode = new TransposeNode<ElemType>(m_deviceId, nodeName);
+        }
+        else if (nodeType == TimesNode<ElemType>::TypeName())
+        {
+            newNode = new TimesNode<ElemType>(m_deviceId, nodeName);
+        }
+        else if (nodeType == ElementTimesNode<ElemType>::TypeName())
+        {
+            newNode = new ElementTimesNode<ElemType>(m_deviceId, nodeName);
+        }
+        else if (nodeType == DiagTimesNode<ElemType>::TypeName())
+        {
+            newNode = new DiagTimesNode<ElemType>(m_deviceId, nodeName);
+        }
+        else if (nodeType == CosDistanceNode<ElemType>::TypeName())
+        {
+            newNode = new CosDistanceNode<ElemType>(m_deviceId, nodeName);
+        }
+        else if (nodeType == KhatriRaoProductNode<ElemType>::TypeName())
+        {
+            newNode = new KhatriRaoProductNode<ElemType>(m_deviceId, nodeName);
+        }
+        else if (nodeType == PlusNode<ElemType>::TypeName())
+        {
+            newNode = new PlusNode<ElemType>(m_deviceId, nodeName);
+        }
+        else if (nodeType == MinusNode<ElemType>::TypeName())
+        {
+            newNode = new MinusNode<ElemType>(m_deviceId, nodeName);
+        }
+        else if (nodeType == SquareErrorNode<ElemType>::TypeName())
+        {
+            newNode = new SquareErrorNode<ElemType>(m_deviceId, nodeName);
+        }
+        else if (nodeType == CrossEntropyWithSoftmaxNode<ElemType>::TypeName())
+        {
+            newNode = new CrossEntropyWithSoftmaxNode<ElemType>(m_deviceId, nodeName);
+        }
+        else if (nodeType == CrossEntropyNode<ElemType>::TypeName())
+        {
+            newNode = new CrossEntropyNode<ElemType>(m_deviceId, nodeName);
+        }
+        else if (nodeType == ClassBasedCrossEntropyWithSoftmaxNode<ElemType>::TypeName())
+        {
+            newNode = new ClassBasedCrossEntropyWithSoftmaxNode<ElemType>(m_deviceId, nodeName);
+        }
+        else if (nodeType == CRFNode<ElemType>::TypeName())
+        {
+            newNode = new CRFNode<ElemType>(m_deviceId, nodeName);
+        }
+        else if (nodeType == LSTMNode<ElemType>::TypeName())
+        {
+            newNode = new LSTMNode<ElemType>(m_deviceId, nodeName);
+        }
+        else if (nodeType == MatrixL1RegNode<ElemType>::TypeName())
+        {
+            newNode = new MatrixL1RegNode<ElemType>(m_deviceId, nodeName);
+        }
+        else if (nodeType == MatrixL2RegNode<ElemType>::TypeName())
+        {
+            newNode = new MatrixL2RegNode<ElemType>(m_deviceId, nodeName);
+        }
+        else if (nodeType == PerDimMeanVarNormalizationNode<ElemType>::TypeName())
+        {
+            newNode = new PerDimMeanVarNormalizationNode<ElemType>(m_deviceId, nodeName);
+        }
+        else if (nodeType == PerDimMeanVarDeNormalizationNode<ElemType>::TypeName())
+        {
+            newNode = new PerDimMeanVarDeNormalizationNode<ElemType>(m_deviceId, nodeName);
+        }
+        else if (nodeType == ErrorPredictionNode<ElemType>::TypeName())
+        {
+            newNode = new ErrorPredictionNode<ElemType>(m_deviceId, nodeName);
+        }
+        else if (nodeType == DropoutNode<ElemType>::TypeName())
+        {
+            newNode = new DropoutNode<ElemType>(m_deviceId, nodeName);
+        }
+        else if (nodeType == MeanNode<ElemType>::TypeName())
+        {
+            newNode = new MeanNode<ElemType>(m_deviceId, nodeName);
+        }
+        else if (nodeType == InvStdDevNode<ElemType>::TypeName())
+        {
+            newNode = new InvStdDevNode<ElemType>(m_deviceId, nodeName);
+        }
+        else if (nodeType == DelayNode<ElemType>::TypeName())
+        {
+            newNode = new DelayNode<ElemType>(m_deviceId, nodeName);
+        }
+        else if (nodeType == LookupTableNode<ElemType>::TypeName())
+        {
+            newNode = new LookupTableNode<ElemType>(m_deviceId, nodeName);
+        }
+        else if (nodeType == GMMLogLikelihoodNode<ElemType>::TypeName())
+        {
+            newNode = new GMMLogLikelihoodNode<ElemType>(m_deviceId, nodeName);
+        }
+        else if (nodeType == SequenceDecoderNode<ElemType>::TypeName())
+        {
+            newNode = new SequenceDecoderNode<ElemType>(m_deviceId, nodeName);
+        }
+        else if (nodeType == TimeReverseNode<ElemType>::TypeName())
+        {
+            newNode = new TimeReverseNode<ElemType>(m_deviceId, nodeName);
+        }
+        else if (nodeType == CosDistanceWithNegativeSamplesNode<ElemType>::TypeName())
+        {
+            newNode = new CosDistanceWithNegativeSamplesNode<ElemType>(m_deviceId, nodeName);
+        }
+        else if (nodeType == ParallelNode<ElemType>::TypeName())
+        {
+            newNode = new ParallelNode<ElemType>(m_deviceId, nodeName);
+        }
+        else if (nodeType == RowStackNode<ElemType>::TypeName())
+        {
+            newNode = new RowStackNode<ElemType>(m_deviceId, nodeName);
+        }
+        else
+        {
+            fprintf(stderr, "Error creating new ComputationNode of type %ls, with name %ls\n",
+                    nodeType.c_str(), nodeName.c_str());
+            throw std::invalid_argument("Invalid node type.");
+        }
+
+        AddNodeToNet(newNode);
+        return newNode;
+    }
+
+    ComputationNodePtr Parameter(const size_t rows, size_t cols, const std::wstring nodeName = L"")
+    {
+        return CreateLearnableParameter(nodeName, rows, cols);
+    }
+
+    ComputationNodePtr Input(const size_t rows, const size_t cols, const std::wstring nodeName = L"")
+    {
+        return CreateInputNode(nodeName, rows, cols);
+    }
+
+    ComputationNodePtr Input(const size_t imageWidth, const size_t imageHeight,
+                             const size_t imageChannels, const size_t numImages,
+                             const std::wstring nodeName = L"")
+    {
+        return CreateInputNode(nodeName, imageWidth, imageHeight, imageChannels, numImages);
+    }
+
+    ComputationNodePtr Convolution(const ComputationNodePtr weight,
+                                   const ComputationNodePtr inputValues,
+                                   const size_t kernelWidth,
+                                   const size_t kernelHeight,
+                                   const size_t outputChannels,
+                                   const size_t horizontalSubsample,
+                                   const size_t verticalSubsample,
+                                   const bool zeroPadding = false,
+                                   const std::wstring nodeName = L"",
+                                   const size_t maxTempMemSizeInSamples = 0)
+    {
+        ComputationNodePtr newNode(new ConvolutionNode<ElemType>(kernelWidth, kernelHeight,
+                                                                 outputChannels,
+                                                                 horizontalSubsample,
+                                                                 verticalSubsample, zeroPadding,
+                                                                 m_deviceId, nodeName,
+                                                                 maxTempMemSizeInSamples));
+        newNode->AttachInputs(weight, inputValues);
+        AddNodeToNet(newNode);
+        return newNode;
+    }
+
+    ComputationNodePtr MaxPooling(const ComputationNodePtr inputValues,
+                                  const size_t windowWidth,
+                                  const size_t windowHeight,
+                                  const size_t horizontalSubsample,
+                                  const size_t verticalSubsample,
+                                  const std::wstring nodeName = L"")
+    {
+        ComputationNodePtr newNode(new MaxPoolingNode<ElemType>(windowWidth, windowHeight,
+                                                                horizontalSubsample,
+                                                                verticalSubsample, m_deviceId,
+                                                                nodeName));
+        newNode->AttachInputs(inputValues);
+        AddNodeToNet(newNode);
+        return newNode;
+    }
+
+    ComputationNodePtr AveragePooling(const ComputationNodePtr inputValues,
+                                      const size_t windowWidth,
+                                      const size_t windowHeight,
+                                      const size_t horizontalSubsample,
+                                      const size_t verticalSubsample,
+                                      const std::wstring nodeName = L"")
+    {
+        ComputationNodePtr newNode(new AveragePoolingNode<ElemType>(windowWidth, windowHeight,
+                                                                    horizontalSubsample,
+                                                                    verticalSubsample, m_deviceId,
+                                                                    nodeName));
+        newNode->AttachInputs(inputValues);
+        AddNodeToNet(newNode);
+        return newNode;
+    }
+
+    ComputationNodePtr ErrorPrediction(const ComputationNodePtr a,
+                                       const ComputationNodePtr b,
+                                       const std::wstring nodeName = L"")
+    {
+        ComputationNodePtr newNode(new ErrorPredictionNode<ElemType>(m_deviceId, nodeName));
+        newNode->AttachInputs(a, b);
+        AddNodeToNet(newNode);
+        return newNode;
+    }
+
+    ComputationNodePtr PerDimMeanVarNormalization(const ComputationNodePtr feature, const ComputationNodePtr mean,
+                                                  const ComputationNodePtr InvStdDev, const std::wstring nodeName = L"")
+    {
+        ComputationNodePtr newNode(new PerDimMeanVarNormalizationNode<ElemType>(m_deviceId, nodeName));
+        newNode->AttachInputs(feature, mean, InvStdDev);
+        AddNodeToNet(newNode);
+        return newNode;
+    }
+
+    ComputationNodePtr PerDimMeanVarDeNormalization(const ComputationNodePtr feature, const ComputationNodePtr mean,
+                                                    const ComputationNodePtr InvStdDev, const std::wstring nodeName = L"")
+    {
+        ComputationNodePtr newNode(new PerDimMeanVarDeNormalizationNode<ElemType>(m_deviceId, nodeName));
+        newNode->AttachInputs(feature, mean, InvStdDev);
+        AddNodeToNet(newNode);
+        return newNode;
+    }
+
+    ComputationNodePtr SquareError(const ComputationNodePtr a,
+                                   const ComputationNodePtr b,
+                                   const std::wstring nodeName = L"")
+    {
+        ComputationNodePtr newNode(new SquareErrorNode<ElemType>(m_deviceId, nodeName));
+        newNode->AttachInputs(a, b);
+        AddNodeToNet(newNode);
+        return newNode;
+    }
+
+
+    ComputationNodePtr SequenceDecoder(const ComputationNodePtr label, 
+                                        const ComputationNodePtr prediction, 
+                                        const ComputationNodePtr pairscore, 
+                                        const std::wstring nodeName = L"")
+    {
+        ComputationNodePtr newNode(new SequenceDecoderNode<ElemType>(m_deviceId, nodeName));
+        newNode->AttachInputs(label, prediction, pairscore);
+        AddNodeToNet(newNode);
+        return newNode;
+    }
+
+    ComputationNodePtr CrossEntropyWithSoftmax(const ComputationNodePtr label, 
+                                               const ComputationNodePtr prediction,
+                                               const std::wstring nodeName = L"")
+
+    {
+        ComputationNodePtr newNode(new CrossEntropyWithSoftmaxNode<ElemType>(m_deviceId, nodeName));
+        newNode->AttachInputs(label, prediction);
+        AddNodeToNet(newNode);
+        return newNode;
+    }
+
+    ComputationNodePtr NoiseContrastiveEstimation(const ComputationNodePtr label, const ComputationNodePtr prediction,
+                                                  const ComputationNodePtr input_weight,
+                                                  const ComputationNodePtr input_bias, const std::wstring nodeName = L"",
+                                                  NCEEvalMode mode = NCEEvalMode::None)
+    {
+        ComputationNodePtr newNode(new NoiseContrastiveEstimationNode<ElemType>(m_deviceId, nodeName, mode));
+        newNode->AttachInputs(label, prediction, input_weight, input_bias);
+        AddNodeToNet(newNode);
+        return newNode;
+    }
+
+    ComputationNodePtr ClassCrossEntropyWithSoftmax(const ComputationNodePtr label, const ComputationNodePtr prediction,
+                                                    const ComputationNodePtr input_weight,
+                                                    const ComputationNodePtr cls_log_post_prob,
+                                                    const std::wstring nodeName = L"")
+    {
+        ComputationNodePtr newNode(new ClassBasedCrossEntropyWithSoftmaxNode<ElemType>(m_deviceId, nodeName));
+        newNode->AttachInputs(label, prediction, input_weight, cls_log_post_prob);
+        AddNodeToNet(newNode);
+        return newNode;
+    }
+
+    ComputationNodePtr CRF(const ComputationNodePtr label,
+                           const ComputationNodePtr postDepScore,
+                           const ComputationNodePtr transition_score,
+                           const std::wstring nodeName = L"")
+    {
+        ComputationNodePtr newNode(new CRFNode<ElemType>(m_deviceId, nodeName));
+        newNode->AttachInputs(label, postDepScore, transition_score);
+        AddNodeToNet(newNode);
+        return newNode;
+    }
+
+    ComputationNodePtr LSTM(const ComputationNodePtr obs, 
+                            const ComputationNodePtr inputGate, 
+                            const ComputationNodePtr forgetGate, 
+                            const ComputationNodePtr outputGate, 
+                            const ComputationNodePtr memoryCellWgt, 
+                            const std::wstring nodeName = L"")
+    {
+        ComputationNodePtr newNode(new LSTMNode<ElemType>(m_deviceId, nodeName));
+        newNode->AttachInputs(obs, inputGate, forgetGate, outputGate, memoryCellWgt);
+        AddNodeToNet(newNode);
+        return newNode;
+    }
+
+    ComputationNodePtr CrossEntropy(const ComputationNodePtr label,
+                                    const ComputationNodePtr prediction,
+                                    const std::wstring nodeName = L"")
+    {
+        ComputationNodePtr newNode(new CrossEntropyNode<ElemType>(m_deviceId, nodeName));
+        newNode->AttachInputs(label, prediction);
+        AddNodeToNet(newNode);
+        return newNode;
+    }
+
+    ComputationNodePtr MatrixL1Reg(const ComputationNodePtr a, const std::wstring nodeName = L"")
+    {
+        ComputationNodePtr newNode(new MatrixL1RegNode<ElemType>(m_deviceId, nodeName));
+        newNode->AttachInputs(a);
+        AddNodeToNet(newNode);
+        return newNode;
+    }
+
+    ComputationNodePtr MatrixL2Reg(const ComputationNodePtr a, const std::wstring nodeName = L"")
+    {
+        ComputationNodePtr newNode(new MatrixL2RegNode<ElemType>(m_deviceId, nodeName));
+        newNode->AttachInputs(a);
+        AddNodeToNet(newNode);
+        return newNode;
+    }
+
+    ComputationNodePtr Mean(const ComputationNodePtr a, const std::wstring nodeName = L"")
+    {
+        ComputationNodePtr newNode(new MeanNode<ElemType>(m_deviceId, nodeName));
+        newNode->AttachInputs(a);
+        AddNodeToNet(newNode);
+        return newNode;
+    }
+
+    ComputationNodePtr InvStdDev(const ComputationNodePtr a, const std::wstring nodeName = L"")
+    {
+        ComputationNodePtr newNode(new InvStdDevNode<ElemType>(m_deviceId, nodeName));
+        newNode->AttachInputs(a);
+        AddNodeToNet(newNode);
+        return newNode;
+    }
+
+    ComputationNodePtr Negate(const ComputationNodePtr a, const std::wstring nodeName = L"")
+    {
+        ComputationNodePtr newNode(new NegateNode<ElemType>(m_deviceId, nodeName));
+        newNode->AttachInputs(a);
+        AddNodeToNet(newNode);
+        return newNode;
+    }
+
+    ComputationNodePtr RectifiedLinear(const ComputationNodePtr a, const std::wstring nodeName = L"")
+    {
+        ComputationNodePtr newNode(new RectifiedLinearNode<ElemType>(m_deviceId, nodeName));
+        newNode->AttachInputs(a);
+        AddNodeToNet(newNode);
+        return newNode;
+    }
+
+    ComputationNodePtr Sigmoid(const ComputationNodePtr a, const std::wstring nodeName = L"")
+    {
+        ComputationNodePtr newNode(new SigmoidNode<ElemType>(m_deviceId, nodeName));
+        newNode->AttachInputs(a);
+        AddNodeToNet(newNode);
+        return newNode;
+    }
+
+    ComputationNodePtr Tanh(const ComputationNodePtr a, const std::wstring nodeName = L"")
+    {
+        ComputationNodePtr newNode(new TanhNode<ElemType>(m_deviceId, nodeName));
+        newNode->AttachInputs(a);
+        AddNodeToNet(newNode);
+        return newNode;
+    }
+
+    ComputationNodePtr Exp(const ComputationNodePtr a, const std::wstring nodeName = L"")
+    {
+        ComputationNodePtr newNode(new ExpNode<ElemType>(m_deviceId, nodeName));
+        newNode->AttachInputs(a);
+        AddNodeToNet(newNode);
+        return newNode;
+    }
+
+    ComputationNodePtr Log(const ComputationNodePtr a, const std::wstring nodeName = L"")
+    {
+        ComputationNodePtr newNode(new LogNode<ElemType>(m_deviceId, nodeName));
+        newNode->AttachInputs(a);
+        AddNodeToNet(newNode);
+        return newNode;
+    }
+
+    ComputationNodePtr Cos(const ComputationNodePtr a, const std::wstring nodeName = L"")
+    {
+        ComputationNodePtr newNode(new CosineNode<ElemType>(m_deviceId, nodeName));
+        newNode->AttachInputs(a);
+        AddNodeToNet(newNode);
+        return newNode;
+    }
+
+    ComputationNodePtr Softmax(const ComputationNodePtr a, const std::wstring nodeName = L"")
+    {
+        ComputationNodePtr newNode(new SoftmaxNode<ElemType>(m_deviceId, nodeName));
+        newNode->AttachInputs(a);
+        AddNodeToNet(newNode);
+        return newNode;
+    }
+
+    ComputationNodePtr LogSoftmax(const ComputationNodePtr a, const std::wstring nodeName = L"")
+    {
+        ComputationNodePtr newNode(new LogSoftmaxNode<ElemType>(m_deviceId, nodeName));
+        newNode->AttachInputs(a);
+        AddNodeToNet(newNode);
+        return newNode;
+    }
+
+    ComputationNodePtr Sum(const ComputationNodePtr a, const std::wstring nodeName = L"")
+    {
+        ComputationNodePtr newNode(new SumElementsNode<ElemType>(m_deviceId, nodeName));
+        newNode->AttachInputs(a);
+        AddNodeToNet(newNode);
+        return newNode;
+    }
+
+    ComputationNodePtr Scale(const ComputationNodePtr scalar,
+                             const ComputationNodePtr matrix,
+                             const std::wstring nodeName = L"")
+    {
+        ComputationNodePtr newNode(new ScaleNode<ElemType>(m_deviceId, nodeName));
+        newNode->AttachInputs(scalar, matrix);
+        AddNodeToNet(newNode);
+        return newNode;
+    }
+
+    ComputationNodePtr Transpose(const ComputationNodePtr matrix, const std::wstring nodeName = L"")
+    {
+        ComputationNodePtr newNode(new TransposeNode<ElemType>(m_deviceId, nodeName));
+        newNode->AttachInputs(matrix);
+        AddNodeToNet(newNode);
+        return newNode;
+    }
+
+    ComputationNodePtr Times(const ComputationNodePtr a,
+                             const ComputationNodePtr b,
+                             const std::wstring nodeName = L"")
+    {
+        ComputationNodePtr newNode(new TimesNode<ElemType>(m_deviceId, nodeName));
+        newNode->AttachInputs(a, b);
+        AddNodeToNet(newNode);
+        return newNode;
+    }
+
+    ComputationNodePtr ElementTimes(const ComputationNodePtr a,
+                                    const ComputationNodePtr b,
+                                    const std::wstring nodeName = L"")
+    {
+        ComputationNodePtr newNode(new ElementTimesNode<ElemType>(m_deviceId, nodeName));
+        newNode->AttachInputs(a, b);
+        AddNodeToNet(newNode);
+        return newNode;
+    }
+
+    ComputationNodePtr DiagTimes(const ComputationNodePtr a,
+                                 const ComputationNodePtr b,
+                                 const std::wstring nodeName = L"")
+    {
+        ComputationNodePtr newNode(new DiagTimesNode<ElemType>(m_deviceId, nodeName));
+        newNode->AttachInputs(a, b);
+        AddNodeToNet(newNode);
+        return newNode;
+    }
+
+    ComputationNodePtr CosDistance(const ComputationNodePtr a,
+                                   const ComputationNodePtr b,
+                                   const std::wstring nodeName = L"")
+    {
+        ComputationNodePtr newNode(new CosDistanceNode<ElemType>(m_deviceId, nodeName));
+        newNode->AttachInputs(a, b);
+        AddNodeToNet(newNode);
+        return newNode;
+    }
+
+    ComputationNodePtr KhatriRaoProduct(const ComputationNodePtr a,
+                                        const ComputationNodePtr b,
+                                        const std::wstring nodeName = L"")
+    {
+        ComputationNodePtr newNode(new KhatriRaoProductNode<ElemType>(m_deviceId, nodeName));
+        newNode->AttachInputs(a, b);
+        AddNodeToNet(newNode);
+        return newNode;
+    }
+
+    ComputationNodePtr Plus(const ComputationNodePtr a,
+                            const ComputationNodePtr b,
+                            const std::wstring nodeName = L"")
+    {
+        ComputationNodePtr newNode(new PlusNode<ElemType>(m_deviceId, nodeName));
+        newNode->AttachInputs(a, b);
+        AddNodeToNet(newNode);
+        return newNode;
+    }
+
+    ComputationNodePtr Minus(const ComputationNodePtr a,
+                             const ComputationNodePtr b,
+                             const std::wstring nodeName = L"")
+    {
+        ComputationNodePtr newNode(new MinusNode<ElemType>(m_deviceId, nodeName));
+        newNode->AttachInputs(a, b);
+        AddNodeToNet(newNode);
+        return newNode;
+    }
+
+    ComputationNodePtr Dropout(const ComputationNodePtr a, const std::wstring nodeName = L"")
+    {
+        ComputationNodePtr newNode(new DropoutNode<ElemType>(m_deviceId, nodeName));
+        newNode->AttachInputs(a);
+        AddNodeToNet(newNode);
+        return newNode;
+    }
+
+    ComputationNodePtr Delay(const ComputationNodePtr a,
+                             const float initHiddenActivity,
+                             const size_t row_size, const size_t col_size,
+                             const std::wstring nodeName = L"")
+    {
+        ComputationNodePtr newNode(new DelayNode<ElemType>(m_deviceId, initHiddenActivity,
+                                                           row_size, col_size, nodeName));
+        newNode->AttachInputs(a);
+        AddNodeToNet(newNode);
+
+        return newNode;
+    }
+
+    ComputationNodePtr Parallel(const ComputationNodePtr a, 
+                                const ComputationNodePtr b, 
+                                const std::wstring nodeName = L"")
+    {
+        ComputationNodePtr newNode(new ParallelNode<ElemType>(m_deviceId, nodeName));
+        newNode->AttachInputs(a, b);
+        AddNodeToNet(newNode);
+
+        return newNode;
+    }
+
+    ComputationNodePtr RowSlice(const ComputationNodePtr a,
+                                const size_t start_index, const size_t num_rows,
+                                const std::wstring nodeName = L"")
+    {
+        ComputationNodePtr newNode(new RowSliceNode<ElemType>(m_deviceId, start_index, num_rows, nodeName));
+        newNode->AttachInputs(a);
+        AddNodeToNet(newNode);
+
+        return newNode;
+    }
+
+    ComputationNodePtr RowStack(const std::vector<ComputationNodePtr> inputs, const std::wstring nodeName = L"")
+    {
+        ComputationNodePtr newNode(new RowStackNode<ElemType>(m_deviceId, nodeName));
+        newNode->AttachInputs(inputs);
+        AddNodeToNet(newNode);
+
+        return newNode;
+    }
+
+    ComputationNodePtr GMMLogLikelihood(const ComputationNodePtr unnormedPrior,
+                                        const ComputationNodePtr mean,
+                                        const ComputationNodePtr logStddev,
+                                        const ComputationNodePtr feature,
+                                        const std::wstring nodeName = L"")
+    {
+        ComputationNodePtr newNode(new GMMLogLikelihoodNode<ElemType>(m_deviceId, nodeName));
+        newNode->AttachInputs(unnormedPrior, mean, logStddev, feature);
+        AddNodeToNet(newNode);
+        return newNode;
+    }
+
+    ComputationNodePtr TimeReverse(const ComputationNodePtr input, const std::wstring nodeName = L"")
+    {
+        ComputationNodePtr newNode(new TimeReverseNode<ElemType>(m_deviceId, nodeName));
+        newNode->AttachInputs(input);
+        AddNodeToNet(newNode);
+        return newNode;
+    }
+
+    ComputationNodePtr LookupTable(const ComputationNodePtr dictionary,
+                                   const ComputationNodePtr input,
+                                   const std::wstring nodeName = L"")
+    {
+        ComputationNodePtr newNode(new LookupTableNode<ElemType>(m_deviceId, nodeName));
+        newNode->AttachInputs(dictionary, input);
+        AddNodeToNet(newNode);
+        return newNode;
+    }
+
+    bool NodeNameExist(const std::wstring& name) const
+    {
+        auto iter = m_nameToNodeMap.find(name);
+        return (iter != m_nameToNodeMap.end());
+    }
+
+    ComputationNodePtr GetNodeFromName(const std::wstring& name) const
+    {
+        auto iter = m_nameToNodeMap.find(name);
+        if (iter != m_nameToNodeMap.end())
+        {
+            //found
+            return iter->second;
+        }
+        else
+        {
+            //should never try to get a node from nonexisting name
+            throw std::runtime_error("GetNodeFromName: Node name does not exist.");
+        }
+    }
+
+    // GetNodesFromName - Get all the nodes from a name that may match a wildcard '*' pattern
+    //   only patterns with a single '*' at the beginning, in the middle, or at the end are accepted
+    // name - node name (with possible wildcard)
+    // returns: vector of nodes that match the pattern, may return an empty vector for no match
+    std::vector<ComputationNodePtr> GetNodesFromName(const std::wstring& name) const
+    {
+        std::vector<ComputationNodePtr> nodes;
+        size_t found = name.find_first_of(L'*');
+        if (found == std::wstring::npos)
+        {
+            if (NodeNameExist(name))
+            {
+                nodes.push_back(GetNodeFromName(name));
+            }
+        }
+        else
+        {
+            std::wstring head = name.substr(0, found);
+            std::wstring tail = name.substr(found + 1);
+            for (auto nodeIter = m_nameToNodeMap.begin(); nodeIter != m_nameToNodeMap.end(); nodeIter++)
+            {
+                const wstring& nodeName = nodeIter->first;
+
+                // if it matches on both ends (we only support A*B patterns it's a match
+                bool headMatch = head.empty() || nodeName.find(head) == 0;
+                bool tailMatch = tail.empty() || nodeName.rfind(tail) == nodeName.size() - tail.size();
+                if (headMatch && tailMatch)
+                {
+                    nodes.push_back(nodeIter->second);
+                }
+            }
+        }
+        return nodes;
+    }
+
+    int FindInRecurrentLoop(const ComputationNodePtr startNode,
+                            std::vector<ComputationNodePtr>& recurrentNodes,
+                            bool isForwardComputing = false)
+    {
+        int iFound = -1;
+
+        for (auto iter = m_recurrentInfo.begin(); iter != m_recurrentInfo.end(); iter++)
+        {
+            if (std::find((*iter).m_recurrentNodes.begin(), (*iter).m_recurrentNodes.end(), startNode) != (*iter).m_recurrentNodes.end())
+            {
+                iFound = (*iter).m_loopId;
+                if (isForwardComputing)
+                {
+                    recurrentNodes = (*iter).m_recurrentNodesForForward;
+                }
+                else
+                {
+                    recurrentNodes = (*iter).m_recurrentNodesForForward;
+                }
+                break;
+            }
+        }
+
+        return iFound;
+    }
+
+    int FindInRecurrentLoop(const ComputationNodePtr startNode)
+    {
+        int iFound = -1;
+
+        for (auto iter = m_recurrentInfo.begin(); iter != m_recurrentInfo.end(); iter++)
+        {
+            if (std::find((*iter).m_recurrentNodes.begin(), (*iter).m_recurrentNodes.end(), startNode) != (*iter).m_recurrentNodes.end())
+            {
+                iFound = (*iter).m_loopId;
+                break;
+            }
+        }
+
+        return iFound;
+    }
+
+    bool IsFuncValueOlderThanInputs(const std::vector<ComputationNodePtr>& recurrentNodes)
+    {
+        for (auto ptr = recurrentNodes.begin(); ptr != recurrentNodes.end(); ptr++)
+        {
+            if ((*ptr)->IsFuncValueOlderThanInputs() && (*ptr)->OperationName() != L"Delay") {
+                return true;
+            }
+        }
+        return false;
+    }
+
+    void EvaluateLoop(std::list<ComputationNodePtr>& /*allNodes*/, const ComputationNodePtr startNode)
+    {
+        bool bLoopCompleted = true;
+        std::vector<ComputationNodePtr> recurrentNodes;
+        int iLoopId = FindInRecurrentLoop(startNode, recurrentNodes, true);
+        if (iLoopId != -1&& IsFuncValueOlderThanInputs(recurrentNodes) && m_recurrentInfo[iLoopId].m_completedEvaluate == false)
+        {
+
+            for (auto nodeIter = recurrentNodes.begin(); nodeIter != recurrentNodes.end(); nodeIter++)
+            {
+                (*nodeIter)->SetFunctionAndGradientSize(m_actMiniBSize);
+            }
+
+            size_t iCnt = 0;
+            size_t iMBSize = m_actMiniBSize / m_nbrSlicesInEachRecurrentIteration;
+            do
+            {
+                bLoopCompleted = true;
+                for (auto nodeIter = recurrentNodes.begin(); nodeIter != recurrentNodes.end(); nodeIter++)
+                {
+                    (*nodeIter)->EvaluateThisNodeGivenInputs(iCnt);
+
+                    (*nodeIter)->UpdateEvalTimeStamp();
+                }
+
+                iCnt++;
+            }
+            while (iCnt < iMBSize);
+
+            m_recurrentInfo[iLoopId].m_completedEvaluate = true;
+        }
+    }
+
+    bool IsTypicalCriterionNode(ComputationNodePtr nodePtr)
+    {
+        if (nodePtr->OperationName() == SquareErrorNode<ElemType>::TypeName() ||
+            nodePtr->OperationName() == CrossEntropyWithSoftmaxNode<ElemType>::TypeName() ||
+            nodePtr->OperationName() == CrossEntropyNode<ElemType>::TypeName() ||
+            nodePtr->OperationName() == ClassBasedCrossEntropyWithSoftmaxNode<ElemType>::TypeName() ||
+            nodePtr->OperationName() == ErrorPredictionNode<ElemType>::TypeName() ||               
+            nodePtr->OperationName() == CRFNode<ElemType>::TypeName())
+            return true;
+
+        return false;
+    }
+
+    void SetNodesReqMultiSeqHandling()
+    {
+        for (auto node : m_nodesReqMultiSeqHandling)
+        {
+            //SumElements node will generate a scalar value and so it should never require special handling
+            //TransposeNode will change the size of columns and so it should also not included for special handling
+            //their child node should instead
+            if (node->OperationName() != SumElementsNode<ElemType>::TypeName() &&
+                node->OperationName() != TransposeNode<ElemType>::TypeName() &&
+                node->OperationName() != MeanNode<ElemType>::TypeName() &&
+                node->OperationName() != InvStdDevNode<ElemType>::TypeName() 
+                )
+                node->SetReqMultiSeqHandlingTo(true);
+        }
+
+        //if a typical criterion node is used as the training criterion node we assume it requires multiseq handling 
+        //this is for backward compatibility
+        for (auto node : m_finalCriteria)
+        {
+            if (IsTypicalCriterionNode(node))
+                node->SetReqMultiSeqHandlingTo(true);
+        }
+
+        for (auto node : m_evalNodes)
+        {
+            if (IsTypicalCriterionNode(node))
+                node->SetReqMultiSeqHandlingTo(true);
+        }
+    }
+
+    void Evaluate(const ComputationNodePtr rootNode)
+    {
+        BuildAndValidateNetwork(rootNode);
+
+        std::list<ComputationNodePtr>& allNodes = GetEvalOrder(rootNode);
+
+#ifdef DISPLAY_DEBUG
+        for (auto nodeIter=allNodes.begin(); nodeIter != allNodes.end(); nodeIter++)
+        {
+            fprintf (stderr, "Evaluate Node: %s\n",(msra::strfun::utf8 ((*nodeIter)->NodeName())).c_str());
+        }
+#endif
+
+        for (int i = 0; i < m_recurrentInfo.size(); i++)
+        {
+            m_recurrentInfo[i].m_completedEvaluate = false;
+        }
+
+        for (auto nodeIter = allNodes.begin(); nodeIter != allNodes.end(); nodeIter++)
+        {
+            (*nodeIter)->SetNbrSlicesInEachRecurrentIteration(m_nbrSlicesInEachRecurrentIteration);
+            if ((*nodeIter)->ReqMultiSeqHandling())
+            {
+                    (*nodeIter)->ResetBound(&m_SentenceBoundary, &m_ExistsBeginOrNoLabels);
+            }
+        }
+
+        for (auto nodeIter = allNodes.begin(); nodeIter != allNodes.end(); nodeIter++)
+        {
+
+            EvaluateLoop(allNodes, (*nodeIter));
+
+            if ((*nodeIter)->IsFuncValueOlderThanInputs() && (FindInRecurrentLoop(*nodeIter) == -1))
+            {
+#ifdef DISPLAY_DEBUG
+                fprintf (stderr, "Evaluate Node: %s\n",(msra::strfun::utf8 ((*nodeIter)->NodeName())).c_str());
+#endif
+#if DUMPOUTPUT
+                fprintf(stderr,"Forward_%ls\n",(*nodeIter)->NodeName().c_str());
+#endif
+                // we manage time stamp here so that derived classes don't need to worry about it
+                (*nodeIter)->EvaluateThisNodeGivenInputs(); 
+                (*nodeIter)->UpdateEvalTimeStamp();
+            }
+        }
+    }
+
+    void SetActualMiniBatchSize(const size_t aSize)
+    {
+        m_actMiniBSize = (int) aSize;
+
+        // assume that all nodes in recurrent loops need to be reset to aSize minibatch size, so need to reset the following
+        for (int i = 0; i < m_recurrentInfo.size(); i++)
+        {
+            m_recurrentInfo[i].m_completedEvaluate = false;
+            m_recurrentInfo[i].m_completedGradient = false;
+        }
+
+        for (int i = 0; i < m_recurrentInfo.size(); i++)
+        {
+            for (auto nodeIter = m_recurrentInfo[i].m_recurrentNodes.begin(); nodeIter != m_recurrentInfo[i].m_recurrentNodes.end(); nodeIter++)
+            {
+                (*nodeIter)->SetFunctionAndGradientSize(m_actMiniBSize);
+            }
+        }
+    }
+
+    // GetMaxMBSize - Get the maximum minibatch size that will be seen in a training run
+    // returns the result from SetActualMiniBatchSize(). Note GetActualMBSize() also exists but returns a value derived from the inputs dimensions
+    size_t GetMaxMBSize()
+    {
+        return m_actMiniBSize;
+    }
+
+    void SetActualNbrSlicesInEachRecIter(const size_t aSize)
+    {
+        m_nbrSlicesInEachRecurrentIteration = aSize;
+    }
+
+    void ComputeGradientLoop(std::list<ComputationNodePtr>& /*allNodes*/, const ComputationNodePtr startNode)
+    {
+        std::vector<ComputationNodePtr> recurrentNodes;
+        int iLoopId = FindInRecurrentLoop(startNode, recurrentNodes);
+        if (iLoopId != -1)
+        {
+            if (m_recurrentInfo[iLoopId].m_completedGradient == false)
+            {
+                int iCol = m_actMiniBSize / m_nbrSlicesInEachRecurrentIteration - 1;
+                do
+                {
+                    for (auto nodeIter = recurrentNodes.rbegin(); nodeIter != recurrentNodes.rend(); ++nodeIter)
+                    {
+                        (*nodeIter)->SetNbrSlicesInEachRecurrentIteration(m_nbrSlicesInEachRecurrentIteration);
+                        (*nodeIter)->ComputeGradientForChildren(iCol);
+                    }
+
+                    iCol--;
+                }
+                while (iCol >= 0);
+            }
+
+            m_recurrentInfo[iLoopId].m_completedGradient = true;
+        }
+    }
+
+    virtual void ComputeGradient(const ComputationNodePtr rootNode, 
+                                 bool bResetToOne = true,  /// true if reset the gradient of rootnode to 1.0
+                                 const Matrix<ElemType>* rootGradientInitValue = nullptr)
+    {
+        if (bResetToOne && rootNode->FunctionValues().GetNumElements() != 1)
+        {
+            throw std::runtime_error(
+                "ComputeGradient: The root of the Gradient computation must evaluate to R1 value.");
+        }
+
+        //run forward pass first
+        Evaluate(rootNode);
+
+        ClearGradientForAllNodes(rootNode);
+
+        //run backward pass
+        std::list<ComputationNodePtr>& allNodes = GetGradientCalcOrder(rootNode);
+            
+        if (bResetToOne)
+        {
+            rootNode->GradientValues().Resize(1, 1);
+            rootNode->GradientValues().SetValue(1);
+        }
+
+        if (rootGradientInitValue != nullptr)
+        {
+            rootNode->GradientValues().SetValue(*rootGradientInitValue);
+        }
+
+        for (auto nodeIter = allNodes.begin(); nodeIter != allNodes.end(); nodeIter++)
+        {
+#ifdef DISPLAY_DEBUG
+            fprintf(stderr, "Compute Gradient For Node: %s(%s) Against Children\n",
+                        (msra::strfun::utf8 ((*nodeIter)->OperationName())).c_str(),
+                        (msra::strfun::utf8 ((*nodeIter)->NodeName())).c_str());
+#endif
+            ComputeGradientLoop(allNodes, *nodeIter);
+
+            (*nodeIter)->ComputeGradientForChildren();
+        }
+    }
+
+    //for debugging purpose
+    void PrintComputationTree(const ComputationNodePtr rootNode,
+                              const bool forwardCompute,
+                              const bool printMatrices = false)
+    {
+        std::list<ComputationNodePtr> nodes;
+        if (forwardCompute)
+        {
+            fprintf(stderr, "\n\nPrinting Forward Computation Node Order ... \n");
+            nodes = GetEvalOrder(rootNode);
+        }
+        else
+        {
+            fprintf(stderr, "\n\nPrinting Gradient Computation Node Order ... \n");
+            nodes = GetGradientCalcOrder(rootNode);
+        }
+
+        if (nodes.size() == 0)
+        {
+            fprintf(stderr, "\n$$$$ EMPTY !!!!!\n");
+            return;
+        }
+
+        for (auto nodeIter = nodes.begin(); nodeIter != nodes.end(); nodeIter++)
+        {
+            ComputationNodePtr node = (*nodeIter);
+
+            node->PrintSelf(printMatrices);
+        }
+    }
+
+    void RenameNode(const ComputationNodePtr node, const std::wstring newNodeName)
+    {
+        m_nameToNodeMap.erase(node->NodeName());
+        node->NodeName() = newNodeName;
+        AddNodeToNet(node);
+    }
+
+    void ClearCaches()
+    {
+        m_built.clear();
+        m_inputs.clear();
+        m_learnableParameters.clear();
+        ClearCalcOrderCaches();
+    }
+
+    void RebuildNetwork(const ComputationNodePtr rootNode)
+    {
+        ClearCaches();
+        BuildAndValidateNetwork(rootNode);
+    }
+
+    std::list<ComputationNodePtr>& InputNodes(const ComputationNodePtr rootNode)
+    {
+        BuildAndValidateNetwork(rootNode);
+        return m_inputs[rootNode];
+    }
+
+    std::list<ComputationNodePtr>& LearnableNodes(const ComputationNodePtr rootNode)
+    {
+        BuildAndValidateNetwork(rootNode);
+        return m_learnableParameters[rootNode];
+    }
+
+    inline std::vector<ComputationNodePtr>& FeatureNodes()
+    {
+        return m_features;
+    }
+
+    inline std::vector<ComputationNodePtr>& LabelNodes()
+    {
+        return m_labels;
+    }
+
+    inline std::vector<ComputationNodePtr>& FinalCriterionNodes()
+    {
+        return m_finalCriteria;
+    }
+
+    inline std::vector<ComputationNodePtr>& NodesReqMultiSeqHandling() 
+    { 
+        return m_nodesReqMultiSeqHandling; 
+    }
+
+    inline std::vector<ComputationNodePtr>& EvaluationNodes() 
+    { 
+        return m_evalNodes;
+    }
+
+    inline std::vector<ComputationNodePtr>& OutputNodes()
+    {
+        return m_outputNodes;
+    }
+
+    inline std::vector<RecurrentInfo>& RecurrentNodes()
+    {
+        return m_recurrentInfo;
+    }
+
+    size_t GetTotalNumberOfNodes() const
+    {
+        return m_nameToNodeMap.size();
+    }
+
+    void ResetEvalTimeStamp()
+    {
+        for (auto nodeIter = m_nameToNodeMap.begin(); nodeIter != m_nameToNodeMap.end(); nodeIter++)
+            nodeIter->second->ResetEvalTimeStamp();
+    }
+
+    //change the node associated with nodeName to newNode; used in the KL-reg based adaptation to reduce feature copy
+    //need to update all the mappings as well childrens
+    void ChangeNode(wstring nodeName, ComputationNodePtr newNode)
+    {
+        ComputationNodePtr oldNode = GetNodeFromName(nodeName);
+        if (oldNode->OperationName() != newNode->OperationName())
+        {
+            throw invalid_argument("newNode must have the same type as the old node.");
+        }
+
+        //change children
+        for (auto nodeIter = m_nameToNodeMap.begin(); nodeIter != m_nameToNodeMap.end(); nodeIter++)
+        {
+            ComputationNodePtr node = nodeIter->second;
+            for (int i = 0; i < node->ChildrenSize(); i++)
+            {
+                if (node->Inputs(i) == oldNode)
+                {
+                    node->SetInput(i, newNode);
+                }
+            }
+        }
+
+        //change name map
+        m_nameToNodeMap[nodeName] = newNode;
+        for (int i = 0; i < oldNode->ChildrenSize(); i++)
+        {
+            newNode->SetInput(i, oldNode->Inputs(i));
+        }
+
+        //change other maps
+        for (int i = 0; i < m_features.size(); i++)
+        {
+            if (m_features[i] == oldNode)
+            {
+                m_features[i] = newNode;
+            }
+        }
+
+        for (int i = 0; i < m_labels.size(); i++)
+        {
+            if (m_labels[i] == oldNode)
+            {
+                m_labels[i] = newNode;
+            }
+        }
+
+        for (int i = 0; i < m_finalCriteria.size(); i++)
+        {
+            if (m_finalCriteria[i] == oldNode)
+            {
+                m_finalCriteria[i] = newNode;
+            }
+        }
+
+        for (int i = 0; i < m_nodesReqMultiSeqHandling.size(); i++)
+        {
+            if (m_nodesReqMultiSeqHandling[i] == oldNode)
+            {
+                m_nodesReqMultiSeqHandling[i] = newNode;
+            }
+        }
+
+        for (int i = 0; i < m_evalNodes.size(); i++)
+        {
+            if (m_evalNodes[i] == oldNode)
+            {
+                m_evalNodes[i] = newNode;
+            }
+        }
+
+        for (int i = 0; i < m_outputNodes.size(); i++)
+        {
+            if (m_outputNodes[i] == oldNode)
+            {
+                m_outputNodes[i] = newNode;
+            }
+        }
+    }
+
+    // replace the old node with the current node, assuming the old node is a leaf node
+    // need to update those nodes who use oldNode as their child
+    void ReplaceLeafNode(wstring oldNodeName, ComputationNodePtr newNode)
+    {
+        ComputationNodePtr oldNode = GetNodeFromName(oldNodeName);
+
+        // change the input of those nodes whose child is oldNode
+        for (auto nodeIter = m_nameToNodeMap.begin(); nodeIter != m_nameToNodeMap.end(); nodeIter++)
+        {
+            ComputationNodePtr node = nodeIter->second;
+            for (int i = 0; i < node->ChildrenSize(); i++)
+            {
+                if (node->Inputs(i) == oldNode)
+                {
+                    node->SetInput(i, newNode);
+                }
+            }
+        }
+        m_nameToNodeMap[newNode->GetName()] = newNode;
+
+        // now the old node becomes a orphan node , remove it
+        DeleteNode(oldNodeName);
+        //RemoveOrphanNode(oldNode);
+    }
+
+    std::vector<ComputationNodePtr> GetAllNodes() const
+    {
+        std::vector<ComputationNodePtr> nodes;
+        for (auto nodeIter = m_nameToNodeMap.begin(); nodeIter != m_nameToNodeMap.end(); nodeIter++)
+        {
+            ComputationNodePtr node = nodeIter->second;
+            nodes.push_back(node);
+        }
+        return nodes;
+    }
+
+    std::list<ComputationNodePtr> GetNodesWithType(const wstring typeName, const ComputationNodePtr rootNode = nullptr)
+    {
+        std::list<ComputationNodePtr> nodesWithType;
+
+        //find nodes from all available nodes
+        if (rootNode == nullptr)
+        {
+            for (auto nodeIter = m_nameToNodeMap.begin(); nodeIter != m_nameToNodeMap.end(); nodeIter++)
+            {
+                ComputationNodePtr node = nodeIter->second;
+                if (node->OperationName() == typeName) {
+                    nodesWithType.push_back(node);
+                }
+            }
+        }
+        else
+        {
+            //for calculating a specific node
+            std::list<ComputationNodePtr>& nodes = GetEvalOrder(rootNode);
+            for (auto nodeIter = nodes.begin(); nodeIter != nodes.end(); nodeIter++)
+            {
+                ComputationNodePtr node = (*nodeIter);
+                if (node->OperationName() == typeName)
+                {
+                    nodesWithType.push_back(node);
+                }
+            }
+        }
+
+        return nodesWithType;
+    }
+
+    //return list of nodes that require precomputation and not precomputed yet.
+    std::list<ComputationNodePtr> GetNodesRequirePreComputation(const ComputationNodePtr rootNode = nullptr, bool checkComputed = true)
+    {
+        std::list<ComputationNodePtr> nodesRequirePreComputation;
+
+        //find nodes from all available nodes
+        if (rootNode == nullptr)
+        {
+            for (auto nodeIter = m_nameToNodeMap.begin(); nodeIter != m_nameToNodeMap.end(); nodeIter++)
+            {
+                ComputationNodePtr node = nodeIter->second;
+                if (node->RequirePreCompute())
+                {
+                    PreComputedNode<ElemType> * preComputedNode = static_cast<PreComputedNode<ElemType> *>(node);
+                    if (!checkComputed || !preComputedNode->HasComputed())
+                    {
+                        nodesRequirePreComputation.push_back(node);
+                    }
+                }
+            }
+        }
+        else //for calculating a specific node
+        {
+            std::list<ComputationNodePtr>& nodes = GetEvalOrder(rootNode);
+            for (auto nodeIter = nodes.begin(); nodeIter != nodes.end(); nodeIter++)
+            {
+                ComputationNodePtr node = *nodeIter;
+                if (node->RequirePreCompute())
+                {
+                    PreComputedNode<ElemType> * preComputedNode = static_cast<PreComputedNode<ElemType> *>(node);
+                    if (!checkComputed || !preComputedNode->HasComputed())
+                    {
+                        nodesRequirePreComputation.push_back(node);
+                    }
+                }
+            }
+        }
+
+        return nodesRequirePreComputation;
+    }
+
+        //return list of nodes that require precomputation and not precomputed yet.
+        std::list<ComputationNodePtr> GetNodesRequireBatchMode(const ComputationNodePtr rootNode = nullptr, bool checkComputed = true)
+        {
+            std::list<ComputationNodePtr> nodesRequirePreComputation;
+
+            if (rootNode == nullptr) //find nodes from all available nodes
+            {
+                for (auto nodeIter = m_nameToNodeMap.begin(); nodeIter != m_nameToNodeMap.end(); nodeIter++)
+                {
+                    ComputationNodePtr node = nodeIter->second;
+                    if (node->RequireBatchMode())
+                    {
+                        BatchModeNode<ElemType> * preComputedNode = static_cast<BatchModeNode<ElemType> *> (node);
+                        if (!checkComputed || !preComputedNode->HasComputed())
+                            nodesRequirePreComputation.push_back(node);
+                    }
+                }
+            }
+            else //for calculating a specific node
+            {
+                std::list<ComputationNodePtr>&  nodes = GetEvalOrder(rootNode);
+                for (auto nodeIter = nodes.begin(); nodeIter != nodes.end(); nodeIter++)
+                {
+                    ComputationNodePtr node = (*nodeIter);
+                    if (node->RequireBatchMode())
+                    {
+                        BatchModeNode<ElemType> * preComputedNode = static_cast<BatchModeNode<ElemType> *> (node);
+                        if (!checkComputed || !preComputedNode->HasComputed())
+                            nodesRequirePreComputation.push_back(node);
+                    }
+                }
+            }
+
+            return nodesRequirePreComputation;
+        }
+
+    // Validate - Validate the network
+        void ValidateNetwork(bool allowFragment = false, const bool bAllowNoCriterion = false)
+    {
+        // currently only validates nodes, we should validate everything we can
+        if (FeatureNodes().size() == 0 && !allowFragment)
+        {
+            throw std::runtime_error("No Feature nodes specified");
+        }
+        // first give criteria nodes as root node
+        if (FinalCriterionNodes().size() > 0)
+        {
+            for (ComputationNodePtr node : FinalCriterionNodes())
+            {
+                if (!allowFragment) {
+                    FormRecurentLoops(node);
+                }
+                PrintComputationTree(node, false);
+                size_t actualMBSize = this->GetActualMBSize();
+                this->SetActualMiniBatchSize(actualMBSize);
+                ValidateNetwork(node);
+            }
+        }
+        else if (bAllowNoCriterion == true)
+        {
+            // do nothing
+        }
+        else if (!allowFragment)
+        {
+            throw std::runtime_error("No Criterion nodes specified");
+        }
+
+        // now output nodes
+        if (OutputNodes().size() > 0)
+        {
+            for (ComputationNodePtr node : OutputNodes())
+            {
+                if (!allowFragment) {
+                    FormRecurentLoops(node);
+                }
+
+                ValidateNetwork(node);
+            }
+        }
+        else if (!allowFragment)
+        {
+            throw std::runtime_error("No Output nodes specified");
+        }
+
+        // now evaluation nodes
+        if (EvaluationNodes().size() > 0)
+        {
+            for (ComputationNodePtr node : EvaluationNodes())
+            {
+                if (!allowFragment) {
+                    FormRecurentLoops(node);
+                }
+                ValidateNetwork(node);
+            }
+        }
+    }
+
+    void ValidateNetwork(const ComputationNodePtr rootNode)
+    {
+        fprintf(stderr, "\n\nValidating node %ls \n", rootNode->NodeName().c_str());
+
+        std::list<ComputationNodePtr>& nodes = GetEvalOrder(rootNode);
+
+        for (auto nodeIter = nodes.begin(); nodeIter != nodes.end(); nodeIter++)
+        {
+            (*nodeIter)->Validate();
+        }
+
+        fprintf(stderr, "\n\n");
+    }
+
+    void BuildAndValidateNetwork(const ComputationNodePtr rootNode)
+    {
+        const ComputationNodePtr key = rootNode;
+
+        //not found
+        if (m_built.find(key) == m_built.end())
+        {
+            m_built[key] = true;
+            FormRecurentLoops(rootNode);
+            ValidateNetwork(rootNode);
+            CollectInputAndLeanableParameters(rootNode);
+            SetNodesReqMultiSeqHandling();
+        }
+    }
+
+    /** 
+    call unit test of each node
+    this adds a verification of the correctness of node operations. 
+    */
+    bool UnitTest(bool allowFragment = false)
+    {
+        // currently only validates nodes, we should validate everything we can
+        if (FeatureNodes().size() == 0 && !allowFragment)
+        {
+            throw std::runtime_error("No Feature nodes specified");
+        }
+        // first give criteria nodes as root node
+        if (FinalCriterionNodes().size() > 0)
+        {
+            for (auto node : FinalCriterionNodes())
+            {
+                if (!allowFragment) FormRecurentLoops(node);
+                size_t actualMBSize = this->GetActualMBSize();
+                this->SetActualMiniBatchSize(actualMBSize);
+                if (UnitTest(node) == false)
+                    return false;
+            }
+    }
+        else if (!allowFragment)
+        {
+            throw std::runtime_error("No Criterion nodes specified");
+        }
+        // now output nodes
+        if (OutputNodes().size() > 0)
+        {
+            for (auto node : OutputNodes())
+                if (UnitTest(node) == false)
+                    return false;
+        }
+        else if (!allowFragment)
+        {
+            throw std::runtime_error("No Output nodes specified");
+        }
+        // now evaluation nodes
+        if (EvaluationNodes().size() > 0)
+        {
+            for (auto node : EvaluationNodes())
+                if (UnitTest(node) == false)
+                    return false;
+        }
+        return true;
+    }
+
+    bool UnitTest(const ComputationNodePtr rootNode)
+    {
+        fprintf(stderr, "\n\n Unit test node %ws \n", rootNode->NodeName().c_str());
+
+        std::list<ComputationNodePtr>&  nodes = GetEvalOrder(rootNode);
+
+        for (auto nodeIter = nodes.begin(); nodeIter != nodes.end(); nodeIter++)
+        {
+            if ((*nodeIter)->UnitTest() == false)
+                return false;
+        }
+
+        fprintf(stderr, "\n\n");
+
+        return true;
+    }
+
+    //========================================
+    // This function performs SVD decomposition for different groups of learnable  parameters
+    // we perform SVD decomposition such that
+    //  A \approx B*C, where rank(B)=rank(C)=r < rank(A)
+    // After SVD decomposition, the node A will become an intermediate node whose children are B,C ;
+    // B and C are two learnable parameters
+    //========================================
+    void PerformSVDecomposition(const map<wstring, float>& SVDConfig)
+    {
+        vector<pair<vector<wstring>, float> > nodeGroups;
+        wregex NameFilter;
+
+        for (auto e : SVDConfig)
+        {
+            wstring regexStr = e.first;
+            float keepRatio = e.second;
+            vector<wstring> NamesInGroup;
+
+            NameFilter.assign(regexStr);
+
+            for (auto n = m_nameToNodeMap.begin(); n != m_nameToNodeMap.end();  n++)
+            {
+                if (!regexStr.empty() && !regex_match(n->first, NameFilter))
+                {
+                    // if regexStr is not empty and the the node node does not match with the regexStr
+                    continue;
+                }
+
+                ComputationNodePtr ptr = n->second;
+                if (ptr->OperationName() != LearnableParameter<ElemType>::TypeName())
+                {
+                    continue;
+                }
+
+                Matrix<ElemType> W = ptr->FunctionValues();
+                if (W.GetNumCols() == 1 || W.GetNumRows() == 1)
+                {
+                    continue;
+                }
+
+                // still here ?
+                NamesInGroup.push_back(n->first);
+            }
+            nodeGroups.push_back(make_pair(NamesInGroup, keepRatio));
+        }
+
+        size_t groupID = 0;
+        for (auto& group : nodeGroups)
+        {
+            float keepratio = group.second;
+            fprintf(stderr,
+                    "--------------------------------------------------------------------------------------------\n");
+            fprintf(stderr,
+                    "ParameterSVD: start to process group %d with KeepRatio=%.2f\n",
+                    (int) groupID++, keepratio);
+            fprintf(stderr,
+                    "--------------------------------------------------------------------------------------------\n");
+
+            for (auto name : group.first)
+            {
+                if (m_nameToNodeMap.find(name) == m_nameToNodeMap.end())
+                {
+                    // could be deleted in the previous groups
+                    continue;
+                }
+
+                ComputationNodePtr pNode = m_nameToNodeMap[name];
+                //========================================
+                // Step 1. do SVD decomposition
+                //========================================
+                Matrix<ElemType> A = pNode->FunctionValues();
+
+                // it is a vector, no need to do it
+                if (A.GetNumCols() == 1 || A.GetNumRows() == 1) {
+                    continue;
+                }
+
+                size_t m = A.GetNumRows();
+                size_t n = A.GetNumCols();
+
+                Matrix<ElemType> S(-1), U(-1), VT(-1), W(-1);
+                std::chrono::time_point < std::chrono::system_clock > stTime = std::chrono::system_clock::now();
+                Matrix<ElemType>::SVD(A, S, U, VT, W);
+                std::chrono::time_point < std::chrono::system_clock > enTime = std::chrono::system_clock::now();
+
+                // A \in R^{mXn}
+                // U \in R^{mXm}
+                // VT \in R^{nXn}
+                // S \in R^{min(m,n),1}
+                // S is in descending order
+                //
+                ElemType totalenergy = 0.0f;
+                for (size_t i = 0; i < S.GetNumRows(); i++)
+                {
+                    totalenergy += S(i, 0);
+                }
+                ElemType keepenergy = totalenergy * keepratio;
+                ElemType runenergy = 0.0f;
+
+                size_t r = 0;
+                for (size_t indx = 0; indx < S.GetNumRows(); indx++)
+                {
+                    runenergy += S(indx, 0);
+                    if (runenergy > keepenergy)
+                    {
+                        r = indx + 1;
+                        break;
+                    }
+                }
+
+                r = (r + 7) & (~7); //  to keep the number of rows/cols of resultant matrix a multipier of 8
+                //  which can be helpful at runtime
+
+                std::chrono::duration<double> elapsedtime = enTime - stTime;
+                fprintf(stderr,
+                        "Performing SVD for a %5d-by-%-5d matrix (node name: %-20ls) ---  computation time %5.2f secs ;  keep %4.1f%% energy ===> keep %5d svd values (reduce to %4.1f%% parameters) \n",
+                        (int) m, (int) n, name.c_str(), elapsedtime.count(),
+                        keepratio * 100, (int) r,
+                        ((m + n) * r + 0.0f) / m / n * 100);
+
+                // redU in R^ {mXr}
+                Matrix<ElemType> redU = U.ColumnSlice(0, r);
+                Matrix<ElemType> redVT(-1);
+
+                // redVT in R^{rXn}
+                redVT.Resize(r, n);
+                redVT.AssignRowSliceValuesOf(VT, 0, r);
+
+                Matrix<ElemType> redS(r, (size_t) 1);
+                for (size_t i = 0; i < r; i++)
+                {
+                    ElemType sqrtsigma = (ElemType) sqrt((double) S(i, 0));
+                    redS(i, 0) = sqrtsigma;
+                }
+
+                redU.RowElementMultiplyWith(redS.Transpose());
+                redVT.ColumnElementMultiplyWith(redS);
+
+                //========================================
+                // Step 2. create two new Parameter nodes and one Times node
+                //========================================
+                wstring LeftChildName = name + L"-U";
+                wstring rightChildName = name + L"-V";
+                ComputationNodePtr pLeft = Parameter(m, r, LeftChildName);
+                ComputationNodePtr pRight = Parameter(r, n, rightChildName);
+
+                pLeft->FunctionValues() = redU;
+                pRight->FunctionValues() = redVT;
+
+                ComputationNodePtr pTimes = Times(pLeft, pRight, name + L"-SVD");
+
+                //========================================
+                // Step 3. remove old node
+                //========================================
+                ReplaceLeafNode(name, pTimes);
+            }
+        }
+        RebuildNetwork(m_finalCriteria[0]);
+    }
+
+public:
+    virtual void GetHistory(map<wstring, Matrix<ElemType>>& history, bool bLastTime = false)
+    {
+        //put all node info first
+        Matrix<ElemType> hist;
+        for (auto nodeIter = m_nameToNodeMap.begin(); nodeIter != m_nameToNodeMap.end(); nodeIter++)
+        {
+            ComputationNodePtr nodePtr = nodeIter->second;
+            if (nodePtr->GetHistory(hist, bLastTime))
+            {
+                history[nodeIter->first] = hist;
+            }
+        }
+    };
+
+    void SetHistory(map<wstring, Matrix<ElemType>>& history)
+    {
+        //put all node info first
+        for (auto nodeIter = m_nameToNodeMap.begin(); nodeIter != m_nameToNodeMap.end(); nodeIter++)
+        {
+            ComputationNodePtr nodePtr = nodeIter->second;
+            if (history.find(nodeIter->first) != history.end())
+            {
+                nodePtr->SetHistory(history[nodeIter->first]);
+            }
+        }
+    };
+
+    Matrix<ElemType> & SentenceBoundary()
+    {
+        return m_SentenceBoundary;
+    }
+
+    Matrix<ElemType> & ExistsBeginOrNoLabels()
+    {
+        return m_ExistsBeginOrNoLabels;
+    }
+
+protected:
+    // Copy constructor, should never be called.
+#pragma warning (push)
+#pragma warning (disable: 4702) // this function is flagged but unclear why
+    ComputationNetwork(const ComputationNetwork<ElemType>& /*deepCopyFrom*/)
+    {
+        //assert(false);
+        throw std::logic_error(
+            "'ComputationNetwork(const ComputationNetwork<ElemType>& deepCopyFrom)' should never be called.");
+    }
+#pragma warning (pop)
+
+    // Assignment operator, should never be called.
+    ComputationNetwork<ElemType>& operator=(const ComputationNetwork<ElemType>& /*deepCopyFrom*/)
+    {
+        throw std::logic_error(
+            "'ComputationNetwork<ElemType>& operator=(const ComputationNetwork<ElemType>& deepCopyFrom)' should never be called.");
+    }
+
+    void ClearCalcOrderCaches()
+    {
+        for (typename std::map<const ComputationNodePtr, std::list<ComputationNodePtr>>::iterator it = m_cacheEvalOrders.begin(); it != m_cacheEvalOrders.end(); ++it)
+        {
+            for (auto iter2 = m_cacheEvalOrders[it->first].begin(); iter2 != m_cacheEvalOrders[it->first].end(); iter2++)
+            {
+                (*iter2)->clearCache();
+            }
+        }
+        m_cacheEvalOrders.clear();
+        m_cacheGradientCalcOrders.clear();
+    }
+
+    void MergeRecurrentLoops(const ComputationNodePtr /*rootNode*/)
+    {
+        /// merge loops if they have the same source node
+        std::vector<RecurrentInfo> m_recurrentInfoTmp;
+        int iLoopId = 0;
+        for (auto iter = m_recurrentInfo.begin(); iter != m_recurrentInfo.end(); iter++)
+        {
+            if (m_recurrentInfoTmp.size() == 0)
+            {
+                RecurrentInfo rInfo;
+                rInfo.m_recurrentNodes = (*iter).m_recurrentNodes;
+                rInfo.m_sourceNode = (*iter).m_sourceNode;
+                rInfo.m_loopId = iLoopId++;
+                rInfo.Reset();
+                m_recurrentInfoTmp.push_back(rInfo);
+            }
+            else
+            {
+                bool bFound = false;
+                for (auto iter2 = m_recurrentInfoTmp.begin(); iter2 != m_recurrentInfoTmp.end(); iter2++)
+                {
+                    if ((*iter2).m_sourceNode == (*iter).m_sourceNode)
+                    {
+                        bFound = true;
+                        break;
+                    }
+                }
+
+                if (bFound == false)
+                {
+                    RecurrentInfo rInfo;
+                    rInfo.m_recurrentNodes = (*iter).m_recurrentNodes;
+                    rInfo.m_sourceNode = (*iter).m_sourceNode;
+                    rInfo.m_loopId = iLoopId++;
+                    rInfo.Reset();
+                    m_recurrentInfoTmp.push_back(rInfo);
+                }
+                else
+                {
+                    for (auto iter2 = m_recurrentInfoTmp.begin(); iter2 != m_recurrentInfoTmp.end(); iter2++)
+                    {
+                        if ((*iter2).m_sourceNode == (*iter).m_sourceNode)
+                        {
+                            for (auto iter3 = (*iter).m_recurrentNodes.begin(); iter3 != (*iter).m_recurrentNodes.end(); iter3++)
+                            {
+                                (*iter2).m_recurrentNodes.push_back(*iter3);
+                            }
+                        }
+                    }
+                }
+            }
+        }
+
+        for (auto iter = m_recurrentInfoTmp.begin(); iter != m_recurrentInfoTmp.end(); iter++)
+        {
+            // sort the recurrent nodes in their ascending name, which is the same as visiting nodes in G^R
+            if ((*iter).m_recurrentNodes.size() > 1)
+            {
+                std::sort((*iter).m_recurrentNodes.begin(),
+                          (*iter).m_recurrentNodes.end(),
+                          (*iter).m_recurrentNodes[0]->IsSmaller);
+            }
+        }
+
+        /// debug purpose
+        for (auto iter = m_recurrentInfoTmp.begin(); iter != m_recurrentInfoTmp.end(); iter++)
+        {
+            fprintf(stderr, " nodes in the recurrent loops : \n");
+            for (auto itr = (*iter).m_recurrentNodes.begin(); itr != (*iter).m_recurrentNodes.end(); itr++)
+            {
+                fprintf(stderr, "%ls\t", (*itr)->NodeName().c_str());
+            }
+        }
+
+        m_recurrentInfo.clear();
+        for (auto iter = m_recurrentInfoTmp.begin(); iter != m_recurrentInfoTmp.end(); iter++)
+        {
+            RecurrentInfo rInfo;
+            rInfo.m_recurrentNodes.clear();
+            rInfo.m_sourceNode = (*iter).m_sourceNode;
+            rInfo.m_loopId = (*iter).m_loopId;
+            rInfo.Reset();
+
+            ComputationNodePtr lastOne = nullptr;
+            for (auto itr = (*iter).m_recurrentNodes.begin(); itr != (*iter).m_recurrentNodes.end(); itr++)
+            {
+                if (lastOne != nullptr && lastOne->NodeName() == (*itr)->NodeName())
+                {
+                    continue;
+                }
+                rInfo.m_recurrentNodes.push_back(*itr);
+                lastOne = *itr;
+            }
+
+            m_recurrentInfo.push_back(rInfo);
+        }
+
+        /// debug purpose
+        for (auto iter = m_recurrentInfo.begin(); iter != m_recurrentInfo.end(); iter++)
+        {
+            fprintf(stderr, " nodes in the recurrent loops : \n");
+            for (auto itr = (*iter).m_recurrentNodes.begin(); itr != (*iter).m_recurrentNodes.end(); itr++)
+            {
+                fprintf(stderr, "%ls\t", (*itr)->NodeName().c_str());
+            }
+        }
+    }
+
+    // get the strong connected component from the graph
+    void getStrongSCC(const ComputationNodePtr rootNode)
+    {
+        std::unordered_set<ComputationNodePtr> visited;
+        std::list<ComputationNodePtr> sccStack;
+        size_t index = 0;
+        size_t loopId = 0;
+        if (rootNode->isVisisted() == false)
+        {
+            strongSCC(rootNode, sccStack, index, loopId);
+        }
+    }
+
+    void strongSCC(ComputationNodePtr cur,
+                   std::list<ComputationNodePtr>& sccStack,
+                   size_t& index, size_t& loopId)
+    {
+        cur->SetIndex(index);
+        cur->Setlowlink(index);
+        index++;
+
+        cur->SetVisited(true);
+        sccStack.push_back(cur);
+        cur->SetInStack(true);
+
+        for (int i = 0; i < cur->ChildrenSize(); i++)
+        {
+            if (cur->Inputs(i)->isVisisted() == false)
+            {
+                strongSCC(cur->Inputs(i), sccStack, index, loopId);
+                cur->Setlowlink(min(cur->Getlowlink(), cur->Inputs(i)->Getlowlink()));
+            }
+            else if (cur->Inputs(i)->isInStack())
+            {
+                cur->Setlowlink(min(cur->Getlowlink(), cur->Inputs(i)->Getlowlink()));
+            }
+        }
+
+        if (cur->Getlowlink() == cur->GetIndex())
+        {
+            RecurrentInfo rInfo;
+            rInfo.m_loopId = loopId;
+            rInfo.m_sourceNode = cur;
+            size_t sccSize = 0;
+            for (;;)
+            {
+                ComputationNodePtr w = sccStack.back();
+                sccStack.pop_back();
+                w->SetInStack(false);
+                rInfo.m_recurrentNodes.push_back(w);
+                sccSize++;
+                if (w == cur)
+                {
+                    break;
+                }
+            }
+            rInfo.Reset();
+            if (sccSize > 1)
+            {
+                loopId++;
+                m_recurrentInfo.push_back(rInfo);
+            }
+        }
+    }
+
+    void getLoopForwordOrder(std::unordered_set<ComputationNodePtr>& visited,
+                             std::unordered_set<ComputationNodePtr>& recStack,
+                             std::list<ComputationNodePtr>& nodesStack,
+                             ComputationNodePtr cur)
+    {
+        if (visited.find(cur) == visited.end())
+        {
+            visited.insert(cur);
+            recStack.insert(cur);
+
+            if (cur->OperationName() != L"Delay")
+            {
+                for (size_t i = 0; i < cur->ChildrenSize(); i++)
+                {
+                    if (cur->Inputs(i)->LoopId() == cur->LoopId())
+                    {
+                        getLoopForwordOrder(visited, recStack, nodesStack, cur->Inputs(i));
+                    }
+                }
+            }
+            recStack.erase(cur);
+            nodesStack.push_back(cur);
+        }
+        else
+        {
+            if (!(recStack.find(cur) == recStack.end()))
+            {
+                throw std::logic_error("There is infinite Loop which cannot be unrolled!!");
+            }
+
+        }
+    }
+    //must be called before ValidateNetwork
+    void FormRecurentLoops(const ComputationNodePtr rootNode)
+    {
+        std::vector<ComputationNodePtr> sourceLoopNodes;
+
+        getStrongSCC(rootNode);
+        std::list<ComputationNodePtr>& nodes = GetEvalOrder(rootNode, sourceLoopNodes);
+        std::list<ComputationNodePtr> nodesForGrad;
+
+        /// debug purpose
+        for (auto iter = m_recurrentInfo.begin(); iter != m_recurrentInfo.end(); iter++)
+        {
+            fprintf(stderr, " nodes in the recurrent loops : \n");
+            size_t max_visitedOrderInLoop = 0;
+            for (auto itr = (*iter).m_recurrentNodes.begin(); itr != (*iter).m_recurrentNodes.end(); itr++)
+            {
+                fprintf(stderr, "%ls\t", (*itr)->NodeName().c_str());
+                if (max_visitedOrderInLoop < (*itr)->GetVisitedOrder())
+                {
+                    max_visitedOrderInLoop = (*itr)->GetVisitedOrder();
+                }
+            }
+            for (auto itr = (*iter).m_recurrentNodes.begin(); itr != (*iter).m_recurrentNodes.end(); itr++)
+            {
+                (*itr)->SetVisitedOrder(max_visitedOrderInLoop);
+            }
+        }
+
+        for (auto iter = m_recurrentInfo.begin(); iter != m_recurrentInfo.end(); iter++)
+        {
+            // sort the recurrent nodes in their ascending name, which is the same as visiting nodes in G^R
+            if ((*iter).m_recurrentNodes.size() > 1)
+            {
+                /// it is done in the mergerecurrentloops function, but just keep the code
+                std::sort((*iter).m_recurrentNodes.begin(),
+                          (*iter).m_recurrentNodes.end(),
+                          (*iter).m_recurrentNodes[0]->IsSmaller);
+
+                for (auto nodeRecIter = (*iter).m_recurrentNodes.begin(); nodeRecIter != (*iter).m_recurrentNodes.end(); nodeRecIter++)
+                {
+                    (*nodeRecIter)->SetLoop(true);
+                    (*nodeRecIter)->SetLoopId((*iter).m_loopId);
+                }
+            }
+        }
+
+        for (auto iter = m_recurrentInfo.begin(); iter != m_recurrentInfo.end(); iter++)
+        {
+            // sort the recurrent nodes in their ascending name, which is the same as visiting nodes in G^R
+            (*iter).m_recurrentNodesForForward.clear();
+            if ((*iter).m_recurrentNodes.size() > 1)
+            {
+                std::list<ComputationNodePtr> result;
+                std::unordered_set<ComputationNodePtr> visited;
+                std::unordered_set<ComputationNodePtr> recStack;
+
+                for (size_t j = 0; j < (*iter).m_recurrentNodes.size(); j++)
+                {
+                    ComputationNodePtr nodeRecIter = (*iter).m_recurrentNodes[j];
+                    for (size_t i = 0; i < nodeRecIter->ChildrenSize(); i++)
+                    {
+                        if ((nodeRecIter->Inputs(i)->LoopId() == nodeRecIter->LoopId()) && (nodeRecIter->OperationName() != L"Delay"))
+                        {
+                            nodeRecIter->Inputs(i)->SetIndexInLoop(nodeRecIter->Inputs(i)->GetIndexInLoop() + 1);
+                        }
+                    }
+                }
+
+                //for (auto nodeRecIter = startNodes.begin(); nodeRecIter != startNodes.end(); nodeRecIter++)
+
+                for (size_t i = 0; i < (*iter).m_recurrentNodes.size(); i++)
+                {
+                    ComputationNodePtr nodeRecIter = (*iter).m_recurrentNodes[i];
+                    if (visited.find(nodeRecIter) == visited.end() && nodeRecIter->GetIndexInLoop() == 0)
+                        getLoopForwordOrder(visited, recStack, result, nodeRecIter);
+                }
+
+                for (size_t i = 0; i < (*iter).m_recurrentNodes.size(); i++)
+                {
+                    (*iter).m_recurrentNodesForForward.push_back(result.front());
+                    result.pop_front();
+                }
+
+                (*iter).m_recurrentNodes = (*iter).m_recurrentNodesForForward;
+            }
+        }
+
+        if (m_recurrentInfo.size() > 0)
+        {
+            std::map<int, std::list<ComputationNodePtr>> recurrentNodes;
+            std::list<ComputationNodePtr> noRecurrentNodes;
+
+            noRecurrentNodes = rootNode->ReshuffleNodes(recurrentNodes);
+
+            nodes.sort(IsSmaller);
+
+            ReorderLoops(nodes, recurrentNodes, noRecurrentNodes);
+
+            m_cacheEvalOrders[rootNode] = nodes;
+            nodesForGrad = nodes;
+            nodesForGrad.reverse();
+            m_cacheGradientCalcOrders[rootNode] = nodesForGrad;
+
+#ifdef DISPLAY_DEBUG
+            fprintf(stderr, "Reordered nodes\n");
+            for (auto itr = nodes.begin(); itr != nodes.end(); itr++)
+            {
+                fprintf (stderr, "%ls\n", (*itr)->NodeName().c_str() );
+            }
+#endif
+        }
+    }
+
+    void ReorderLoops(std::list<ComputationNodePtr>& nodes,
+                      const std::map<int, std::list<ComputationNodePtr>>& /*recurrentNodes*/,
+                      const std::list<ComputationNodePtr> & /*noRecurrentNodes*/)
+    {
+        std::list<ComputationNodePtr> newList;
+
+        std::list<ComputationNodePtr> vTmp;
+        std::list<ComputationNodePtr> vRecurrentTmp;
+        //int  prevId = -1;
+        vector<bool> accessed;
+        accessed.assign(m_recurrentInfo.size(), false);
+        for (auto nodeIter = nodes.begin(); nodeIter != nodes.end(); nodeIter++)
+        {
+            int iId = FindInRecurrentLoop(*nodeIter);
+            if (iId >= 0)
+            {
+
+                if (!accessed[iId])
+                {
+                    newList.insert(newList.end(),
+                                   m_recurrentInfo[iId].m_recurrentNodes.begin(),
+                                   m_recurrentInfo[iId].m_recurrentNodes.end());
+                    accessed[iId] = true;
+                }
+            }
+            else
+            {
+                newList.push_back(*nodeIter);
+            }
+        }
+
+        if (vRecurrentTmp.size() > 0)
+        {
+            newList.insert(newList.end(), vRecurrentTmp.begin(), vRecurrentTmp.end());
+            vRecurrentTmp.clear();
+        }
+
+        if (vTmp.size() > 0)
+        {
+            newList.insert(newList.end(), vTmp.begin(), vTmp.end());
+            vTmp.clear();
+        }
+
+        nodes = newList;
+    }
+
+    void CollectInputAndLeanableParameters(const ComputationNodePtr rootNode)
+    {
+        //not found
+        if (m_inputs.find(rootNode) == m_inputs.end())
+        {
+            std::list<ComputationNodePtr> inputs;
+
+            std::list<ComputationNodePtr>& nodes = GetEvalOrder(rootNode);
+            for (auto nodeIter = nodes.begin(); nodeIter != nodes.end();
+                    nodeIter++)
+            {
+                ComputationNodePtr node = (*nodeIter);
+                if (node->OperationName() == InputValue<ElemType>::TypeName() /*L"InputValue"*/ ||
+                    node->OperationName() == SparseInputValue<ElemType>::TypeName())
+                {
+                    inputs.push_back(node);
+                }
+            }
+            m_inputs[rootNode] = inputs;
+        }
+
+        //not found
+        if (m_learnableParameters.find(rootNode) == m_learnableParameters.end())
+        {
+            std::list<std::wstring> learnableParameterNames;
+            std::list<ComputationNodePtr> learnableParameters;
+
+            std::list<ComputationNodePtr>& nodes = GetEvalOrder(rootNode);
+            ;
+            for (auto nodeIter = nodes.begin(); nodeIter != nodes.end(); nodeIter++)
+            {
+                ComputationNodePtr node = (*nodeIter);
+                if ((node->OperationName() == LearnableParameter<ElemType>::TypeName() && node->NeedGradient()) ||
+                    (node->OperationName() == SparseLearnableParameter<ElemType>::TypeName() && node->NeedGradient()))
+                {
+                    learnableParameterNames.push_back(node->NodeName());
+                }
+            }
+
+            //we need to sort it so that we get consistent order when load it from saved file
+            learnableParameterNames.sort();
+            for (auto nodeNameIter = learnableParameterNames.begin(); nodeNameIter != learnableParameterNames.end(); nodeNameIter++)
+            {
+                learnableParameters.push_back(GetNodeFromName((*nodeNameIter)));
+            }
+
+            m_learnableParameters[rootNode] = learnableParameters;
+        }
+    }
+
+    void AddNodeToNet(const ComputationNodePtr nodePtr)
+    {
+        //found
+        if (m_nameToNodeMap.find(nodePtr->NodeName()) != m_nameToNodeMap.end())
+        {
+            throw std::runtime_error("Duplicated computation node name.");
+        }
+
+        m_nameToNodeMap[nodePtr->NodeName()] = nodePtr;
+    }
+
+public:
+    // public so PTask can use eval/gradient order, and pre-compute matrix sizes
+    void ClearGradientForAllNodes(const ComputationNodePtr rootNode)
+    {
+        std::list<ComputationNodePtr>& allNodes = GetGradientCalcOrder(
+                rootNode);
+
+        for (auto nodeIter = allNodes.begin(); nodeIter != allNodes.end(); nodeIter++)
+        {
+            (*nodeIter)->ClearGradientForChildren(m_actMiniBSize);
+        }
+
+        for (auto nodeIter = m_recurrentInfo.begin(); nodeIter != m_recurrentInfo.end(); nodeIter++)
+        {
+            (*nodeIter).m_completedGradient = false;
+        }
+
+        for (int i = 0; i < m_recurrentInfo.size(); i++)
+        {
+            m_recurrentInfo[i].m_completedGradient = false;
+        }
+    }
+
+    std::list<ComputationNodePtr>& GetEvalOrder(const ComputationNodePtr rootNode)
+    {
+        if (!rootNode)
+        {
+            throw std::logic_error("rootNode is pointing to a nullptr.");
+        }
+
+        return GetCalcOrder(rootNode, m_cacheEvalOrders, true);
+    }
+
+    std::list<ComputationNodePtr>& GetEvalOrder(const ComputationNodePtr rootNode,
+                                                std::vector<ComputationNodePtr>& recurrentNodes)
+    {
+        if (!rootNode)
+        {
+            throw std::logic_error("rootNode is pointing to a nullptr.");
+        }
+
+        return GetCalcOrder(rootNode, m_cacheEvalOrders, true, recurrentNodes);
+    }
+
+    std::list<ComputationNodePtr>& GetGradientCalcOrder(const ComputationNodePtr rootNode)
+    {
+        if (!rootNode)
+        {
+            throw std::logic_error("rootNode is pointing to a nullptr.");
+        }
+
+        return GetCalcOrder(rootNode, m_cacheGradientCalcOrders, false);
+    }
+
+        
+protected:
+    std::list<ComputationNodePtr>& GetCalcOrder(const ComputationNodePtr rootNode,
+                                                std::map<const ComputationNodePtr, std::list<ComputationNodePtr>>& orderMap,
+                                                const bool forwardCompute)
+    {
+        const ComputationNodePtr key = rootNode;
+
+        //not found
+        if (orderMap.find(key) == orderMap.end())
+        {
+            orderMap[key] = rootNode->EnumerateNodes(forwardCompute);
+        }
+        return orderMap[key];
+    }
+
+    std::list<ComputationNodePtr>& GetCalcOrder(const ComputationNodePtr rootNode,
+                                                std::map<const ComputationNodePtr, std::list<ComputationNodePtr>>& orderMap,
+                                                const bool forwardCompute,
+                                                std::vector<ComputationNodePtr> & rootRecurrentNodes)
+    {
+        const ComputationNodePtr key = rootNode;
+        std::list<ComputationNodePtr> listNodes;
+
+        //not found
+        if (orderMap.find(key) == orderMap.end())
+        {
+            rootRecurrentNodes.clear();
+            listNodes = rootNode->EnumerateNodes(forwardCompute, rootRecurrentNodes);
+
+            orderMap[key] = listNodes;
+
+        }
+        return orderMap[key];
+    }
+
+    DEVICEID_TYPE m_deviceId;
+    unsigned long m_randomSeedOffset;
+
+    std::vector<ComputationNodePtr> m_features;
+    std::vector<ComputationNodePtr> m_labels;
+    std::vector<ComputationNodePtr> m_finalCriteria;
+    std::vector<ComputationNodePtr> m_evalNodes;
+    std::vector<ComputationNodePtr> m_outputNodes;
+    std::vector<ComputationNodePtr> m_nodesReqMultiSeqHandling;
+    std::vector<RecurrentInfo> m_recurrentInfo;
+
+    //used for sentence boundary information passed from reader to reset RNN state 
+    Matrix<ElemType> m_SentenceBoundary; 
+    // whether there is a sentence begining or no_label at a time.
+    Matrix<ElemType> m_ExistsBeginOrNoLabels;  
+
+    int m_actMiniBSize;
+    size_t m_nbrSlicesInEachRecurrentIteration;
+
+    std::map<const ComputationNodePtr, bool> m_built;
+    std::map<const std::wstring, ComputationNodePtr, nocase_compare> m_nameToNodeMap;
+
+    std::map<const ComputationNodePtr, std::list<ComputationNodePtr>> m_cacheEvalOrders;
+    std::map<const ComputationNodePtr, std::list<ComputationNodePtr>> m_cacheGradientCalcOrders;
+
+    std::map<const ComputationNodePtr, std::list<ComputationNodePtr>> m_inputs;
+    std::map<const ComputationNodePtr, std::list<ComputationNodePtr>> m_learnableParameters;
+};
+
+template class ComputationNetwork<float> ;
+template class ComputationNetwork<double> ;
+
+}}}